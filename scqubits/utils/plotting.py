# plotting.py
#
# This file is part of scqubits.
#
#    Copyright (c) 2019 and later, Jens Koch and Peter Groszkowski
#    All rights reserved.
#
#    This source code is licensed under the BSD-style license found in the
#    LICENSE file in the root directory of this source tree.
############################################################################

import functools
import operator
import os
import warnings

from typing import TYPE_CHECKING, Any, Callable, Dict, Iterable, List, Tuple, Union

import matplotlib as mpl
import matplotlib.pyplot as plt
import numpy as np

from matplotlib.axes import Axes
from matplotlib.figure import Figure
from mpl_toolkits.axes_grid1 import make_axes_locatable

import scqubits.core.constants as constants
import scqubits.settings as settings
import scqubits.utils.misc as utils
import scqubits.utils.plot_defaults as defaults

if TYPE_CHECKING:
    from scqubits.core.storage import SpectrumData, WaveFunction, WaveFunctionOnGrid

try:
    from labellines import labelLines

    _LABELLINES_ENABLED = True
except ImportError:
    _LABELLINES_ENABLED = False


# A dictionary of plotting options that are directly passed to specific matplotlib's
# plot commands.
_direct_plot_options = {
    "plot": ("alpha", "color", "linestyle", "linewidth", "marker", "markersize"),
    "imshow": ("interpolation",),
    "contourf": tuple(),  # empty for now
}


def _extract_kwargs_options(
    kwargs: Dict[str, Any], plot_type: str, direct_plot_options: Dict[str, Any] = None
) -> Dict[str, Any]:
    """
    Select options from kwargs for a given plot_type and return them in a dictionary.

    Parameters
    ----------
    kwargs:
        dictionary with options that can be passed to different plotting commands
    plot_type:
        a type of plot for which the options should be selected
    direct_plot_options:
        a lookup dictionary with supported options for a given plot_type

    Returns
    ----------
        dictionary with key/value pairs corresponding to selected options from kwargs

    """
    direct_plot_options = direct_plot_options or _direct_plot_options
    d = {}
    if plot_type in direct_plot_options:
        for key in kwargs:
            if key in direct_plot_options[plot_type]:
                d[key] = kwargs[key]
    return d


def _process_options(
    figure: Figure, axes: Axes, opts: Dict[str, Any] = None, **kwargs
) -> None:
    """
    Processes plotting options.

    Parameters
    ----------
    figure:
    axes:
    opts:
        keyword dictionary with custom options
    **kwargs:
        standard plotting option (see separate documentation)
    """
    opts = opts or {}

    # Only process items in kwargs that would not have been
    # processed through _extract_kwargs_options()
    filtered_kwargs = {
        key: value
        for key, value in kwargs.items()
        if key not in functools.reduce(operator.concat, _direct_plot_options.values())
    }  # type: ignore

    option_dict = {**opts, **filtered_kwargs}

    for key, value in option_dict.items():
        if key in defaults.SPECIAL_PLOT_OPTIONS:
            _process_special_option(figure, axes, key, value)
        else:
            set_method = getattr(axes, "set_" + key)
            set_method(value)

    filename = kwargs.get("filename")
    if filename:
        figure.savefig(os.path.splitext(filename)[0] + ".pdf")

    if settings.DESPINE and not axes.name == "3d":
        # Hide the right and top spines
        axes.spines["right"].set_visible(False)
        axes.spines["top"].set_visible(False)

        # Only show ticks on the left and bottom spines
        axes.yaxis.set_ticks_position("left")
        axes.xaxis.set_ticks_position("bottom")


def _process_special_option(figure: Figure, axes: Axes, key: str, value: Any) -> None:
    """Processes a single 'special' option, i.e., one internal to scqubits and not to be handed further down to
    matplotlib.
    """
    if key == "x_range":
        warnings.warn("x_range is deprecated, use xlim instead", FutureWarning)
        axes.set_xlim(value)
    elif key == "y_range":
        warnings.warn("y_range is deprecated, use ylim instead", FutureWarning)
        axes.set_ylim(value)
    elif key == "ymax":
        ymax = value
        ymin, _ = axes.get_ylim()
        ymin = ymin - (ymax - ymin) * 0.05
        axes.set_ylim(ymin, ymax)
    elif key == "figsize":
        figure.set_size_inches(value)
    elif key == "grid":
        axes.grid(**value) if isinstance(value, dict) else axes.grid(value)


def wavefunction1d(
    wavefuncs: Union["WaveFunction", "List[WaveFunction]"],
    potential_vals: np.ndarray = None,
    offset: Union[float, Iterable[float]] = 0,
    scaling: float = 1.0,
    **kwargs
) -> Tuple[Figure, Axes]:
    """
    Plots the amplitude of a single real-valued 1d wave function, along with the potential energy if provided.

    Parameters
    ----------
    wavefuncs:
        basis and amplitude data of wave function to be plotted
    potential_vals:
        potential energies, array length must match basis array of `wavefunc`
    offset:
        y-offset for the wave function (e.g., shift by eigenenergy)
    scaling:
        scaling factor for wave function amplitudes
    **kwargs:
        standard plotting option (see separate documentation)

    Returns
    -------
        matplotlib objects for further editing
    """
    fig, axes = kwargs.get("fig_ax") or plt.subplots()

    offset_list = [offset] if not isinstance(offset, (list, np.ndarray)) else offset
    wavefunc_list = [wavefuncs] if not isinstance(wavefuncs, list) else wavefuncs

    scale_constant = renormalization_factor(wavefunc_list[0], potential_vals)
    for wavefunc in wavefunc_list:
        wavefunc.amplitudes *= scale_constant

    scale_factor = scaling or defaults.set_wavefunction_scaling(
        wavefunc_list, potential_vals
    )

    for wavefunction, energy_offset in zip(wavefunc_list, offset_list):
        x_vals = wavefunction.basis_labels
        y_vals = energy_offset + scale_factor * wavefunction.amplitudes
        offset_vals = [energy_offset] * len(x_vals)

        axes.plot(x_vals, y_vals, **_extract_kwargs_options(kwargs, "plot"))
        axes.fill_between(
            x_vals, y_vals, offset_vals, where=(y_vals != offset_vals), interpolate=True
        )
<<<<<<< HEAD
=======

>>>>>>> 9d6e33af
    if potential_vals is not None:
        axes.plot(
            x_vals,
            potential_vals,
            color="gray",
            **_extract_kwargs_options(kwargs, "plot")
        )

    _process_options(fig, axes, **kwargs)
    return fig, axes


<<<<<<< HEAD
=======
def renormalization_factor(
    wavefunc: "WaveFunction", potential_vals: np.ndarray
) -> float:
    """
    Takes the amplitudes of one wavefunction and the potential values to scale the
    dimensionless amplitude to a (pseudo-)energy that allows us to plot wavefunctions
    and energies in the same plot.

    Parameters
    ----------
    wavefunc:
        ndarray of wavefunction amplitudes
    potential_vals:
        array of potential energy values (that determine the energy range on the y axis

    Returns
    -------
    renormalization factor that converts the wavefunction amplitudes into energy units
    """
    FILL_FACTOR = 0.1
    energy_range = np.max(potential_vals) - np.min(potential_vals)
    amplitude_range = np.max(wavefunc.amplitudes) - np.min(wavefunc.amplitudes)

    return FILL_FACTOR * energy_range / amplitude_range


>>>>>>> 9d6e33af
def wavefunction1d_discrete(wavefunc: "WaveFunction", **kwargs) -> Tuple[Figure, Axes]:
    """
    Plots the amplitude of a real-valued 1d wave function in a discrete basis.
    (Example: transmon in the charge basis.)

    Parameters
    ----------
    wavefunc:
        basis and amplitude data of wave function to be plotted
    **kwargs:
        standard plotting option (see separate documentation)

    Returns
    -------
        matplotlib objects for further editing
    """
    fig, axes = kwargs.get("fig_ax") or plt.subplots()

    x_vals = wavefunc.basis_labels
    width = 0.75
    axes.bar(x_vals, wavefunc.amplitudes, width=width)

    axes.set_xticks(x_vals)
    axes.set_xticklabels(x_vals)
    _process_options(fig, axes, defaults.wavefunction1d_discrete(), **kwargs)

    return fig, axes


def wavefunction2d(
    wavefunc: "WaveFunctionOnGrid", zero_calibrate: bool = False, **kwargs
) -> Tuple[Figure, Axes]:
    """
    Creates a density plot of the amplitude of a real-valued wave function in 2
    "spatial" dimensions.

    Parameters
    ----------
    wavefunc:
        basis and amplitude data of wave function to be plotted
    zero_calibrate:
        whether to calibrate plot to zero amplitude
    **kwargs:
        standard plotting option (see separate documentation)

    Returns
    -------
        matplotlib objects for further editing
    """
    fig, axes = kwargs.get("fig_ax") or plt.subplots()

    min_vals = wavefunc.gridspec.min_vals
    max_vals = wavefunc.gridspec.max_vals

    if zero_calibrate:
        absmax = np.amax(np.abs(wavefunc.amplitudes))
        imshow_minval = -absmax
        imshow_maxval = absmax
        cmap = plt.get_cmap("PRGn")
    else:
        imshow_minval = np.min(wavefunc.amplitudes)
        imshow_maxval = np.max(wavefunc.amplitudes)
        cmap = plt.cm.viridis

    im = axes.imshow(
        wavefunc.amplitudes,
        extent=[min_vals[0], max_vals[0], min_vals[1], max_vals[1]],
        cmap=cmap,
        vmin=imshow_minval,
        vmax=imshow_maxval,
        origin="lower",
        aspect="auto",
        **_extract_kwargs_options(kwargs, "imshow")
    )
    divider = make_axes_locatable(axes)
    cax = divider.append_axes("right", size="2%", pad=0.05)
    fig.colorbar(im, cax=cax)

    _process_options(fig, axes, defaults.wavefunction2d(), **kwargs)
    return fig, axes


def contours(
    x_vals: Iterable[float],
    y_vals: Iterable[float],
    func: Callable,
    contour_vals: Iterable[float] = None,
    show_colorbar: bool = True,
    **kwargs
) -> Tuple[Figure, Axes]:
    """Contour plot of a 2d function `func(x,y)`.

    Parameters
    ----------
    x_vals:
        x values for the x-y evaluation grid
    y_vals:
        y values for the x-y evaluation grid
    func:
        function f(x,y) for which contours are to be plotted
    contour_vals:
        contour values can be specified if so desired
    show_colorbar:
    **kwargs:
        standard plotting option (see separate documentation)

    Returns
    -------
        matplotlib objects for further editing
    """
    fig, axes = kwargs.get("fig_ax") or plt.subplots()

    x_grid, y_grid = np.meshgrid(x_vals, y_vals)
    z_array = func(x_grid, y_grid)

    im = axes.contourf(
        x_grid,
        y_grid,
        z_array,
        levels=contour_vals,
        cmap=plt.cm.viridis,
        origin="lower",
        **_extract_kwargs_options(kwargs, "contourf")
    )

    if show_colorbar:
        divider = make_axes_locatable(axes)
        cax = divider.append_axes("right", size="2%", pad=0.05)
        fig.colorbar(im, cax=cax)

    _process_options(fig, axes, opts=defaults.contours(x_vals, y_vals), **kwargs)
    return fig, axes


def matrix(
    data_matrix: np.ndarray, mode: str = "abs", show_numbers: bool = False, **kwargs
) -> Tuple[Figure, Tuple[Axes, Axes]]:
    """
    Create a "skyscraper" plot and a 2d color-coded plot of a matrix.

    Parameters
    ----------
    data_matrix:
        2d matrix data
    mode:
        choice from `constants.MODE_FUNC_DICT` for processing function to be applied to
        data
    show_numbers:
        determines whether matrix element values are printed on top of the plot
        (default: False)
    **kwargs:
        standard plotting option (see separate documentation)

    Returns
    -------
        figure and axes objects for further editing
    """
    if "fig_ax" in kwargs:
        fig, (ax1, ax2) = kwargs["fig_ax"]
    else:
        fig = plt.figure()
        ax1 = fig.add_subplot(1, 2, 1, projection="3d")
        ax2 = plt.subplot(1, 2, 2)

    fig, ax2 = matrix2d(
        data_matrix, mode=mode, show_numbers=show_numbers, fig_ax=(fig, ax2), **kwargs
    )
    fig, ax1 = matrix_skyscraper(data_matrix, mode=mode, fig_ax=(fig, ax1), **kwargs)
    return fig, (ax1, ax2)


def matrix_skyscraper(
    matrix: np.ndarray, mode: str = "abs", **kwargs
) -> Tuple[Figure, Axes]:
    """Display a 3d skyscraper plot of the matrix

    Parameters
    ----------
    matrix:
        2d matrix data
    mode:
        choice from `constants.MODE_FUNC_DICT` for processing function to be applied to
        data
    **kwargs:
        standard plotting option (see separate documentation)

    Returns
    -------
        figure and axes objects for further editing
    """
    fig, axes = kwargs.get("fig_ax") or plt.subplots(projection="3d")

    y_count, x_count = matrix.shape  # We label the columns as "x", while rows as "y"
    element_count = x_count * y_count  # total num. of elements to plot

    xgrid, ygrid = np.meshgrid(range(x_count), range(y_count))
    xgrid = xgrid.flatten()
    ygrid = ygrid.flatten()

    zbottom = np.zeros(element_count)  # all bars start at z=0
    dx, dy = 0.75, 0.75  # width of bars in x and y directions

    modefunction = constants.MODE_FUNC_DICT[mode]
    zheight = modefunction(matrix).flatten()  # height of bars from matrix elements

    if mode == "abs" or mode == "abs_sqr":
        nrm = mpl.colors.Normalize(
            0, max(zheight)
        )  # normalize colors between 0 and max. data
    else:
        nrm = mpl.colors.Normalize(
            min(zheight), max(zheight)
        )  # normalize colors between min. and max. of data

    colors = plt.cm.viridis(nrm(zheight))  # list of colors for each bar

    # skyscraper plot
    axes.view_init(azim=210, elev=23)
    axes.bar3d(xgrid, ygrid, zbottom, dx, dy, zheight, color=colors)
    axes.set_zlim3d([0, max(zheight)])

    for axis, locs in [
        (axes.xaxis, np.arange(x_count)),
        (axes.yaxis, np.arange(y_count)),
    ]:
        axis.set_ticks(locs + 0.5, minor=True)
        axis.set(ticks=locs + 0.5, ticklabels=locs)

    _process_options(fig, axes, opts=defaults.matrix(), **kwargs)

    return fig, axes


def matrix2d(
    matrix: np.ndarray, mode: str = "abs", show_numbers: bool = True, **kwargs
) -> Tuple[Figure, Axes]:
<<<<<<< HEAD
    """Display a matrix as a color-coded 2d plot, optionally printing the numerical values of the matrix elements.
=======
    """Display a matrix as a color-coded 2d plot, optionally printing the numerical
    values of the matrix elements.
>>>>>>> 9d6e33af

    Parameters
    ----------
    matrix:
        2d matrix data
    mode:
        choice from `constants.MODE_FUNC_DICT` for processing function to be applied to
        data
    show_numbers:
        determines whether matrix element values are printed on top of the plot
        (default: True)
    **kwargs:
        standard plotting option (see separate documentation)

    Returns
    -------
        figure and axes objects for further editing
    """
    fig, axes = kwargs.get("fig_ax") or plt.subplots()

    modefunction = constants.MODE_FUNC_DICT[mode]
    zheight = modefunction(matrix).flatten()  # height of bars from matrix elements

    if mode == "abs" or mode == "abs_sqr":
        nrm = mpl.colors.Normalize(
            0, max(zheight)
        )  # normalize colors between 0 and max. data
    else:
        nrm = mpl.colors.Normalize(
            min(zheight), max(zheight)
        )  # normalize colors between min. and max. of data

    axes.matshow(modefunction(matrix), cmap=plt.cm.viridis, interpolation=None)
    cax, _ = mpl.colorbar.make_axes(
        axes, shrink=0.75, pad=0.02
    )  # add colorbar with normalized range
    mpl.colorbar.ColorbarBase(cax, cmap=plt.cm.viridis, norm=nrm)

    if show_numbers:
        for y_index in range(matrix.shape[0]):
            for x_index in range(matrix.shape[1]):
                axes.text(
                    x_index,
                    y_index,
                    "{:.03f}".format(matrix[y_index, x_index]),
                    va="center",
                    ha="center",
                    fontsize=8,
                    rotation=45,
                    color="white",
                )
    # shift the grid
    for axis, locs in [
        (axes.xaxis, np.arange(matrix.shape[1])),
        (axes.yaxis, np.arange(matrix.shape[0])),
    ]:
        axis.set_ticks(locs + 0.5, minor=True)
        axis.set(ticks=locs, ticklabels=locs)
    axes.grid(False)

    _process_options(fig, axes, **kwargs)
    return fig, axes


print_matrix = matrix2d  # legacv, support of name now deprecated


def data_vs_paramvals(
    xdata: np.ndarray,
    ydata: np.ndarray,
    label_list: Union[List[str], List[int]] = None,
    **kwargs
) -> Tuple[Figure, Axes]:
    """Plot of a set of yadata vs xdata.
    The individual points correspond to the a provided array of parameter values.

    Parameters
    ----------
    xdata, ydata:
        must have compatible shapes for matplotlib.pyplot.plot
    label_list:
        list of labels associated with the individual curves to be plotted
    **kwargs:
        standard plotting option (see separate documentation)

    Returns
    -------
        matplotlib objects for further editing
    """
    fig, axes = kwargs.get("fig_ax") or plt.subplots()

    if label_list is None:
        axes.plot(xdata, ydata, **_extract_kwargs_options(kwargs, "plot"))
    else:
        for idx, ydataset in enumerate(ydata.T):
            axes.plot(
                xdata,
                ydataset,
                label=label_list[idx],
                **_extract_kwargs_options(kwargs, "plot")
            )
        axes.legend(loc="center left", bbox_to_anchor=(1, 0.5))
    _process_options(fig, axes, **kwargs)
    return fig, axes


def evals_vs_paramvals(
    specdata: "SpectrumData",
    which: Union[int, Iterable[int]] = -1,
    subtract_ground: bool = False,
    label_list: List[str] = None,
    **kwargs
) -> Tuple[Figure, Axes]:
    """Generates a simple plot of a set of eigenvalues as a function of one parameter.
    The individual points correspond to the a provided array of parameter values.

    Parameters
    ----------
    specdata:
        object includes parameter name, values, and resulting eigenenergies
    which:
        number of desired eigenvalues (sorted from smallest to largest); default: -1,
        signals all eigenvalues
        or: list of specific eigenvalues to include
    subtract_ground:
        whether to subtract the ground state energy
    label_list:
        list of labels associated with the individual curves to be plotted
    **kwargs:
        standard plotting option (see separate documentation)

    Returns
    -------
        matplotlib objects for further editing
    """
    index_list = utils.process_which(which, specdata.energy_table[0].size)

    xdata = specdata.param_vals
    ydata = specdata.energy_table[:, index_list]
    if subtract_ground:
        ydata = (ydata.T - ydata[:, 0]).T
    return data_vs_paramvals(
        xdata,
        ydata,
        label_list=label_list,
        **defaults.evals_vs_paramvals(specdata, **kwargs)
    )


def matelem_vs_paramvals(
    specdata: "SpectrumData",
    select_elems: Union[int, List[Tuple[int, int]]] = 4,
    mode: str = "abs",
    **kwargs
) -> Tuple[Figure, Axes]:
    """Generates a simple plot of matrix elements as a function of one parameter.
    The individual points correspond to the a provided array of parameter values.

    Parameters
    ----------
    specdata:
        object includes parameter name, values, and matrix elements
    select_elems:
        either maximum index of desired matrix elements,
        or list [(i1, i2), (i3, i4), ...] of index tuples
        for specific desired matrix elements
    mode:
        choice of processing function to be applied to data (default value = 'abs')
    **kwargs:
        standard plotting option (see separate documentation)

    Returns
    -------
    matplotlib objects for further editing
    """
    fig, axes = kwargs.get("fig_ax") or plt.subplots()
    x = specdata.param_vals
    modefunction = constants.MODE_FUNC_DICT[mode]

    if isinstance(select_elems, int):
        index_pairs = [
            (row, col) for row in range(select_elems) for col in range(row + 1)
        ]
    else:
        index_pairs = select_elems

    for (row, col) in index_pairs:
        y = modefunction(specdata.matrixelem_table[:, row, col])
        axes.plot(
            x,
            y,
            label=str(row) + "," + str(col),
            **_extract_kwargs_options(kwargs, "plot")
        )

    if _LABELLINES_ENABLED:
        labelLines(axes.get_lines(), zorder=1.5)
    else:
        axes.legend(loc="center left", bbox_to_anchor=(1, 0.5))
    _process_options(fig, axes, opts=defaults.matelem_vs_paramvals(specdata), **kwargs)
    return fig, axes<|MERGE_RESOLUTION|>--- conflicted
+++ resolved
@@ -196,10 +196,7 @@
         axes.fill_between(
             x_vals, y_vals, offset_vals, where=(y_vals != offset_vals), interpolate=True
         )
-<<<<<<< HEAD
-=======
-
->>>>>>> 9d6e33af
+
     if potential_vals is not None:
         axes.plot(
             x_vals,
@@ -212,8 +209,6 @@
     return fig, axes
 
 
-<<<<<<< HEAD
-=======
 def renormalization_factor(
     wavefunc: "WaveFunction", potential_vals: np.ndarray
 ) -> float:
@@ -240,7 +235,6 @@
     return FILL_FACTOR * energy_range / amplitude_range
 
 
->>>>>>> 9d6e33af
 def wavefunction1d_discrete(wavefunc: "WaveFunction", **kwargs) -> Tuple[Figure, Axes]:
     """
     Plots the amplitude of a real-valued 1d wave function in a discrete basis.
@@ -477,12 +471,8 @@
 def matrix2d(
     matrix: np.ndarray, mode: str = "abs", show_numbers: bool = True, **kwargs
 ) -> Tuple[Figure, Axes]:
-<<<<<<< HEAD
-    """Display a matrix as a color-coded 2d plot, optionally printing the numerical values of the matrix elements.
-=======
     """Display a matrix as a color-coded 2d plot, optionally printing the numerical
     values of the matrix elements.
->>>>>>> 9d6e33af
 
     Parameters
     ----------
