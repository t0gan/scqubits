--- conflicted
+++ resolved
@@ -23,10 +23,6 @@
 
 from scqubits.core import discretization as discretization
 from scqubits.utils.misc import flatten_list_recursive
-<<<<<<< HEAD
-
-=======
->>>>>>> c53bffc0
 
 if TYPE_CHECKING:
     from scqubits.core.circuit import Subsystem
