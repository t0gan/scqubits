--- conflicted
+++ resolved
@@ -15,24 +15,13 @@
 try:
     import ipywidgets
 except ImportError:
-<<<<<<< HEAD
-    pass
-    # raise Exception("ImportError: failed to import ipywidgets. For use of scqubits.explorer,"
-    #                "ipywidgets must be installed")
-=======
     pass # enable usage of scqubits if ipywidgets is not installed
->>>>>>> 28bed11d
 
 try:
     from IPython.display import display
 except ImportError:
-<<<<<<< HEAD
-    pass
-    # raise Exception("ImportError: failed to import IPython. For use of scqubits.explorer,"
-    #                 "IPython must be installed")
-=======
     pass # enable usage of scqubits if IPython is not installed
->>>>>>> 28bed11d
+  
 
 import scqubits.core.sweep_generators as swp
 import scqubits.utils.explorer_panels as panels
