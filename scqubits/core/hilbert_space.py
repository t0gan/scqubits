# hilbert_space.py
#
# This file is part of scqubits: a Python package for superconducting qubits,
# Quantum 5, 583 (2021). https://quantum-journal.org/papers/q-2021-11-17-583/
#
#    Copyright (c) 2019 and later, Jens Koch and Peter Groszkowski
#    All rights reserved.
#
#    This source code is licensed under the BSD-style license found in the
#    LICENSE file in the root directory of this source tree.
############################################################################

from __future__ import annotations

import functools
import importlib
import re

from typing import (
    TYPE_CHECKING,
    Any,
    Callable,
    Dict,
    Iterator,
    List,
    Optional,
    Tuple,
    Union,
    cast,
    overload,
)

import numpy as np
import qutip as qt

from numpy import ndarray
from qutip.qobj import Qobj
from scipy.sparse import csc_matrix, dia_matrix

import scqubits.core.central_dispatch as dispatch
import scqubits.core.descriptors as descriptors
import scqubits.core.oscillator as osc
import scqubits.core.spec_lookup as spec_lookup
import scqubits.core.storage as storage
import scqubits.io_utils.fileio_qutip
import scqubits.io_utils.fileio_serializers as serializers
import scqubits.settings as settings
import scqubits.utils.cpu_switch as cpu_switch
import scqubits.utils.misc as utils
import scqubits.utils.spectrum_utils as spec_utils

from scqubits.core.namedslots_array import NamedSlotsNdarray, Parameters
from scqubits.core.storage import SpectrumData
from scqubits.ui.hspace_widget import create_hilbertspace_widget
from scqubits.io_utils.fileio_qutip import QutipEigenstates

if settings.IN_IPYTHON:
    from tqdm.notebook import tqdm
else:
    from tqdm import tqdm

if TYPE_CHECKING:
    from scqubits.io_utils.fileio import IOData

from scqubits.utils.typedefs import OscillatorList, QuantumSys, QubitList


def has_duplicate_id_str(subsystem_list: List[QuantumSys]):
    id_str_list = [obj.id_str for obj in subsystem_list]
    id_str_set = set(obj.id_str for obj in subsystem_list)
    return len(id_str_set) != len(id_str_list)


class InteractionTerm(dispatch.DispatchClient, serializers.Serializable):
    """
    Class for specifying a term in the interaction Hamiltonian of a composite Hilbert
    space, and constructing the Hamiltonian in qutip.Qobj format. The expected form
    of the interaction term is of two possible types: 1. V = g A B C ..., where A, B,
    C... are Hermitian operators in subsystems in subsystem_list, 2. V = g A B C... +
    h.c., where A, B, C... may be non-Hermitian

    Parameters
    ----------
    g_strength:
        coefficient parametrizing the interaction strength.
    operator_list:
        list of tuples (subsys_index, operator)
    add_hc:
        If set to True, the interaction Hamiltonian is of type 2, and the Hermitian
        conjugate is added.
    """

    g_strength = descriptors.WatchedProperty(complex, "INTERACTIONTERM_UPDATE")
    operator_list = descriptors.WatchedProperty(
        List[Tuple[int, Union[ndarray, csc_matrix]]], "INTERACTIONTERM_UPDATE"
    )
    add_hc = descriptors.WatchedProperty(bool, "INTERACTIONTERM_UPDATE")

    def __init__(
        self,
        g_strength: Union[float, complex],
        operator_list: List[Tuple[int, Union[ndarray, csc_matrix]]],
        add_hc: bool = False,
    ) -> None:
        self.g_strength = g_strength
        self.operator_list = operator_list
        self.add_hc = add_hc

    def __repr__(self) -> str:
        init_dict = {name: getattr(self, name) for name in self._init_params}
        return type(self).__name__ + f"(**{init_dict!r})"

    def __str__(self) -> str:
        indent_length = 25
        name_prepend = "InteractionTerm".ljust(indent_length, "-") + "|\n"

        output = ""
        for param_name in self._init_params:
            param_content = getattr(self, param_name).__repr__()
            param_content = param_content.strip("\n")
            if len(param_content) > 50:
                param_content = param_content[:50]
                param_content += " ..."

            output += "{0}| {1}: {2}\n".format(
                " " * indent_length, str(param_name), param_content
            )
        return name_prepend + output

    def hamiltonian(
        self,
        subsystem_list: List[QuantumSys],
        bare_esys: Optional[Dict[int, ndarray]] = None,
    ) -> Qobj:
        """
        Returns the full Hamiltonian of the interacting quantum system described by the
        HilbertSpace object

        Parameters
        ----------
        subsystem_list:
            list of all quantum systems in HilbertSpace calling ``hamiltonian``,
            needed for identity wrapping
        bare_esys:
            optionally, the bare eigensystems for each subsystem can be provided to
            speed up computation; these are provided in dict form via <subsys>: esys)

        Returns
        -------
            Hamiltonian in `qutip.Qobj` format
        """
        hamiltonian = cast(Qobj, self.g_strength)
        id_wrapped_ops = self.id_wrap_all_ops(
            self.operator_list, subsystem_list, bare_esys=bare_esys
        )
        for op in id_wrapped_ops:
            hamiltonian *= op
        if self.add_hc:
            hamiltonian += hamiltonian.dag()
        return hamiltonian

    @staticmethod
    def id_wrap_all_ops(
        operator_list: List[Tuple[int, Union[ndarray, csc_matrix]]],
        subsystem_list: List[QuantumSys],
        bare_esys: Optional[Dict[int, ndarray]] = None,
    ) -> list:
        id_wrapped_operators = []
        for subsys_index, operator in operator_list:
            if bare_esys is not None and subsys_index in bare_esys:
                evecs = bare_esys[subsys_index][1]
            else:
                evecs = None
            id_wrapped_operators.append(
                spec_utils.identity_wrap(
                    operator, subsystem_list[subsys_index], subsystem_list, evecs=evecs
                )
            )
        return id_wrapped_operators


class InteractionTermStr(dispatch.DispatchClient, serializers.Serializable):
    """
    Class for specifying a term in the interaction Hamiltonian of a composite Hilbert
    space, and constructing the Hamiltonian in qutip.Qobj format. The form of the
    interaction is defined using the expr string. Each operator must be
    hermitian, unless add_hc = True in which case each operator my be non-hermitian.
    Acceptable functions inside of expr string include: cos(), sin(),
    dag(), conj(), exp(), sqrt(), trans(), cosm(), sinm(), expm(), and sqrtm() along
    with other operators allowed in Python expressions.

    Parameters
    ----------
    expr:
        string that defines the interaction.
    operator_list:
        list of tuples of operator names, operators, and subsystem indices
        eg. {name: (operator, subsystem)}.
    add_hc:
        If set to True, the interaction Hamiltonian is of type 2, and the Hermitian
        conjugate is added.

    """

    expr = descriptors.WatchedProperty(str, "INTERACTIONTERM_UPDATE")
    operator_list = descriptors.WatchedProperty(
        List[Tuple[int, str, Union[ndarray, csc_matrix, dia_matrix]]],
        "INTERACTIONTERM_UPDATE",
    )
    add_hc = descriptors.WatchedProperty(bool, "INTERACTIONTERM_UPDATE")

    def __init__(
        self,
        expr: str,
        operator_list: List[Tuple[int, str, Union[ndarray, csc_matrix, dia_matrix]]],
        const: Optional[Dict[str, Union[float, complex]]] = None,
        add_hc: bool = False,
    ) -> None:
        self.qutip_dict = {
            "cosm(": "Qobj.cosm(",
            "expm(": "Qobj.expm(",
            "sinm(": "Qobj.sinm(",
            "sqrtm(": "Qobj.sqrtm(",
            "cos(": "Qobj.cosm(",
            "exp(": "Qobj.expm(",
            "sin(": "Qobj.sinm(",
            "sqrt(": "Qobj.sqrtm(",
        }
        self.expr = expr
        self.operator_list = operator_list
        self.const = const or {}
        self.add_hc = add_hc

    def __repr__(self) -> str:
        init_dict = {name: getattr(self, name) for name in self._init_params}
        return type(self).__name__ + f"(**{init_dict!r})"

    def __str__(self) -> str:
        indent_length = 25
        name_prepend = "InteractionTermStr".ljust(indent_length, "-") + "|\n"

        output = ""
        for param_name in self._init_params:
            param_content = getattr(self, param_name).__repr__()
            param_content = param_content.strip("\n")
            if len(param_content) > 50:
                param_content = param_content[:50]
                param_content += " ..."

            output += "{0}| {1}: {2}\n".format(
                " " * indent_length, str(param_name), param_content
            )
        return name_prepend + output

    def parse_qutip_functions(self, string: str) -> str:
        for item, value in self.qutip_dict.items():
            if item in string:
                string = string.replace(item, value)
        return string

    def run_string_code(
        self, expression: str, idwrapped_ops_by_name: Dict[str, Qobj]
    ) -> Qobj:
        expression = self.parse_qutip_functions(expression)
        idwrapped_ops_by_name["Qobj"] = Qobj

        main = importlib.import_module("__main__")
        answer = eval(
            expression, {**main.__dict__, **idwrapped_ops_by_name, **self.const}
        )
        return answer

    def id_wrap_all_ops(
        self,
        subsys_list: List[QuantumSys],
        bare_esys: Optional[Dict[int, ndarray]] = None,
    ) -> Dict[str, Qobj]:
        idwrapped_ops_by_name = {}
        for subsys_index, name, op in self.operator_list:
            if bare_esys and subsys_index in bare_esys:
                evecs = bare_esys[subsys_index][1]
            else:
                evecs = None
            idwrapped_ops_by_name[name] = spec_utils.identity_wrap(
                op, subsys_list[subsys_index], subsys_list, evecs=evecs
            )
        return idwrapped_ops_by_name

    def hamiltonian(
        self,
        subsystem_list: List[QuantumSys],
        bare_esys: Optional[Dict[int, ndarray]] = None,
    ) -> Qobj:
        """
        Parameters
        ----------
        subsystem_list:
            list of all quantum systems in HilbertSpace calling ``hamiltonian``,
            needed for identity wrapping
        bare_esys:
            optionally, the bare eigensystems for each subsystem can be provided to
            speed up computation; these are provided in dict form via <subsys>: esys)
        """
        idwrapped_ops_by_name = self.id_wrap_all_ops(
            subsystem_list, bare_esys=bare_esys
        )
        hamiltonian = self.run_string_code(self.expr, idwrapped_ops_by_name)
        if not self.add_hc:
            return hamiltonian
        else:
            return hamiltonian + hamiltonian.dag()


class HilbertSpace(
    spec_lookup.SpectrumLookupMixin, dispatch.DispatchClient, serializers.Serializable
):
    """Class holding information about the full Hilbert space, usually composed of
    multiple subsystems. The class provides methods to turn subsystem operators into
    operators acting on the full Hilbert space, and establishes the interface to
    qutip. Returned operators are of the `qutip.Qobj` type. The class also provides
    methods for obtaining eigenvalues, absorption and emission spectra as a function
    of an external parameter.

    Parameters
    ----------
    subsystem_list:
        List of all quantum systems comprising the composite Hilbert space
    interaction_list:
        (optional) typically, interaction terms are added one by one by means of the
        `add_interaction` method. Alternatively, a list of interaction term objects
        can be supplied here upon initialization of a `HilbertSpace` instance.
    """

    _lookup_exists = False
    osc_subsys_list = descriptors.ReadOnlyProperty(OscillatorList)
    qbt_subsys_list = descriptors.ReadOnlyProperty(QubitList)
    interaction_list = descriptors.WatchedProperty(
        Tuple[Union[InteractionTerm, InteractionTermStr], ...], "INTERACTIONLIST_UPDATE"
    )

    def __init__(
        self,
        subsystem_list: List[QuantumSys],
        interaction_list: List[Union[InteractionTerm, InteractionTermStr]] = None,
        ignore_low_overlap: bool = False,
    ) -> None:
        if has_duplicate_id_str(subsystem_list):
            raise ValueError(
                "Subsystem list must not contain multiple objects with "
                "the same `id_str` name."
            )
        self._subsystems: Tuple[QuantumSys, ...] = tuple(subsystem_list)
        self._subsys_by_id_str = {
            obj._id_str: self[index] for index, obj in enumerate(self)
        }
        if interaction_list:
            self.interaction_list = interaction_list
        else:
            self.interaction_list: List[InteractionTerm] = []
        self._interaction_term_by_id_str = {
            "InteractionTerm_{}".format(index): interaction_term
            for index, interaction_term in enumerate(self.interaction_list)
        }

        self._osc_subsys_list = [
            subsys for subsys in self if isinstance(subsys, osc.Oscillator)
        ]
        self._qbt_subsys_list = [
            subsys for subsys in self if not isinstance(subsys, osc.Oscillator)
        ]

        # The following attributes are for compatibility with SpectrumLookupMixin
        self._data: Dict[str, Any] = {}
        self._parameters = Parameters({"dummy_parameter": np.array([0])})
        self._ignore_low_overlap = ignore_low_overlap
        self._current_param_indices = 0
        self._evals_count = self.dimension
        self._out_of_sync = False
        self._out_of_sync_warning_issued = False
        # end attributes for compatibility with SpectrumLookupMixin

        dispatch.CENTRAL_DISPATCH.register("QUANTUMSYSTEM_UPDATE", self)
        dispatch.CENTRAL_DISPATCH.register("INTERACTIONTERM_UPDATE", self)
        dispatch.CENTRAL_DISPATCH.register("INTERACTIONLIST_UPDATE", self)

    @overload
    def __getitem__(self, key: int) -> QuantumSys:
        ...

    @overload
    def __getitem__(
        self, key: str
    ) -> Union[QuantumSys, InteractionTerm, InteractionTermStr]:
        ...

    def __getitem__(
        self, key: Union[int, str]
    ) -> Union[QuantumSys, InteractionTerm, InteractionTermStr]:
        if isinstance(key, int):
            return self._subsystems[key]
        if key in self._subsys_by_id_str:
            return self._subsys_by_id_str[key]
        if key in self._interaction_term_by_id_str:
            return self._interaction_term_by_id_str[key]
        if key in self._data.keys():
            return self._data[key]

        raise KeyError(
            "Unrecognized key: {}. Key must be an integer index or a "
            "string specifying a subsystem or interaction term part of "
            "HilbertSpace.".format(key)
        )

    def __iter__(self) -> Iterator[QuantumSys]:
        return iter(self._subsystems)

    def __repr__(self) -> str:
        init_dict = self.get_initdata()
        return type(self).__name__ + f"(**{init_dict!r})"

    def __str__(self) -> str:
        output = "HilbertSpace:  subsystems\n"
        output += "-------------------------\n"
        for subsystem in self:
            output += f"\n{subsystem}\n"
        if self.interaction_list:
            output += "\n\n"
            output += "HilbertSpace:  interaction terms\n"
            output += "--------------------------------\n"

            for id_str, interaction_term in self._interaction_term_by_id_str.items():
                indent_length = 25
                term_output = "InteractionTerm".ljust(indent_length, "-")
                term_output += f"| [{id_str}]\n"
                term_output += "\n".join(str(interaction_term).splitlines()[1:])
                term_output += "\n\n"
                output += term_output
        return output

    def __len__(self):
        return len(self._subsystems)

    #
    # @property
    # def _out_of_sync(self):
    #     return self._out_of_sync_
    #
    # @_out_of_sync.setter
    # def _out_of_sync(self, value):
    #     if value:
    #         self._out_of_sync = True
    #     else:
    #         self._out_of_sync_ = False
    #
    #
    #

    @property
    def hilbertspace(self) -> HilbertSpace:
        """[Legacy] Auxiliary reference to self for compatibility with
        SpectrumLookupMixin
        class."""
        return self

    @property
    @utils.DeprecationMessage(
        "`subsys_list` is deprecated. Use `subsystem_list` instead."
    )
    def subsys_list(self) -> List[QuantumSys]:
        return list(self._subsystems)

    def subsys_by_id_str(self, id_str: str) -> QuantumSys:
        return self._subsys_by_id_str[id_str]

    ###################################################################################
    # HilbertSpace: file IO methods
    ###################################################################################
    @classmethod
    def deserialize(cls, io_data: "IOData") -> HilbertSpace:
        """
        Take the given IOData and return an instance of the described class,
        initialized with the data stored in io_data.
        """
        alldata_dict = io_data.as_kwargs()
        alldata_dict["ignore_low_overlap"] = alldata_dict.pop("_ignore_low_overlap")
        data = alldata_dict.pop("_data", {})
        new_hilbertspace: HilbertSpace = cls(**alldata_dict)
        new_hilbertspace._data = data
        return new_hilbertspace

    def serialize(self) -> "IOData":
        """
        Convert the content of the current class instance into IOData format.
        """
        init_parameters = self._init_params
        init_parameters.remove("ignore_low_overlap")
        init_parameters.append("_ignore_low_overlap")
        initdata = {name: getattr(self, name) for name in init_parameters}
        if self._data:
            initdata = {**initdata, "_data": self._data}
        iodata = serializers.dict_serialize(initdata)
        iodata.typename = type(self).__name__
        return iodata

    def get_initdata(self) -> Dict[str, Any]:
        """Returns dict appropriate for creating/initializing a new HilbertSpace
        object."""
        return {
            "subsystem_list": self._subsystems,
            "interaction_list": self.interaction_list,
        }

    ###################################################################################
    # HilbertSpace: creation via GUI
    ###################################################################################
    @classmethod
    def create(cls) -> HilbertSpace:
        hilbertspace = cls([])
        scqubits.ui.hspace_widget.create_hilbertspace_widget(hilbertspace.__init__)
        return hilbertspace

    ###################################################################################
    # HilbertSpace: methods for CentralDispatch
    ###################################################################################
    def receive(self, event: str, sender: Any, **kwargs) -> None:
        if event == "QUANTUMSYSTEM_UPDATE" and sender in self:
            self.broadcast("HILBERTSPACE_UPDATE")
            if self.lookup_exists():
                self._out_of_sync = True
        elif event == "INTERACTIONTERM_UPDATE" and sender in self.interaction_list:
            self.broadcast("HILBERTSPACE_UPDATE")
            if self.lookup_exists():
                self._out_of_sync = True
        elif event == "INTERACTIONLIST_UPDATE" and sender is self:
            self.broadcast("HILBERTSPACE_UPDATE")
            if self.lookup_exists():
                self._out_of_sync = True

    ###################################################################################
    # HilbertSpace: subsystems, dimensions, etc.
    ###################################################################################
    def get_subsys_index(self, subsys: QuantumSys) -> int:
        """
        Return the index of the given subsystem in the HilbertSpace.
        """
        return self._subsystems.index(subsys)

    @property
    def subsystem_list(self) -> Tuple[QuantumSys, ...]:
        return self._subsystems

    @property
    def subsystem_dims(self) -> List[int]:
        """Returns list of the Hilbert space dimensions of each subsystem"""
        return [subsystem.truncated_dim for subsystem in self]

    @property
    def dimension(self) -> int:
        """Returns total dimension of joint Hilbert space"""
        return np.prod(np.asarray(self.subsystem_dims)).item()

    @property
    def subsystem_count(self) -> int:
        """Returns number of subsystems composing the joint Hilbert space"""
        return len(self._subsystems)

    ###################################################################################
    # HilbertSpace: generate SpectrumLookup
    ###################################################################################
    def generate_lookup(self, update_subsystem_indices: List[int] = None) -> None:
<<<<<<< HEAD
        self._out_of_sync = False
        self._out_of_sync_warning_issued = False

=======
        self._lookup_exists = True
>>>>>>> f623458c
        bare_esys_dict = self.generate_bare_esys(
            update_subsystem_indices=update_subsystem_indices
        )
        dummy_params = self._parameters.paramvals_by_name

        evals, evecs = self.eigensys(
            evals_count=self.dimension, bare_esys=bare_esys_dict
        )
        # The following workaround ensures that eigenvectors maintain QutipEigenstates
        # view when getting placed inside an outer array
        evecs_wrapped = np.empty(shape=1, dtype=object)
        evecs_wrapped[0] = evecs

        self._data["evals"] = NamedSlotsNdarray(np.array([evals]), dummy_params)
        self._data["evecs"] = NamedSlotsNdarray(evecs_wrapped, dummy_params)
        self._data["dressed_indices"] = spec_lookup.SpectrumLookupMixin.generate_lookup(
            self
        )

    def lookup_exists(self) -> bool:
        return self._lookup_exists

    def generate_bare_esys(self, update_subsystem_indices: List[int] = None) -> dict:
        # update all the subsystems when update_subsystem_indices is set to None
        if update_subsystem_indices is None:
            update_subsystem_indices = list(range(self.subsystem_count))

        bare_evals = np.empty((self.subsystem_count,), dtype=object)
        bare_evecs = np.empty((self.subsystem_count,), dtype=object)
        bare_esys_dict = {}

        for subsys_index, subsys in enumerate(self):
            # diagonalizing only those subsystems present in update_subsystem_indices
            if subsys_index in update_subsystem_indices:
                bare_esys = subsys.eigensys(evals_count=subsys.truncated_dim)
            else:
                bare_esys = (
                    self["bare_evals"][subsys_index][0],
                    self["bare_evecs"][subsys_index][0],
                )
            bare_esys_dict[subsys_index] = bare_esys
            bare_evals[subsys_index] = NamedSlotsNdarray(
                np.asarray([bare_esys[0].tolist()]),
                self._parameters.paramvals_by_name,
            )
            bare_evecs[subsys_index] = NamedSlotsNdarray(
                np.asarray([bare_esys[1].tolist()]),
                self._parameters.paramvals_by_name,
            )
        self._data["bare_evals"] = NamedSlotsNdarray(
            bare_evals, {"subsys": np.arange(self.subsystem_count)}
        )
        self._data["bare_evecs"] = NamedSlotsNdarray(
            bare_evecs, {"subsys": np.arange(self.subsystem_count)}
        )

        return bare_esys_dict

    ###################################################################################
    # HilbertSpace: energy spectrum
    ##################################################################################
    def eigenvals(
        self,
        evals_count: int = 6,
        bare_esys: Optional[Dict[int, Union[ndarray, List[ndarray]]]] = None,
    ) -> ndarray:
        """Calculates eigenvalues of the full Hamiltonian using
        `qutip.Qobj.eigenenergies()`.

        Parameters
        ----------
        evals_count:
            number of desired eigenvalues/eigenstates
        bare_esys:
            optionally, the bare eigensystems for each subsystem can be provided to
            speed up computation; these are provided in dict form via <subsys>: esys
        """
        hamiltonian_mat = self.hamiltonian(bare_esys=bare_esys)  # type:ignore
        return hamiltonian_mat.eigenenergies(eigvals=evals_count)

    def eigensys(
        self,
        evals_count: int = 6,
        bare_esys: Optional[Dict[int, Union[ndarray, List[ndarray]]]] = None,
    ) -> Tuple[ndarray, QutipEigenstates]:
        """Calculates eigenvalues and eigenvectors of the full Hamiltonian using
        `qutip.Qobj.eigenstates()`.

        Parameters
        ----------
        evals_count:
            number of desired eigenvalues/eigenstates
        bare_esys:
            optionally, the bare eigensystems for each subsystem can be provided to
            speed up computation; these are provided in dict form via <subsys>: esys

        Returns
        -------
            eigenvalues and eigenvectors
        """
        hamiltonian_mat = self.hamiltonian(bare_esys=bare_esys)  # type:ignore
        evals, evecs = hamiltonian_mat.eigenstates(eigvals=evals_count)
        evecs = evecs.view(scqubits.io_utils.fileio_qutip.QutipEigenstates)
        return evals, evecs

    def _esys_for_paramval(
        self,
        paramval: float,
        update_hilbertspace: Callable,
        evals_count: int,
        bare_esys: Optional[Dict[int, Union[ndarray, List[ndarray]]]] = None,
    ) -> Tuple[ndarray, QutipEigenstates]:
        update_hilbertspace(paramval)
        return self.eigensys(evals_count, bare_esys=bare_esys)

    def _evals_for_paramval(
        self,
        paramval: float,
        update_hilbertspace: Callable,
        evals_count: int,
        bare_esys: Optional[Dict[int, Union[ndarray, List[ndarray]]]] = None,
    ) -> ndarray:
        update_hilbertspace(paramval)
        return self.eigenvals(evals_count, bare_esys=bare_esys)

    ###################################################################################
    # HilbertSpace: Hamiltonian (bare, interaction, full)
    #######################################################

    def hamiltonian(
        self,
        bare_esys: Optional[Dict[int, ndarray]] = None,
    ) -> Qobj:
        """
        Parameters
        ----------
        bare_esys:
            optionally, the bare eigensystems for each subsystem can be provided to
            speed up computation; these are provided in dict form via <subsys>: esys

        Returns
        -------
            Hamiltonian of the composite system, including the interaction between
            components
        """
        hamiltonian = self.bare_hamiltonian(bare_esys=bare_esys)
        hamiltonian += self.interaction_hamiltonian(bare_esys=bare_esys)
        return hamiltonian

    def bare_hamiltonian(self, bare_esys: Optional[Dict[int, ndarray]] = None) -> Qobj:
        """
        Parameters
        ----------
        bare_esys:
            optionally, the bare eigensystems for each subsystem can be provided to
            speed up computation; these are provided in dict form via <subsys>: esys

        Returns
        -------
            composite Hamiltonian composed of bare Hamiltonians of subsystems
            independent of the external parameter
        """
        bare_hamiltonian = Qobj(0)
        for subsys_index, subsys in enumerate(self):
            if bare_esys is not None and subsys_index in bare_esys:
                evals = bare_esys[subsys_index][0]
            else:
                evals = subsys.eigenvals(evals_count=subsys.truncated_dim)
            bare_hamiltonian += self.diag_hamiltonian(subsys, evals)
        return bare_hamiltonian

    def interaction_hamiltonian(
        self, bare_esys: Optional[Dict[int, ndarray]] = None
    ) -> Qobj:
        """
        Returns the interaction Hamiltonian, based on the interaction terms specified
        for the current HilbertSpace object

        Parameters
        ----------
        bare_esys:
            optionally, the bare eigensystems for each subsystem can be provided to
            speed up computation; these are provided in dict form via <subsys>: esys

        Returns
        -------
            interaction Hamiltonian
        """
        if not self.interaction_list:
            return Qobj(0)

        operator_list = []
        for term in self.interaction_list:
            if isinstance(term, Qobj):
                operator_list.append(term)
            elif isinstance(term, (InteractionTerm, InteractionTermStr)):
                operator_list.append(
                    term.hamiltonian(self.subsystem_list, bare_esys=bare_esys)
                )
            else:
                raise TypeError(
                    "Expected an instance of InteractionTerm, InteractionTermStr, "
                    "or Qobj; got {} instead.".format(type(term))
                )
        hamiltonian = sum(operator_list)
        return hamiltonian

    def diag_hamiltonian(self, subsystem: QuantumSys, evals: ndarray = None) -> Qobj:
        """Returns a `qutip.Qobj` which has the eigenenergies of the object `subsystem`
        on the diagonal.

        Parameters
        ----------
        subsystem:
            Subsystem for which the Hamiltonian is to be provided.
        evals:
            Eigenenergies can be provided as `evals`; otherwise, they are calculated.
        """
        evals_count = subsystem.truncated_dim

        if evals is None:
            evals = subsystem.eigenvals(evals_count=evals_count)
        diag_qt_op = qt.Qobj(inpt=np.diagflat(evals[0:evals_count]))  # type:ignore
        return spec_utils.identity_wrap(diag_qt_op, subsystem, self.subsystem_list)

    ###################################################################################
    # HilbertSpace: identity wrapping, operators
    ###################################################################################

    def diag_operator(self, diag_elements: ndarray, subsystem: QuantumSys) -> Qobj:
        """For given diagonal elements of a diagonal operator in `subsystem`, return
        the `Qobj` operator for the full Hilbert space (perform wrapping in
        identities for other subsystems).

        Parameters
        ----------
        diag_elements:
            diagonal elements of subsystem diagonal operator
        subsystem:
            subsystem where diagonal operator is defined
        """
        dim = subsystem.truncated_dim
        index = range(dim)
        diag_matrix = np.zeros((dim, dim), dtype=np.float_)
        diag_matrix[index, index] = diag_elements
        return spec_utils.identity_wrap(diag_matrix, subsystem, self.subsystem_list)

    def hubbard_operator(self, j: int, k: int, subsystem: QuantumSys) -> Qobj:
        """Hubbard operator :math:`|j\\rangle\\langle k|` for system `subsystem`

        Parameters
        ----------
        j,k:
            eigenstate indices for Hubbard operator
        subsystem:
            subsystem in which Hubbard operator acts
        """
        dim = subsystem.truncated_dim
        operator = qt.states.basis(dim, j) * qt.states.basis(dim, k).dag()
        return spec_utils.identity_wrap(operator, subsystem, self.subsystem_list)

    def annihilate(self, subsystem: QuantumSys) -> Qobj:
        """Annihilation operator a for `subsystem`

        Parameters
        ----------
        subsystem:
            specifies subsystem in which annihilation operator acts
        """
        dim = subsystem.truncated_dim
        operator = qt.destroy(dim)
        return spec_utils.identity_wrap(operator, subsystem, self.subsystem_list)

    ###################################################################################
    # HilbertSpace: spectrum sweep
    ###################################################################################
    def get_spectrum_vs_paramvals(
        self,
        param_vals: ndarray,
        update_hilbertspace: Callable,
        evals_count: int = 10,
        get_eigenstates: bool = False,
        param_name: str = "external_parameter",
        num_cpus: Optional[int] = None,
    ) -> SpectrumData:
        """Return eigenvalues (and optionally eigenstates) of the full Hamiltonian as
        a function of a parameter. Parameter values are specified as a list or array
        in `param_vals`. The Hamiltonian `hamiltonian_func` must be a function of
        that particular parameter, and is expected to internally set subsystem
        parameters. If a `filename` string is provided, then eigenvalue data is
        written to that file.

        Parameters
        ----------
        param_vals:
            array of parameter values
        update_hilbertspace:
            update_hilbertspace(param_val) specifies how a change in the external
            parameter affects the Hilbert space components
        evals_count:
            number of desired energy levels (default value = 10)
        get_eigenstates:
            set to true if eigenstates should be returned as well
            (default value = False)
        param_name:
            name for the parameter that is varied in `param_vals`
            (default value = "external_parameter")
        num_cpus:
            number of cores to be used for computation
            (default value: settings.NUM_CPUS)
        """
        num_cpus = num_cpus or settings.NUM_CPUS
        target_map = cpu_switch.get_map_method(num_cpus)
        if get_eigenstates:
            func = functools.partial(
                self._esys_for_paramval,
                update_hilbertspace=update_hilbertspace,
                evals_count=evals_count,
            )
            with utils.InfoBar(
                "Parallel computation of eigenvalues [num_cpus={}]".format(num_cpus),
                num_cpus,
            ):
                eigensystem_mapdata = list(
                    target_map(
                        func,
                        tqdm(
                            param_vals,
                            desc="Spectral data",
                            leave=False,
                            disable=(num_cpus > 1),
                        ),
                    )
                )
            eigenvalue_table, eigenstate_table = spec_utils.recast_esys_mapdata(
                eigensystem_mapdata
            )
        else:
            func = functools.partial(
                self._evals_for_paramval,  # type:ignore
                update_hilbertspace=update_hilbertspace,
                evals_count=evals_count,
            )
            with utils.InfoBar(
                "Parallel computation of eigensystems [num_cpus={}]".format(num_cpus),
                num_cpus,
            ):
                eigenvalue_table = np.asarray(
                    list(
                        target_map(
                            func,
                            tqdm(
                                param_vals,
                                desc="Spectral data",
                                leave=False,
                                disable=(num_cpus > 1),
                            ),
                        )
                    )
                )
            eigenstate_table = None  # type: ignore

        return storage.SpectrumData(
            eigenvalue_table,
            self.get_initdata(),
            param_name,
            param_vals,
            state_table=eigenstate_table,
        )

    def standardize_eigenvector_phases(self) -> None:
        """
        Standardize the phases of the (dressed) eigenvectors.
        """
        for idx, evec in enumerate(self._data["evecs"][0]):
            phase = spec_utils.extract_phase(evec.data.toarray())
            self._data["evecs"][0][idx] = evec * np.exp(-1j * phase)

    def op_in_dressed_eigenbasis(self, **kwargs) -> Qobj:
        """
        Express a subsystem operator in the dressed eigenbasis of the full system
        (as opposed to both the "native basis" or "bare eigenbasis" of the subsystem).
        `op_in_dressed_eigenbasis(...)` offers two different interfaces:

        1. subsystem operators may be expressed as Callables

            signature::

                .op_in_dressed_eigenbasis(op=<Callable>)

        2. subsystem operators may be passed as arrays, along with the
           corresponding subsystem. In this case the user must additionally
           specify if the operator is in the native, subsystem-internal
           basis or the subsystem bare eigenbasis::

                .op_in_dressed_eigenbasis(op=(<ndarray>, <subsys>),
                                          op_in_bare_eigenbasis=<Bool>)
        """
        op_callable_or_tuple = kwargs.pop("op")
        if isinstance(op_callable_or_tuple, Callable):
            subsys_index, op = self._parse_op(op_callable_or_tuple)
            return self._op_in_dressed_eigenbasis(
                op, subsys_index, op_in_bare_eigenbasis=False
            )
        else:
            op, subsys = op_callable_or_tuple
            op_in_bare_eigenbasis = kwargs.pop("op_in_bare_eigenbasis", False)
            subsys_index = self.get_subsys_index(subsys)
            return self._op_in_dressed_eigenbasis(
                op, subsys_index, op_in_bare_eigenbasis
            )

    def _op_in_dressed_eigenbasis(
        self, op: ndarray, subsys_index: int, op_in_bare_eigenbasis: bool = False
    ) -> Qobj:
        bare_evecs = self._data["bare_evecs"][subsys_index][0]
        id_wrapped_op = spec_utils.identity_wrap(
            op,
            self.subsystem_list[subsys_index],
            self.subsystem_list,
            op_in_eigenbasis=op_in_bare_eigenbasis,
            evecs=bare_evecs,
        )
        dressed_evecs = self._data["evecs"][0]
        dressed_op = id_wrapped_op.transform(dressed_evecs)
        return dressed_op

    ###################################################################################
    # HilbertSpace: add interaction and parsing arguments to .add_interaction
    ###################################################################################
    def add_interaction(
        self, check_validity=True, id_str: Optional[str] = None, **kwargs
    ) -> None:
        """
        Specify the interaction between subsystems making up the `HilbertSpace`
        instance. `add_interaction(...)` offers three different interfaces:

        * Simple interface for operator products
        * String-based interface for more general interaction operator expressions
        * General Qobj interface

        1. Simple interface for operator products
            Specify `ndarray`, `csc_matrix`, or `dia_matrix` (subsystem operator in
            subsystem-internal basis) along with the corresponding subsystem

            signature::

                .add_interaction(g=<float>,
                                op1=(<ndarray>, <QuantumSystem>),
                                op2=(<csc_matrix>, <QuantumSystem>),
                                 …,
                                add_hc=<bool>)

            Alternatively, specify subsystem operators via callable methods.

            signature::

                .add_interaction(g=<float>,
                                 op1=<Callable>,
                                 op2=<Callable>,
                                 …,
                                 add_hc=<bool>)
        2. String-based interface for more general interaction operator expressions
                Specify a Python expression that generates the desired operator. The
                expression enables convenience use of basic qutip operations::

                    .add_interaction(expr=<str>,
                                     op1=(<str>, <ndarray>, <subsys>),
                                     op2=(<str>, <Callable>),
                                     …)
        3. General Qobj operator
            Specify a fully identity-wrapped `qutip.Qobj` operator. Signature::

                .add_interaction(qobj=<Qobj>)

        id_str:
            optional string by which this instance can be referred to in `HilbertSpace`
            and `ParameterSweep`. If not provided, an id is auto-generated.
        """
        if "expr" in kwargs:
            interaction: Union[
                InteractionTerm, InteractionTermStr
            ] = self._parse_interactiontermstr(**kwargs)
        elif "qobj" in kwargs:
            interaction = self._parse_qobj(**kwargs)
        elif "op1" in kwargs:
            interaction = self._parse_interactionterm(**kwargs)
        else:
            raise TypeError(
                "Invalid combination and/or types of arguments for `add_interaction`"
            )
        if self.lookup_exists():
            self._out_of_sync = True

        self.interaction_list.append(interaction)

        id_str = id_str or "Interaction_{}".format(len(self.interaction_list))
        self._interaction_term_by_id_str[id_str] = interaction

        if not check_validity:
            return None
        try:
            _ = self.interaction_hamiltonian()
        except:
            self.interaction_list.pop()
            del self._interaction_term_by_id_str[id_str]
            raise ValueError("Invalid Interaction Term")

    def _parse_interactiontermstr(self, **kwargs) -> InteractionTermStr:
        expr = kwargs.pop("expr")
        add_hc = kwargs.pop("add_hc", False)
        const = kwargs.pop("const", None)

        operator_list = []
        for key in kwargs.keys():
            if re.match(r"op\d+$", key) is None:
                raise TypeError("Unexpected keyword argument {}.".format(key))
            operator_list.append(self._parse_op_by_name(kwargs[key]))

        return InteractionTermStr(expr, operator_list, const=const, add_hc=add_hc)

    def _parse_interactionterm(self, **kwargs) -> InteractionTerm:
        g = kwargs.pop("g", None)
        if g is None:
            g = kwargs.pop("g_strength")
        add_hc = kwargs.pop("add_hc", False)

        operator_list = []
        for key in kwargs.keys():
            if re.match(r"op\d+$", key) is None:
                raise TypeError("Unexpected keyword argument {}.".format(key))
            subsys_index, op = self._parse_op(kwargs[key])
            operator_list.append((subsys_index, op))

        return InteractionTerm(g, operator_list, add_hc=add_hc)

    @staticmethod
    def _parse_qobj(**kwargs) -> Qobj:
        op = kwargs["qobj"]
        if len(kwargs) > 1 or not isinstance(op, Qobj):
            raise TypeError("Cannot interpret specified operator {}".format(op))
        return kwargs["qobj"]

    def _parse_op_by_name(
        self, op_by_name
    ) -> Tuple[int, str, Union[ndarray, csc_matrix, dia_matrix]]:
        if not isinstance(op_by_name, tuple):
            raise TypeError("Cannot interpret specified operator {}".format(op_by_name))
        if len(op_by_name) == 3:
            # format expected:  (<op name as str>, <op as array>, <subsys as QuantumSystem>)
            return self.get_subsys_index(op_by_name[2]), op_by_name[0], op_by_name[1]
        # format expected (<op name as str)>, <QuantumSystem.method callable>)
        return (
            self.get_subsys_index(op_by_name[1].__self__),
            op_by_name[0],
            op_by_name[1](),
        )

    def _parse_op(
        self, op: Union[Callable, Tuple[Union[ndarray, csc_matrix], QuantumSys]]
    ) -> Tuple[int, Union[ndarray, csc_matrix]]:
        if callable(op):
            return self.get_subsys_index(op.__self__), op()  # type:ignore
        if not isinstance(op, tuple):
            raise TypeError("Cannot interpret specified operator {}".format(op))
        if len(op) == 2:
            # format expected:  (<op as array>, <subsys as QuantumSystem>)
            return self.get_subsys_index(op[1]), op[0]
        raise TypeError("Cannot interpret specified operator {}".format(op))<|MERGE_RESOLUTION|>--- conflicted
+++ resolved
@@ -45,6 +45,7 @@
 import scqubits.io_utils.fileio_qutip
 import scqubits.io_utils.fileio_serializers as serializers
 import scqubits.settings as settings
+import scqubits.ui.hspace_widget
 import scqubits.utils.cpu_switch as cpu_switch
 import scqubits.utils.misc as utils
 import scqubits.utils.spectrum_utils as spec_utils
@@ -376,7 +377,6 @@
         self._current_param_indices = 0
         self._evals_count = self.dimension
         self._out_of_sync = False
-        self._out_of_sync_warning_issued = False
         # end attributes for compatibility with SpectrumLookupMixin
 
         dispatch.CENTRAL_DISPATCH.register("QUANTUMSYSTEM_UPDATE", self)
@@ -439,21 +439,6 @@
 
     def __len__(self):
         return len(self._subsystems)
-
-    #
-    # @property
-    # def _out_of_sync(self):
-    #     return self._out_of_sync_
-    #
-    # @_out_of_sync.setter
-    # def _out_of_sync(self, value):
-    #     if value:
-    #         self._out_of_sync = True
-    #     else:
-    #         self._out_of_sync_ = False
-    #
-    #
-    #
 
     @property
     def hilbertspace(self) -> HilbertSpace:
@@ -568,13 +553,7 @@
     # HilbertSpace: generate SpectrumLookup
     ###################################################################################
     def generate_lookup(self, update_subsystem_indices: List[int] = None) -> None:
-<<<<<<< HEAD
-        self._out_of_sync = False
-        self._out_of_sync_warning_issued = False
-
-=======
         self._lookup_exists = True
->>>>>>> f623458c
         bare_esys_dict = self.generate_bare_esys(
             update_subsystem_indices=update_subsystem_indices
         )
