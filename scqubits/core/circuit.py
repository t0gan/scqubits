<<<<<<< HEAD
# circuit.py
#
# This file is part of scqubits: a Python package for superconducting qubits,
# Quantum 5, 583 (2021). https://quantum-journal.org/papers/q-2021-11-17-583/
#
#    Copyright (c) 2019 and later, Jens Koch and Peter Groszkowski
#    All rights reserved.
#
#    This source code is licensed under the BSD-style license found in the
#    LICENSE file in the root directory of this source tree.
############################################################################

import functools
import itertools
import operator
import re
import warnings

from types import MethodType
from typing import Any, Callable, Dict, List, Optional, Tuple, Union

import numpy as np
import qutip as qt
import scipy as sp
import scqubits as scq
import scqubits.core.discretization as discretization
from scqubits.core.namedslots_array import NamedSlotsNdarray
import scqubits.core.spec_lookup as spec_lookup
import scqubits.core.oscillator as osc
import scqubits.core.qubit_base as base
import scqubits.core.storage as storage
import scqubits.io_utils.fileio_serializers as serializers
import scqubits.utils.plot_defaults as defaults
import scqubits.utils.plotting as plot
import sympy as sm

from matplotlib import pyplot as plt
from matplotlib.axes import Axes
from matplotlib.figure import Figure
from numpy import ndarray
from scipy import sparse, stats
from scipy.sparse import csc_matrix
from scqubits import HilbertSpace, settings
from scqubits.core import operators as op
from scqubits.core.circuit_utils import (
    _cos_dia,
    _cos_dia_dense,
    _cos_phi,
    _cos_theta,
    _exp_i_theta_operator,
    _exp_i_theta_operator_conjugate,
    _generate_symbols_list,
    _i_d2_dphi2_operator,
    _i_d_dphi_operator,
    _identity_theta,
    _n_theta_operator,
    _phi_operator,
    _sin_dia,
    _sin_dia_dense,
    _sin_phi,
    _sin_theta,
    compose,
    get_operator_number,
    get_trailing_number,
    grid_operator_func_factory,
    is_potential_term,
    matrix_power_sparse,
    operator_func_factory,
)
from scqubits.core.symbolic_circuit import Branch, SymbolicCircuit
from scqubits.io_utils.fileio import IOData
from scqubits.io_utils.fileio_serializers import dict_deserialize, dict_serialize
from scqubits.utils.misc import (
    flatten_list,
    flatten_list_recursive,
    number_of_lists_in_list,
    list_intersection,
)
from scqubits.utils.plot_utils import _process_options
from scqubits.utils.spectrum_utils import (
    convert_matrix_to_qobj,
    identity_wrap,
    order_eigensystem,
)
from sympy import latex


class Subsystem(base.QubitBaseClass, serializers.Serializable):
    """
    Defines a subsystem for a circuit, which can further be used recursively to define
    subsystems within subsystem.

    Parameters
    ----------
    parent: Subsystem
        the instance under which the new subsystem is defined.
    hamiltonian_symbolic: sm.Expr
        The symbolic expression which defines the Hamiltonian for the new subsystem
    system_hierarchy: Optional[List], optional
        Defines the hierarchy of the new subsystem, is set to None when hierarchical
        diagonalization is not required. by default None
    subsystem_trunc_dims: Optional[List], optional
        Defines the truncated dimensions for the subsystems inside the current
        subsystem, is set to None when hierarchical diagonalization is not required,
        by default `None`
    truncated_dim: Optional[int], optional
        sets the truncated dimension for the current subsystem, by default 10
    """

    # switch used in protecting the class from erroneous addition of new attributes
    __frozen = False

    def __init__(
        self,
        parent: "Subsystem",
        hamiltonian_symbolic: sm.Expr,
        system_hierarchy: Optional[List] = None,
        subsystem_trunc_dims: Optional[List] = None,
        truncated_dim: Optional[int] = 10,
    ):
        base.QuantumSystem.__init__(self, id_str=None)

        self.system_hierarchy = system_hierarchy
        self.truncated_dim = truncated_dim
        self.subsystem_trunc_dims = subsystem_trunc_dims

        self.is_child = True
        self.parent = parent
        self.hamiltonian_symbolic = hamiltonian_symbolic
        self._hamiltonian_sym_for_numerics = hamiltonian_symbolic
        self._default_grid_phi = self.parent._default_grid_phi

        self.junction_potential = None
        self._H_LC_str_harmonic = None

        self.ext_basis: str = self.parent.ext_basis
        self.external_fluxes = [
            var
            for var in self.parent.external_fluxes
            if var in self.hamiltonian_symbolic.free_symbols
        ]
        self.offset_charges = [
            var
            for var in self.parent.offset_charges
            if var in self.hamiltonian_symbolic.free_symbols
        ]
        self.symbolic_params = {
            var: self.parent.symbolic_params[var]
            for var in self.parent.symbolic_params
            if var in self.hamiltonian_symbolic.free_symbols
        }

        self.var_categories_list: List[int] = []
        cutoffs: List[int] = []
        for var_name in self.operator_names_in_hamiltonian_symbolic():
            var_index = get_trailing_number(var_name)
            if var_index not in self.var_categories_list and var_index is not None:
                self.var_categories_list.append(var_index)
                cutoffs += [self.cutoffs_dict()[var_index]]

        self.var_categories_list.sort()

        self.var_categories: Dict[str, List[int]] = {}
        for var_type in self.parent.var_categories:
            self.var_categories[var_type] = [
                var_index
                for var_index in self.parent.var_categories[var_type]
                if var_index in self.var_categories_list
            ]

        self.cutoff_names: List[str] = []
        for var_type in self.var_categories.keys():
            if var_type == "periodic":
                for var_index in self.var_categories["periodic"]:
                    self.cutoff_names.append(f"cutoff_n_{var_index}")
            if var_type == "extended":
                for var_index in self.var_categories["extended"]:
                    self.cutoff_names.append(f"cutoff_ext_{var_index}")

        self.discretized_phi_range: Dict[int, Tuple[float]] = {
            idx: self.parent.discretized_phi_range[idx]
            for idx in self.parent.discretized_phi_range
            if idx in self.var_categories_list
        }

        # storing the potential terms separately
        # also bringing the potential to the same form as in the class Circuit
        potential_symbolic = 0 * sm.symbols("x")
        for term in self.hamiltonian_symbolic.as_ordered_terms():
            if is_potential_term(term):
                potential_symbolic += term
        for i in self.var_categories_list:
            potential_symbolic = (
                potential_symbolic.replace(
                    sm.symbols(f"cosθ{i}"), sm.cos(1.0 * sm.symbols(f"θ{i}"))
                )
                .replace(sm.symbols(f"sinθ{i}"), sm.sin(1.0 * sm.symbols(f"θ{i}")))
                .subs(sm.symbols("I"), 1 / (2 * np.pi))
            )

        self.potential_symbolic = potential_symbolic

        self.hierarchical_diagonalization: bool = (
            system_hierarchy != [] and number_of_lists_in_list(system_hierarchy) > 0
        )

        if len(self.var_categories_list) == 1 and self.ext_basis == "harmonic":
            self.type_of_matrices = "dense"
        else:
            self.type_of_matrices = "sparse"

        # needs to be included to make sure that plot_evals_vs_paramvals works
        self._init_params = []

        # attributes for purely harmonic
        self.normal_mode_freqs = []

        self._configure()
        self.__frozen = True

    def __setattr__(self, name, value):
        if not self.__frozen or name in dir(self):
            super().__setattr__(name, value)
        else:
            raise Exception("Creating new attributes is disabled.")

    def __repr__(self) -> str:
        return self._id_str

    @staticmethod
    def default_params() -> Dict[str, Any]:
        # return {"EJ": 15.0, "EC": 0.3, "ng": 0.0, "ncut": 30, "truncated_dim": 10}
        return {}

    def cutoffs_dict(self) -> Dict[int, int]:
        """
        Returns a dictionary, where each variable is associated with its respective
        cutoff.

        Returns
        -------
        Dict[int, int]
            Cutoffs dictionary; {var_index: cutoff}
        """
        cutoffs_dict = {}

        for var_index in self.var_categories_list:
            if self.is_child:
                for cutoff_name in self.parent.cutoff_names:
                    if str(var_index) in cutoff_name:
                        cutoffs_dict[var_index] = getattr(self.parent, cutoff_name)
            else:
                for cutoff_name in self.cutoff_names:
                    if str(var_index) in cutoff_name:
                        cutoffs_dict[var_index] = getattr(self, cutoff_name)
        return cutoffs_dict

    def _regenerate_sym_hamiltonian(self) -> None:
        """
        Regenerates the system Hamiltonian from the symbolic circuit when needed (for
        example when the circuit is large and circuit parameters are changed).
        """
        if (
            not self.is_child
            and len(self.symbolic_circuit.nodes) + self.symbolic_circuit.is_grounded > 3
        ):
            self.hamiltonian_symbolic = (
                self.symbolic_circuit.generate_symbolic_hamiltonian(
                    substitute_params=True
                )
            )
            self.generate_hamiltonian_sym_for_numerics()

    def _set_property_and_update_param_vars(
        self, param_name: str, value: float
    ) -> None:
        """
        Setter method to set parameter variables which are instance properties.

        Parameters
        ----------
        param_name:
            Name of the symbol which is updated
        value:
            The value to which the instance property is updated.
        """
        # update the attribute for the current instance
        setattr(self, f"_{param_name}", value)

        # update the attribute for the instance in symboliccircuit
        # generate _hamiltonian_sym_for_numerics if not already generated, delayed for
        # large circuits
        if (
            not self.is_child
            and len(self.symbolic_circuit.nodes) + self.symbolic_circuit.is_grounded > 3
        ) or self.is_purely_harmonic:
            self.symbolic_circuit.update_param_init_val(param_name, value)
            self._regenerate_sym_hamiltonian()

        # update Circuit instance

        # if purely harmonic the cirucit attributes should change
        if self.is_purely_harmonic and isinstance(self, Circuit):
            self.potential_symbolic = self.symbolic_circuit.potential_symbolic
            self.transformation_matrix = self.symbolic_circuit.transformation_matrix
            self.normal_mode_freqs = self.symbolic_circuit.normal_mode_freqs

        if self.hierarchical_diagonalization:
            self.generate_subsystems()
            self.build_hilbertspace()
        else:
            self.operators_by_name = self.set_operators()

    def _set_property_and_update_ext_flux_or_charge(
        self, param_name: str, value: float
    ) -> None:
        """
        Setter method to set external flux or offset charge variables which are instance
        properties.

        Parameters
        ----------
        param_name:
            Name of the symbol which is updated
        value:
            The value to which the instance property is updated.
        """

        # update the attribute for the current instance
        setattr(self, f"_{param_name}", value)

        relevant_subsystem_indices = []
        # update all subsystem instances
        if self.hierarchical_diagonalization:
            for subsys_idx, subsys in enumerate(self.subsystems.values()):
                if hasattr(subsys, param_name):
                    relevant_subsystem_indices.append(subsys_idx)
                    setattr(subsys, param_name, value)
            self.build_hilbertspace(
                relevant_subsystem_indices=relevant_subsystem_indices
            )

    def _set_property_and_update_cutoffs(self, param_name: str, value: int) -> None:
        """
        Setter method to set cutoffs which are instance properties.

        Parameters
        ----------
        param_name:
            Name of the symbol which is updated
        value:
            The value to which the instance property is updated.
        """
        setattr(self, f"_{param_name}", value)

        relevant_subsystem_indices = []
        # set operators and rebuild the HilbertSpace object
        if self.hierarchical_diagonalization:
            for subsys_idx, subsys in enumerate(self.subsystems.values()):
                if hasattr(subsys, param_name):
                    relevant_subsystem_indices.append(subsys_idx)
                    setattr(subsys, param_name, value)
            self.build_hilbertspace(
                relevant_subsystem_indices=relevant_subsystem_indices
            )

    def _make_property(
        self, attrib_name: str, init_val: Union[int, float], property_update_type: str
    ) -> None:
        """
        Creates a class instance property with the name attrib_name which is initialized
        to `init_val`. The setter is set depending on the string in the
        `property_update_type`.

        Parameters
        ----------
        attrib_name:
            Name of the property that needs to be created.
        init_val:
            The value to which the property is initialized.
        property_update_type:
            The string which sets the kind of setter used for this instance property.
        """
        setattr(self, f"_{attrib_name}", init_val)

        def getter(self, name=attrib_name):
            return getattr(self, f"_{name}")

        if property_update_type == "update_param_vars":

            def setter(self, value, name=attrib_name):
                return self._set_property_and_update_param_vars(name, value)

        elif property_update_type == "update_external_flux_or_charge":

            def setter(self, value, name=attrib_name):
                return self._set_property_and_update_ext_flux_or_charge(name, value)

        elif property_update_type == "update_cutoffs":

            def setter(self, value, name=attrib_name):
                return self._set_property_and_update_cutoffs(name, value)

        setattr(self.__class__, attrib_name, property(fget=getter, fset=setter))

    def _configure(self) -> None:
        """
        Function which is used to initiate the subsystem instance.
        """

        for x, param in enumerate(self.symbolic_params):
            # if harmonic oscillator basis is used, param vars become class properties.
            self._make_property(
                param.name, getattr(self.parent, param.name), "update_param_vars"
            )

        # getting attributes from parent
        for flux in self.external_fluxes:
            self._make_property(
                flux.name,
                getattr(self.parent, flux.name),
                "update_external_flux_or_charge",
            )
        for offset_charge in self.offset_charges:
            self._make_property(
                offset_charge.name,
                getattr(self.parent, offset_charge.name),
                "update_external_flux_or_charge",
            )

        for cutoff_str in self.cutoff_names:
            self._make_property(
                cutoff_str, getattr(self.parent, cutoff_str), "update_cutoffs"
            )

        # Creating the attributes for purely harmonic circuits
        self.is_purely_harmonic = self.parent.is_purely_harmonic
        if (
            self.is_purely_harmonic
        ):  # assuming that the parent has only extended variables and are ordered
            # starting from 1, 2, 3, ...
            self.normal_mode_freqs = self.parent.normal_mode_freqs[
                [var_idx - 1 for var_idx in self.var_categories["extended"]]
            ]

        self._set_vars()
        if self.hierarchical_diagonalization:
            self.generate_subsystems()
            self._check_truncation_indices()
            self.operators_by_name = self.set_operators()
            self.build_hilbertspace()
        else:
            self.operators_by_name = self.set_operators()

    # *****************************************************************
    # **** Functions to construct the operators for the Hamiltonian ****
    # *****************************************************************
    def grids_dict(self):
        cutoffs_dict = self.cutoffs_dict()
        grids = {}
        for i in self.var_categories["extended"]:
            grids[i] = discretization.Grid1d(
                self.discretized_phi_range[i][0],
                self.discretized_phi_range[i][1],
                cutoffs_dict[i],
            )
        return grids

    def _constants_in_subsys(self, H_sys: sm.Expr) -> sm.Expr:
        """
        Returns an expresion of constants that belong to the subsystem with the
        Hamiltonian H_sys

        Parameters
        ----------
        H_sys:
            subsystem hamiltonian

        Returns
        -------
            expression of constants belonging to the subsystem
        """
        constant_expr = 0
        subsys_free_symbols = set(H_sys.free_symbols)
        constant_terms = self._constant_terms_in_hamiltonian.copy()
        for term in constant_terms:
            if set(term.free_symbols) & subsys_free_symbols == set(term.free_symbols):
                constant_expr += term
                self._constant_terms_in_hamiltonian.remove(term)
        return constant_expr

    def _list_of_constants_from_expr(self, expr: sm.Expr) -> List[sm.Expr]:
        ordered_terms = expr.as_ordered_terms()
        constants = [
            term
            for term in ordered_terms
            if (
                set(
                    self.external_fluxes
                    + self.offset_charges
                    + list(self.symbolic_params.keys())
                    + [sm.symbols("I")]
                )
                & set(term.free_symbols)
            )
            == set(term.free_symbols)
        ]
        return constants

    def _check_truncation_indices(self):
        """
        Checks to see if the truncation indices for subsystems are not out of the range.
        """
        if not self.hierarchical_diagonalization:
            return

        for subsystem_idx, subsystem in self.subsystems.items():
            if subsystem.truncated_dim >= subsystem.hilbertdim() - 1:
                self.hierarchical_diagonalization = False
                # find the correct position of the subsystem where the truncation index is too big
                subsystem_position = f"subsystem {subsystem_idx} "
                parent = subsystem.parent
                while parent.is_child:
                    grandparent = parent.parent
                    # find the subsystem position of the parent system
                    subsystem_position += f"of subsystem {grandparent.get_subsystem_index(parent.var_categories_list[0])} "
                    parent = grandparent
                raise Exception(
                    f"The truncation index for " + subsystem_position + f"is too big. "
                    f"It should be lower than {subsystem.hilbertdim() - 1}."
                )

    def generate_subsystems(self):
        """
        Generates the subsystems (child instances of Circuit) depending on the attribute
        `self.system_hierarchy`
        """
        hamiltonian = self._hamiltonian_sym_for_numerics
        # collecting constants
        constants = self._list_of_constants_from_expr(hamiltonian)
        self._constant_terms_in_hamiltonian = constants
        for const in constants:
            hamiltonian -= const

        systems_sym = []
        interaction_sym = []

        non_operator_symbols = (
            self.offset_charges
            + self.external_fluxes
            + list(self.symbolic_params.keys())
            + [sm.symbols("I")]
        )

        for subsys_index_list in self.system_hierarchy:
            subsys_index_list = flatten_list_recursive(subsys_index_list)

            hamitlonian_terms = hamiltonian.as_ordered_terms()

            H_sys = 0 * sm.symbols("x")
            H_int = 0 * sm.symbols("x")
            for term in hamitlonian_terms:
                term_operator_indices = [
                    get_trailing_number(var_sym.name)
                    for var_sym in term.free_symbols
                    if var_sym not in non_operator_symbols
                ]
                term_operator_indices_unique = list(set(term_operator_indices))

                if len(set(term_operator_indices_unique) - set(subsys_index_list)) == 0:
                    H_sys += term

                if (
                    len(set(term_operator_indices_unique) - set(subsys_index_list)) > 0
                    and len(set(term_operator_indices_unique) & set(subsys_index_list))
                    > 0
                ):
                    H_int += term

            # adding constants
            systems_sym.append(H_sys + self._constants_in_subsys(H_sys))
            interaction_sym.append(H_int)
            hamiltonian -= H_sys + H_int  # removing the terms added to a subsystem

        if len(constants) > 0:
            systems_sym[0] += sum(constants)
        # storing data in class attributes
        self.subsystem_hamiltonians: Dict[int, sm.Expr] = dict(
            zip(
                range(len(self.system_hierarchy)),
                [systems_sym[index] for index in range(len(self.system_hierarchy))],
            )
        )

        self.subsystem_interactions: Dict[int, sm.Expr] = dict(
            zip(
                range(len(self.system_hierarchy)),
                [interaction_sym[index] for index in range(len(self.system_hierarchy))],
            )
        )

        self.subsystems: Dict[int, "Subsystem"] = dict(
            zip(
                range(len(self.system_hierarchy)),
                [
                    Subsystem(
                        self,
                        systems_sym[index],
                        system_hierarchy=self.system_hierarchy[index],
                        truncated_dim=self.subsystem_trunc_dims[index][0]
                        if type(self.subsystem_trunc_dims[index]) == list
                        else self.subsystem_trunc_dims[index],
                        subsystem_trunc_dims=self.subsystem_trunc_dims[index][1]
                        if type(self.subsystem_trunc_dims[index]) == list
                        else None,
                    )
                    for index in range(len(self.system_hierarchy))
                ],
            )
        )

        self.hilbert_space = HilbertSpace(
            [self.subsystems[i] for i in range(len(self.system_hierarchy))]
        )

    def generate_hilbertspace_lookup(self, subsystem_indices=None) -> None:
        hilbert_space = self.hilbert_space
        bare_evals = np.empty((hilbert_space.subsystem_count,), dtype=object)
        bare_evecs = np.empty((hilbert_space.subsystem_count,), dtype=object)
        bare_esys_dict = {}

        if subsystem_indices is None:
            subsystem_indices = list(range(hilbert_space.subsystem_count))

        for subsys_index, subsys in enumerate(hilbert_space):
            if subsys_index in subsystem_indices:
                bare_esys = subsys.eigensys(evals_count=subsys.truncated_dim)
            else:
                bare_esys = (
                    hilbert_space["bare_evals"][subsys_index][0],
                    hilbert_space["bare_evecs"][subsys_index][0],
                )
            bare_esys_dict[subsys_index] = bare_esys
            bare_evals[subsys_index] = NamedSlotsNdarray(
                np.asarray([bare_esys[0].tolist()]),
                hilbert_space._parameters.paramvals_by_name,
            )
            bare_evecs[subsys_index] = NamedSlotsNdarray(
                np.asarray([bare_esys[1].tolist()]),
                hilbert_space._parameters.paramvals_by_name,
            )
        hilbert_space._data["bare_evals"] = NamedSlotsNdarray(
            bare_evals, {"subsys": np.arange(hilbert_space.subsystem_count)}
        )
        hilbert_space._data["bare_evecs"] = NamedSlotsNdarray(
            bare_evecs, {"subsys": np.arange(hilbert_space.subsystem_count)}
        )

        hilbert_space._lookup = spec_lookup.SpectrumLookupAdapter(hilbert_space)

    def get_eigenstates(self) -> ndarray:
        """
        Returns the eigenstates for the SubSystem instance
        """
        if self.is_child:
            subsys_index = self.parent.hilbert_space.subsys_list.index(self)
            if self.parent.hilbert_space._lookup is not None:
                return self.parent.hilbert_space["bare_evecs"][subsys_index][0]
        else:
            return self.eigensys()[1]

    def get_subsystem_index(self, var_index: int) -> int:
        """
        Returns the subsystem index for the subsystem to which the given var_index
        belongs.

        Parameters
        ----------
        var_index:
            variable index in integer starting from 1.

        Returns
        -------
            subsystem index which can be used to identify the subsystem index in the
            list self.subsystems.
        """
        for index, system_hierarchy in enumerate(self.system_hierarchy):
            if var_index in flatten_list_recursive(system_hierarchy):
                return index
        raise Exception(
            f"The var_index={var_index} could not be identified with any " "subsystem."
        )

    def build_hilbertspace(
        self, relevant_subsystem_indices: Optional[List[int]] = None
    ):
        """
        Builds the HilbertSpace object for the `Circuit` instance if
        `hierarchical_diagonalization` is set to true.
        """
        # generate lookup table in HilbertSpace
        self.generate_hilbertspace_lookup(subsystem_indices=relevant_subsystem_indices)

        self.hilbert_space.interaction_list = []

        # Adding interactions using the symbolic interaction term
        for sys_index in range(len(self.system_hierarchy)):
            interaction = self.subsystem_interactions[sys_index].expand()
            if interaction == 0:  # if the interaction term is zero
                continue
            # modifying interaction terms:
            # substituting all the external flux, offset charge and branch parameters.
            interaction = interaction.subs(
                [
                    (param, getattr(self, str(param)))
                    for param in list(self.symbolic_params.keys())
                    + self.external_fluxes
                    + self.offset_charges
                ]
            )
            #   - substituting Identity with 1
            interaction = interaction.subs("I", 1)

            expr_dict = interaction.as_coefficients_dict()
            interaction_terms = list(expr_dict.keys())

            for idx, term in enumerate(interaction_terms):
                coefficient_sympy = expr_dict[term]
                self.hilbert_space.add_interaction(
                    qobj=float(coefficient_sympy)
                    * self._interaction_operator_from_expression(term),
                    check_validity=False,
                )

    def _interaction_operator_from_expression(self, symbolic_interaction_term: sm.Expr):
        """
        Returns the matrix which has the hilbert dimension equal to the hilbert
        dimension of the parent. Note that this method cannot deal with a coefficient
        which is different from 1. That should be dealt with externally.

        Parameters
        ----------
        symbolic_interaction_term:
            The symbolic expression which has the interaction terms.
        """

        non_operator_symbols = (
            self.offset_charges
            + self.external_fluxes
            + list(self.symbolic_params.keys())
        )

        # substitute all non_operator_symbols
        for var_sym in non_operator_symbols:
            symbolic_interaction_term = symbolic_interaction_term.subs(
                var_sym, getattr(self, var_sym.name)
            )

        if symbolic_interaction_term.has(sm.cos):
            return self._evaluate_matrix_cosine_terms(symbolic_interaction_term)

        term_var_indices = [
            get_trailing_number(var_sym.name)
            for var_sym in symbolic_interaction_term.free_symbols
            if var_sym not in non_operator_symbols
        ]

        term_operator_syms = [
            var_sym
            for var_sym in symbolic_interaction_term.free_symbols
            if var_sym not in non_operator_symbols
        ]

        interacting_subsystem_indices = set(
            [self.get_subsystem_index(idx) for idx in term_var_indices]
        )

        operator_dict = dict.fromkeys([idx for idx, _ in enumerate(self.subsystems)])

        for subsys_index in operator_dict:
            operator_dict[subsys_index] = qt.tensor(
                [
                    qt.identity(subsys.truncated_dim)
                    for subsys in list(self.subsystems.values())
                ]
            )
            if subsys_index in interacting_subsystem_indices:
                for operator_sym in term_operator_syms:
                    if (
                        self.get_subsystem_index(get_trailing_number(operator_sym.name))
                        == subsys_index
                    ):
                        operator_matrix = self.subsystems[
                            subsys_index
                        ].get_operator_by_name(operator_sym.name)
                        if isinstance(operator_matrix, qt.Qobj):
                            operator_matrix = operator_matrix.data.tocsc()
                        operator_dict[subsys_index] *= identity_wrap(
                            operator_matrix,
                            self.subsystems[subsys_index],
                            list(self.subsystems.values()),
                            evecs=self.subsystems[subsys_index].get_eigenstates(),
                        )

        operator_list = list(operator_dict.values())

        return functools.reduce(operator.mul, operator_list)

    def _generate_symbols_list(
        self, var_str: str, iterable_list: List[int] or ndarray
    ) -> List[sm.Symbol]:
        """
        Returns the list of symbols generated using the var_str + iterable as the name
        of the symbol.

        Parameters
        ----------
        var_str:
            name of the variable which needs to be generated
        iterable_list:
            The list of indices which generates the symbols
        """
        return [sm.symbols(var_str + str(iterable)) for iterable in iterable_list]

    def _set_vars(self):
        """
        Sets the attribute vars which is a dictionary containing all the Sympy Symbol
        objects for all the operators present in the circuit
        """
        # Defining the list of variables for periodic operators
        periodic_symbols_sin = _generate_symbols_list(
            "sinθ", self.var_categories["periodic"]
        )

        periodic_symbols_cos = _generate_symbols_list(
            "cosθ", self.var_categories["periodic"]
        )
        periodic_symbols_n = _generate_symbols_list(
            "n", self.var_categories["periodic"]
        )

        # Defining the list of discretized_ext variables
        y_symbols = _generate_symbols_list("θ", self.var_categories["extended"])
        p_symbols = _generate_symbols_list("Q", self.var_categories["extended"])

        if self.ext_basis == "discretized":

            ps_symbols = [
                sm.symbols("Qs" + str(i)) for i in self.var_categories["extended"]
            ]
            sin_symbols = [
                sm.symbols(f"sinθ{i}") for i in self.var_categories["extended"]
            ]
            cos_symbols = [
                sm.symbols(f"cosθ{i}") for i in self.var_categories["extended"]
            ]

        elif self.ext_basis == "harmonic":

            a_symbols = [sm.symbols(f"a{i}") for i in self.var_categories["extended"]]
            ad_symbols = [sm.symbols(f"ad{i}") for i in self.var_categories["extended"]]
            Nh_symbols = [sm.symbols(f"Nh{i}") for i in self.var_categories["extended"]]
            pos_symbols = [sm.symbols(f"θ{i}") for i in self.var_categories["extended"]]
            sin_symbols = [
                sm.symbols(f"sinθ{i}") for i in self.var_categories["extended"]
            ]
            cos_symbols = [
                sm.symbols(f"cosθ{i}") for i in self.var_categories["extended"]
            ]
            momentum_symbols = [
                sm.symbols(f"Q{i}") for i in self.var_categories["extended"]
            ]

        # setting the attribute self.vars
        self.vars: Dict[str, Any] = {
            "periodic": {
                "sin": periodic_symbols_sin,
                "cos": periodic_symbols_cos,
                "number": periodic_symbols_n,
            },
            "identity": [sm.symbols("I")],
        }

        if self.ext_basis == "discretized":
            self.vars["extended"] = {
                "position": y_symbols,
                "momentum": p_symbols,
                "momentum_squared": ps_symbols,
                "sin": sin_symbols,
                "cos": cos_symbols,
            }
        elif self.ext_basis == "harmonic":
            self.vars["extended"] = {
                "annihilation": a_symbols,
                "creation": ad_symbols,
                "number": Nh_symbols,
                "position": pos_symbols,
                "momentum": momentum_symbols,
                "sin": sin_symbols,
                "cos": cos_symbols,
            }

    def _shift_harmonic_oscillator_potential(self, hamiltonian: sm.Expr) -> sm.Expr:
        # shifting the harmonic oscillator potential to the point of external fluxes
        flux_shift_vars = {}
        for var_index in self.var_categories["extended"]:
            if hamiltonian.coeff(f"θ{var_index}") != 0:
                flux_shift_vars[var_index] = sm.symbols("Δθ" + str(var_index))
                hamiltonian = hamiltonian.replace(
                    sm.symbols(f"θ{var_index}"),
                    sm.symbols(f"θ{var_index}") + flux_shift_vars[var_index],
                )  # substituting the flux offset variable offsets to collect the
                # coefficients later
        hamiltonian = hamiltonian.expand()

        flux_shift_equations = [
            hamiltonian.coeff(f"θ{var_index}").subs(
                [(f"θ{i}", 0) for i in self.var_categories["extended"]]
            )
            for var_index in flux_shift_vars.keys()
        ]  # finding the coefficients of the linear terms

        flux_shifts = sm.linsolve(
            flux_shift_equations, tuple(flux_shift_vars.values())
        )  # solving for the flux offsets

        if len(flux_shifts) != 0:
            flux_shifts = list(list(flux_shifts)[0])
        else:
            flux_shifts = []

        flux_shifts_dict = dict(zip(list(flux_shift_vars.keys()), list(flux_shifts)))

        hamiltonian = hamiltonian.subs(
            [
                (sm.symbols("Δθ" + str(var_index)), flux_shifts_dict[var_index])
                for var_index in flux_shifts_dict.keys()
            ]
        )  # substituting the flux offsets to remove the linear terms
        hamiltonian = hamiltonian.subs(
            [(var, 0) for var in flux_shift_vars.values()]
        )  # removing the constants from the Hamiltonian

        flux_shifts_dict.update(
            {
                var_index: 0
                for var_index in self.var_categories["extended"]
                if var_index not in flux_shifts_dict
            }
        )
        # remove constants from Hamiltonian
        hamiltonian -= hamiltonian.as_coefficients_dict()[1]
        return hamiltonian.expand()
        # * ##########################################################################

    def generate_hamiltonian_sym_for_numerics(self):
        """
        Generates a symbolic expression which is ready for numerical evaluation starting
        from the expression stored in the attribute hamiltonian_symbolic. Stores the
        result in the attribute _hamiltonian_sym_for_numerics.
        """

        hamiltonian = (
            self.hamiltonian_symbolic.expand()
        )  # applying expand is critical; otherwise the replacement of p^2 with ps2
        # would not succeed

        # shifting the potential to the point of external fluxes
        hamiltonian = self._shift_harmonic_oscillator_potential(hamiltonian)

        if self.ext_basis == "discretized":

            # marking the squared momentum operators with a separate symbol
            for i in self.var_categories["extended"]:
                hamiltonian = hamiltonian.replace(
                    sm.symbols(f"Q{i}") ** 2, sm.symbols("Qs" + str(i))
                )

        # removing the constants from the Hamiltonian
        ordered_terms = hamiltonian.as_ordered_terms()
        constants = [
            term
            for term in ordered_terms
            if (
                set(
                    self.external_fluxes
                    + self.offset_charges
                    + list(self.symbolic_params.keys())
                    + [sm.symbols("I")]
                )
                & set(term.free_symbols)
            )
            == set(term.free_symbols)
        ]
        self._constant_terms_in_hamiltonian = constants
        for const in constants:
            hamiltonian -= const

        # associate an identity matrix with the external flux vars
        for ext_flux in self.external_fluxes:
            hamiltonian = hamiltonian.subs(
                ext_flux, ext_flux * sm.symbols("I") * 2 * np.pi
            )

        # associate an identity matrix with offset charge vars
        for offset_charge in self.offset_charges:
            hamiltonian = hamiltonian.subs(
                offset_charge, offset_charge * sm.symbols("I")
            )

        # finding the cosine terms
        cos_terms = sum(
            [term for term in hamiltonian.as_ordered_terms() if "cos" in str(term)]
        )
        setattr(self, "_hamiltonian_sym_for_numerics", hamiltonian)
        setattr(self, "junction_potential", cos_terms)

    # #################################################################
    # ############## Functions to construct the operators #############
    # #################################################################
    def get_cutoffs(self) -> Dict[str, list]:
        """
        Method to get the cutoffs for each of the circuit's degree of freedom.
        """
        cutoffs_dict: Dict[str, List[Any]] = {
            "cutoff_n": [],
            "cutoff_ext": [],
        }

        for cutoff_type in cutoffs_dict.keys():
            attr_list = [x for x in self.cutoff_names if cutoff_type in x]

            if len(attr_list) > 0:
                attr_list.sort()
                cutoffs_dict[cutoff_type] = [getattr(self, attr) for attr in attr_list]

        return cutoffs_dict

    def _collect_cutoff_values(self):
        if not self.hierarchical_diagonalization:
            cutoff_dict = self.get_cutoffs()
            for cutoff_name in cutoff_dict.keys():
                for cutoff in cutoff_dict[cutoff_name]:
                    if "cutoff_n" in cutoff_name:
                        yield 2 * cutoff + 1
                    elif "cutoff_ext" in cutoff_name:
                        yield cutoff
        else:
            for idx, _ in enumerate(self.system_hierarchy):
                if isinstance(self.subsystem_trunc_dims[idx], list):
                    yield self.subsystem_trunc_dims[idx][0]
                else:
                    yield self.subsystem_trunc_dims[idx]

    def hilbertdim(self):
        """
        Returns the Hilbert dimension of the Circuit instance
        """
        cutoff_values = np.fromiter(self._collect_cutoff_values(), dtype=int)
        return np.prod(cutoff_values)

    # helper functions
    def _kron_operator(
        self, operator: Union[csc_matrix, ndarray], index: int
    ) -> Union[csc_matrix, ndarray]:
        """
        Identity wraps the operator with identities generated for all the other variable
        indices present in the current Subsystem.

        Parameters
        ----------
        operator:
            The operator belonging to the variable index set in the argument index.
        index:
            Variable index to which the operator belongs

        Returns
        -------
            Returns the operator which is identity wrapped for the current subsystem.
        """
        var_index_list = (
            self.var_categories["periodic"] + self.var_categories["extended"]
        )

        cutoff_names = np.fromiter(self._collect_cutoff_values(), dtype=int)  # [

        if self.type_of_matrices == "dense":
            matrix_format = "array"
        elif self.type_of_matrices == "sparse":
            matrix_format = "csc"

        if len(var_index_list) > 1:
            if index > var_index_list[0]:
                identity_left = sparse.identity(
                    np.prod(cutoff_names[: var_index_list.index(index)]),
                    format=matrix_format,
                )
            if index < var_index_list[-1]:
                identity_right = sparse.identity(
                    np.prod(cutoff_names[var_index_list.index(index) + 1 :]),
                    format=matrix_format,
                )

            if index == var_index_list[0]:
                return sparse.kron(operator, identity_right, format=matrix_format)
            elif index == var_index_list[-1]:
                return sparse.kron(identity_left, operator, format=matrix_format)
            else:
                return sparse.kron(
                    sparse.kron(identity_left, operator, format=matrix_format),
                    identity_right,
                    format=matrix_format,
                )
        else:
            return self._sparsity_adaptive(operator)

    def _sparsity_adaptive(
        self, matrix: Union[csc_matrix, ndarray]
    ) -> Union[csc_matrix, ndarray]:
        """
        Changes the type of matrix depending on the attribute
        type_of_matrices

        Parameters
        ----------
        matrix:
            The operator or matrix whose type needs to be changed

        Returns
        -------
            Returns the matrix in sparse or dense version depending on the type of
            matrices used.
        """
        #  all of this can be simplified.
        if sparse.issparse(matrix):
            if self.type_of_matrices == "sparse":
                return matrix
            return matrix.toarray()

        if self.type_of_matrices == "sparse":
            return sparse.csc_matrix(matrix)
        return matrix

    def _identity_qobj(self):
        """
        Returns the Qobj of the identity matrix of the right dimensions
        """
        if not self.hierarchical_diagonalization:
            return qt.identity(self.hilbertdim())

        subsys_trunc_dims = [
            subsys.truncated_dim for subsys in list(self.subsystems.values())
        ]

        return qt.tensor([qt.identity(truncdim) for truncdim in subsys_trunc_dims])

    def _identity(self):
        """
        Returns the Identity operator for the entire Hilber space of the circuit.
        """
        if (
            hasattr(self, "hierarchical_diagonalization")
            and self.hierarchical_diagonalization
        ):
            return None
        dim = self.hilbertdim()
        if self.type_of_matrices == "sparse":
            op = sparse.identity(dim, format="csc")
            return op
        elif self.type_of_matrices == "dense":
            return np.identity(dim)

    def exp_i_pos_operator(
        self, var_sym: sm.Symbol, prefactor: float
    ) -> Union[csc_matrix, ndarray]:
        """
        Returns the bare operator exp(i*\theta*prefactor), without the kron product.
        Needs the oscillator lengths to be set in the attribute, `osc_lengths`,
        when `ext_basis` is set to "harmonic".
        """
        var_index = get_trailing_number(var_sym.name)

        if var_index in self.var_categories["periodic"]:
            if abs(prefactor) != 1:
                raise Exception("Prefactor for periodic variable should be 1.")
            if prefactor > 0:
                exp_i_theta = _exp_i_theta_operator(self.cutoffs_dict()[var_index])
            else:
                exp_i_theta = _exp_i_theta_operator_conjugate(
                    self.cutoffs_dict()[var_index]
                )
        elif var_index in self.var_categories["extended"]:
            if self.ext_basis == "discretized":
                phi_grid = discretization.Grid1d(
                    self.discretized_phi_range[var_index][0],
                    self.discretized_phi_range[var_index][1],
                    self.cutoffs_dict()[var_index],
                )
                diagonal = np.exp(phi_grid.make_linspace() * prefactor * 1j)
                exp_i_theta = sparse.dia_matrix(
                    (diagonal, [0]), shape=(phi_grid.pt_count, phi_grid.pt_count)
                ).tocsc()
            elif self.ext_basis == "harmonic":
                osc_length = self.osc_lengths[var_index]
                pos_operator = (osc_length / 2**0.5) * (
                    op.creation(self.cutoffs_dict()[var_index])
                    + op.annihilation(self.cutoffs_dict()[var_index])
                )
                exp_i_theta = sp.linalg.expm(pos_operator * prefactor * 1j)

        return self._sparsity_adaptive(exp_i_theta)

    def _evaluate_matrix_cosine_terms(self, junction_potential: sm.Expr) -> qt.Qobj:

        if self.hierarchical_diagonalization:
            subsystem_list = list(self.subsystems.values())
            identity = qt.tensor(
                [qt.identity(subsystem.truncated_dim) for subsystem in subsystem_list]
            )
        else:
            identity = qt.identity(self.hilbertdim())

        junction_potential_matrix = identity * 0

        if (
            isinstance(junction_potential, (int, float))
            or len(junction_potential.free_symbols) == 0
        ):
            return junction_potential_matrix

        for cos_term in junction_potential.as_ordered_terms():
            coefficient = float(list(cos_term.as_coefficients_dict().values())[0])
            cos_argument_expr = [
                arg.args[0] for arg in (1.0 * cos_term).args if arg.has(sm.cos)
            ][0]

            var_indices = [
                get_trailing_number(var_symbol.name)
                for var_symbol in cos_argument_expr.free_symbols
            ]

            # removing any constant terms
            for term in cos_argument_expr.as_ordered_terms():
                if len(term.free_symbols) == 0:
                    cos_argument_expr -= term
                    coefficient *= np.exp(float(term) * 1j)

            operator_list = []
            for idx, var_symbol in enumerate(cos_argument_expr.free_symbols):
                prefactor = float(cos_argument_expr.coeff(var_symbol))
                operator_list.append(
                    self.identity_wrap_for_hd(
                        self.exp_i_pos_operator(var_symbol, prefactor), var_indices[idx]
                    )
                )

            cos_term_operator = coefficient * functools.reduce(
                operator.mul,
                operator_list,
            )

            junction_potential_matrix += (
                cos_term_operator + cos_term_operator.dag()
            ) * 0.5

        return junction_potential_matrix

    def circuit_operator_functions(self) -> Dict[str, Callable]:
        """
        Returns the set of operator functions to be turned into methods of the `Circuit`
        class.
        """
        periodic_vars = self.vars["periodic"]
        extended_vars = self.vars["extended"]

        # constructing the operators for extended variables
        extended_operators = {}
        if self.ext_basis == "discretized":
            nonwrapped_ops = {
                "position": _phi_operator,
                "cos": _cos_phi,
                "sin": _sin_phi,
                "momentum": _i_d_dphi_operator,
                "momentum_squared": _i_d2_dphi2_operator,
            }
            for short_op_name in nonwrapped_ops.keys():
                for sym_variable in extended_vars[short_op_name]:
                    index = int(get_trailing_number(sym_variable.name))
                    op_func = nonwrapped_ops[short_op_name]
                    op_name = sym_variable.name + "_operator"
                    extended_operators[op_name] = grid_operator_func_factory(
                        op_func, index
                    )

        else:  # expect that self.ext_basis is "harmonic":
            hamiltonian = self._hamiltonian_sym_for_numerics
            # substitute all the parameter values
            hamiltonian = hamiltonian.subs(
                [
                    (param, getattr(self, str(param)))
                    for param in list(self.symbolic_params.keys())
                    + self.external_fluxes
                    + self.offset_charges
                ]
            )

            osc_lengths = {}
            osc_freqs = {}
            nonwrapped_ops = {
                "creation": op.creation_sparse,
                "annihilation": op.annihilation_sparse,
                "number": op.number_sparse,
                "position": None,  # need to set for each variable separately
                "sin": None,
                "cos": None,
                "momentum": None,
            }

            for list_idx, var_index in enumerate(self.var_categories["extended"]):
                ECi = float(hamiltonian.coeff(f"Q{var_index}**2").cancel()) / 4
                ELi = float(hamiltonian.coeff(f"θ{var_index}**2").cancel()) * 2
                osc_freqs[var_index] = (8 * ELi * ECi) ** 0.5
                osc_lengths[var_index] = (8.0 * ECi / ELi) ** 0.25
                nonwrapped_ops["position"] = functools.partial(
                    op.a_plus_adag_sparse, prefactor=osc_lengths[var_index] / (2**0.5)
                )
                nonwrapped_ops["sin"] = compose(
                    sp.linalg.sinm,
                    functools.partial(
                        op.a_plus_adag, prefactor=osc_lengths[var_index] / (2**0.5)
                    ),
                )
                nonwrapped_ops["cos"] = compose(
                    sp.linalg.cosm,
                    functools.partial(
                        op.a_plus_adag, prefactor=osc_lengths[var_index] / (2**0.5)
                    ),
                )
                nonwrapped_ops["momentum"] = functools.partial(
                    op.ia_minus_iadag_sparse,
                    prefactor=1 / (osc_lengths[var_index] * 2**0.5),
                )

                for short_op_name in nonwrapped_ops.keys():
                    op_func = nonwrapped_ops[short_op_name]
                    sym_variable = extended_vars[short_op_name][list_idx]
                    op_name = sym_variable.name + "_operator"
                    extended_operators[op_name] = operator_func_factory(
                        op_func, var_index
                    )

            self.osc_lengths = osc_lengths
            self.osc_freqs = osc_freqs

        # constructing the operators for periodic variables
        periodic_operators = {}
        nonwrapped_ops = {
            "sin": _sin_theta,
            "cos": _cos_theta,
            "number": _n_theta_operator,
        }
        for short_op_name, op_func in nonwrapped_ops.items():
            for sym_variable in periodic_vars[short_op_name]:
                index = get_operator_number(sym_variable.name)
                op_name = sym_variable.name + "_operator"
                periodic_operators[op_name] = operator_func_factory(op_func, index)

        return {
            **periodic_operators,
            **extended_operators,
            "I_operator": Circuit._identity,
        }

    # #################################################################
    # ############### Functions for parameter queries #################
    # #################################################################
    def get_params(self) -> List[float]:
        """
        Method to get the circuit parameters set for all the branches.
        """
        params = []
        for param in self.symbolic_params:
            params.append(getattr(self, param.name))
        return params

    def external_flux_values(self) -> List[float]:
        """
        Returns all the time independent external flux set using the circuit attributes
        for each of the closure branches.
        """
        return [getattr(self, flux.name) for flux in self.external_fluxes]

    def offset_charge_values(self) -> List[float]:
        """
        Returns all the offset charges set using the circuit attributes for each of the
        periodic degree of freedom.
        """
        return [
            getattr(self, offset_charge.name) for offset_charge in self.offset_charges
        ]

    def set_operators(self) -> Dict[str, Callable]:
        """
        Creates the operator methods `<name>_operator` for the circuit.
        """

        if self.hierarchical_diagonalization:
            for subsys in self.subsystems.values():
                subsys.operators_by_name = subsys.set_operators()

        op_func_by_name = self.circuit_operator_functions()
        for op_name, op_func in op_func_by_name.items():
            setattr(self, op_name, MethodType(op_func, self))

        return op_func_by_name

    def identity_wrap_for_hd(
        self,
        operator: Optional[Union[csc_matrix, ndarray]],
        var_index: Optional[int] = None,
    ) -> qt.Qobj:
        """
        Returns an identity wrapped operator whose size is equal to the
        `self.hilbertdim()`. Only converts operator which belongs to a specific variable
        index. For example, operator Q_1 or cos(\theta_1). But not, Q1*Q2.

        Parameters
        ----------
        operator:
            operator in the form of csc_matrix, ndarray
        var_index:
            integer which represents which variable index the given operator belongs to

        Returns
        -------
            identity wrapped operator.
        """
        if not self.hierarchical_diagonalization:
            return qt.Qobj(self._kron_operator(operator, var_index))

        subsystem_index = self.get_subsystem_index(var_index)
        subsystem = self.subsystems[subsystem_index]
        operator = subsystem.identity_wrap_for_hd(operator, var_index=var_index)

        if isinstance(operator, qt.Qobj):
            operator = operator.full()

        operator = convert_matrix_to_qobj(
            operator,
            subsystem,
            op_in_eigenbasis=False,
            evecs=subsystem.get_eigenstates(),
        )
        return identity_wrap(
            operator,
            subsystem,
            list(self.subsystems.values()),
            evecs=subsystem.get_eigenstates(),
        )

    def get_operator_by_name(self, operator_name: str) -> qt.Qobj:
        """
        Returns the operator for the given operator symbol which has the same dimension
        as the hilbertdim of the instance from which the operator is requested.

        Parameters
        ----------
        operator_name:
            Name of a sympy Symbol object which should be one among the symbols in the
            attribute vars

        Returns
        -------
            operator identified by `operator_name`
        """
        if not self.hierarchical_diagonalization:
            return getattr(self, operator_name + "_operator")()

        var_index = get_trailing_number(operator_name)
        assert var_index
        subsystem_index = self.get_subsystem_index(var_index)
        subsystem = self.subsystems[subsystem_index]
        operator = subsystem.get_operator_by_name(operator_name)

        if isinstance(operator, qt.Qobj):
            operator = operator.data.tocsc()

        operator = convert_matrix_to_qobj(
            operator,
            subsystem,
            op_in_eigenbasis=False,
            evecs=subsystem.get_eigenstates(),
        )
        return identity_wrap(
            operator,
            subsystem,
            list(self.subsystems.values()),
            evecs=subsystem.get_eigenstates(),
        )

    # #################################################################
    # ############ Functions for eigenvalues and matrices ############
    # #################################################################
    def _is_mat_mul_replacement_necessary(self, term):
        return (
            set(self.var_categories["extended"])
            & set([get_trailing_number(str(i)) for i in term.free_symbols])
        ) and "*" in str(term)

    def _replace_mat_mul_operator(self, term: sm.Expr):

        if not self._is_mat_mul_replacement_necessary(term):
            return str(term)

        if self.ext_basis == "discretized":
            term_string = str(term)
            term_var_categories = [
                get_trailing_number(str(i)) for i in term.free_symbols
            ]
            if len(set(term_var_categories) & set(self.var_categories["extended"])) > 1:
                if all(["Q" in var.name for var in term.free_symbols]):
                    term_string = str(term).replace(
                        "*", "@"
                    )  # replacing all the * with @

        elif self.ext_basis == "harmonic":
            # replace ** with np.matrix_power
            if "**" in str(term):
                operators = [
                    match.replace("**", "")
                    for match in re.findall(r"[^*]+\*{2}", str(term), re.MULTILINE)
                ]
                exponents = re.findall(r"(?<=\*{2})\d", str(term), re.MULTILINE)

                new_string_list = []
                for idx, operator in enumerate(operators):
                    if get_trailing_number(operator) in self.var_categories["extended"]:
                        new_string_list.append(
                            f"matrix_power({operator},{exponents[idx]})"
                        )
                    else:
                        new_string_list.append(operator + "**" + exponents[idx])
                term_string = "*".join(new_string_list)
            else:
                term_string = str(term)

            # replace * with @ in the entire term
            if len(term.free_symbols) > 1:
                term_string = re.sub(
                    r"(?<=[^*])\*(?!\*)", "@", term_string, re.MULTILINE
                )
        return term_string

    def _get_eval_hamiltonian_string(self, H: sm.Expr) -> str:
        """
        Returns the string which defines the expression for Hamiltonian in harmonic
        oscillator basis
        """
        expr_dict = H.as_coefficients_dict()
        terms_list = list(expr_dict.keys())
        coeff_list = list(expr_dict.values())

        H_string = ""
        for idx, term in enumerate(terms_list):
            term_string = f"{coeff_list[idx]}*{self._replace_mat_mul_operator(term)}"
            if float(coeff_list[idx]) > 0:
                term_string = "+" + term_string
            H_string += term_string

        # replace all position, sin and cos operators with methods
        H_string = re.sub(r"(?P<x>(θ\d)|(cosθ\d))", r"\g<x>_operator(self)", H_string)

        # replace all other operators with methods
        operator_symbols_list = flatten_list_recursive(
            [
                list(short_op_dict.values())
                if isinstance(short_op_dict, dict)
                else short_op_dict
                for short_op_dict in list(self.vars.values())
            ]
        )
        operator_name_list = [symbol.name for symbol in operator_symbols_list]
        for operator_name in operator_name_list:
            if "θ" not in operator_name:
                H_string = H_string.replace(
                    operator_name, operator_name + "_operator(self)"
                )
        return H_string

    def _hamiltonian_for_harmonic_extended_vars(self) -> Union[csc_matrix, ndarray]:
        hamiltonian = self._hamiltonian_sym_for_numerics
        # substitute all parameter values
        all_sym_parameters = (
            list(self.symbolic_params.keys())
            + self.external_fluxes
            + self.offset_charges
        )
        hamiltonian = hamiltonian.subs(
            [
                (sym_param, getattr(self, sym_param.name))
                for sym_param in all_sym_parameters
            ]
        )
        hamiltonian = hamiltonian.subs("I", 1)
        # remove constants from the Hamiltonian
        constant = float(hamiltonian.as_coefficients_dict()[1])
        hamiltonian -= hamiltonian.as_coefficients_dict()[1]
        hamiltonian = hamiltonian.expand() + constant * sm.symbols("I")

        # replace the extended degrees of freedom with harmonic oscillators
        for var_index in self.var_categories["extended"]:
            ECi = float(hamiltonian.coeff(f"Q{var_index}" + "**2").cancel()) / 4
            ELi = float(hamiltonian.coeff(f"θ{var_index}" + "**2").cancel()) * 2
            osc_freq = (8 * ELi * ECi) ** 0.5
            hamiltonian = (
                (
                    hamiltonian
                    - ECi * 4 * sm.symbols(f"Q{var_index}") ** 2
                    - ELi / 2 * sm.symbols(f"θ{var_index}") ** 2
                    + osc_freq
                    * (sm.symbols("Nh" + str(var_index)) + 0.5 * sm.symbols("I"))
                )
                .cancel()
                .expand()
            )

        # seperating cosine and LC part of the Hamiltonian
        junction_potential = sum(
            [term for term in hamiltonian.as_ordered_terms() if "cos" in str(term)]
        )

        self.junction_potential = junction_potential
        hamiltonian_LC = hamiltonian - junction_potential

        H_LC_str = self._get_eval_hamiltonian_string(hamiltonian_LC)

        offset_charge_names = [
            offset_charge.name for offset_charge in self.offset_charges
        ]
        offset_charge_dict = dict(zip(offset_charge_names, self.offset_charge_values()))
        external_flux_names = [
            external_flux.name for external_flux in self.external_fluxes
        ]
        external_flux_dict = dict(zip(external_flux_names, self.external_flux_values()))

        replacement_dict: Dict[str, Any] = {
            **self.operators_by_name,
            **offset_charge_dict,
            **external_flux_dict,
        }

        # adding matrix power to the dict
        if self.type_of_matrices == "dense":
            replacement_dict["matrix_power"] = np.linalg.matrix_power
            replacement_dict["cos"] = _cos_dia_dense
            replacement_dict["sin"] = _sin_dia_dense
        else:
            replacement_dict["matrix_power"] = matrix_power_sparse
            replacement_dict["cos"] = _cos_dia
            replacement_dict["sin"] = _sin_dia

        # adding self to the list
        replacement_dict["self"] = self

        junction_potential_matrix = self._evaluate_matrix_cosine_terms(
            junction_potential
        ).data.tocsc()

        return eval(H_LC_str, replacement_dict) + junction_potential_matrix

    def _hamiltonian_for_discretized_extended_vars(self) -> csc_matrix:
        hamiltonian = self._hamiltonian_sym_for_numerics
        hamiltonian = hamiltonian.subs(
            [
                (param, getattr(self, str(param)))
                for param in list(self.symbolic_params.keys())
                + self.external_fluxes
                + self.offset_charges
            ]
        )
        hamiltonian = hamiltonian.subs("I", 1)
        # # remove constants from the Hamiltonian
        constant = float(hamiltonian.as_coefficients_dict()[1])
        hamiltonian -= hamiltonian.as_coefficients_dict()[1]
        hamiltonian = hamiltonian.expand() + constant * sm.symbols("I")

        junction_potential = sum(
            [term for term in hamiltonian.as_ordered_terms() if "cos" in str(term)]
        )

        self.junction_potential = junction_potential
        hamiltonian_LC = hamiltonian - junction_potential

        H_LC_str = self._get_eval_hamiltonian_string(hamiltonian_LC)

        replacement_dict: Dict[str, Any] = self.operators_by_name

        # adding self to the list
        replacement_dict["self"] = self

        junction_potential_matrix = self._evaluate_matrix_cosine_terms(
            junction_potential
        ).data.tocsc()

        return eval(H_LC_str, replacement_dict) + junction_potential_matrix

    def _eigenvals_for_purely_harmonic(self, evals_count: int):
        """
        Returns Hamiltonian for purely harmonic circuits. Hierarchical diagonalization
        is disabled for such circuits.

        Parameters
        ----------
        evals_count:
            Number of eigenenergies
        """
        normal_mode_freqs = self.normal_mode_freqs
        excitations = [np.arange(evals_count) for i in self.var_categories["extended"]]
        energy_array = sum(
            [
                (grid + 0.5) * normal_mode_freqs[idx]
                for idx, grid in enumerate(np.meshgrid(*excitations, indexing="ij"))
            ]
        )
        excitation_indices = []
        energies = []
        num_oscs = len(self.var_categories["extended"])
        for energy in np.unique(energy_array.flatten()):
            if energy not in energies:
                indices = np.where(energy_array == energy)
                for idx in range(len(indices[0])):
                    configuration = [
                        indices[osc_index][idx] for osc_index in range(num_oscs)
                    ]
                    excitation_indices.append(configuration)
                    energies.append(energy)
                    if len(excitation_indices) == evals_count:
                        break
            if len(excitation_indices) >= evals_count:
                break

        return energies, excitation_indices

    def _eigensys_for_purely_harmonic(self, evals_count: int):
        eigenvals, excitation_numbers = self._eigenvals_for_purely_harmonic(
            evals_count=evals_count
        )
        eigen_vectors = []
        for eig_idx, energy in enumerate(eigenvals):
            eigen_vector = []
            for osc_idx, var_index in enumerate(self.var_categories["extended"]):
                evec = np.zeros(self.cutoffs_dict()[var_index])
                evec[excitation_numbers[eig_idx][osc_idx]] = 1
                eigen_vector.append(evec)
            eigen_vectors.append(functools.reduce(np.kron, eigen_vector))
        return eigenvals, np.array(eigen_vectors).T

    def hamiltonian(self) -> Union[csc_matrix, ndarray]:
        """
        Returns the Hamiltonian of the Circuit.
        """
        if not self.hierarchical_diagonalization:
            if isinstance(self, Circuit) and self.is_purely_harmonic:
                return self._hamiltonian_for_harmonic_extended_vars()
            elif self.ext_basis == "harmonic":
                return self._hamiltonian_for_harmonic_extended_vars()
            elif self.ext_basis == "discretized":
                return self._hamiltonian_for_discretized_extended_vars()

        else:
            bare_esys = {
                sys_index: (
                    self.hilbert_space["bare_evals"][sys_index][0],
                    self.hilbert_space["bare_evecs"][sys_index][0],
                )
                for sys_index, sys in enumerate(self.hilbert_space.subsys_list)
            }
            hamiltonian = self.hilbert_space.hamiltonian(bare_esys=bare_esys)
            if self.type_of_matrices == "dense":
                return hamiltonian.full()
            if self.type_of_matrices == "sparse":
                return hamiltonian.data.tocsc()

    def _evals_calc(self, evals_count: int) -> ndarray:
        # dimension of the hamiltonian
        hilbertdim = self.hilbertdim()

        if (
            isinstance(self, Circuit)
            and self.is_purely_harmonic
            and not self.hierarchical_diagonalization
        ):
            return self._eigenvals_for_purely_harmonic(evals_count=evals_count)[0]

        hamiltonian_mat = self.hamiltonian()
        if self.type_of_matrices == "sparse":
            evals = sparse.linalg.eigsh(
                hamiltonian_mat,
                return_eigenvectors=False,
                k=evals_count,
                v0=settings.RANDOM_ARRAY[:hilbertdim],
                which="SA",
            )
        elif self.type_of_matrices == "dense":
            evals = sp.linalg.eigvalsh(
                hamiltonian_mat, subset_by_index=[0, evals_count - 1]
            )
        return np.sort(evals)

    def _esys_calc(self, evals_count: int) -> Tuple[ndarray, ndarray]:

        if (
            isinstance(self, Circuit)
            and self.is_purely_harmonic
            and not self.hierarchical_diagonalization
        ):
            return self._eigensys_for_purely_harmonic(evals_count=evals_count)

        # dimension of the hamiltonian
        hilbertdim = self.hilbertdim()

        hamiltonian_mat = self.hamiltonian()
        if self.type_of_matrices == "sparse":
            evals, evecs = sparse.linalg.eigsh(
                hamiltonian_mat,
                return_eigenvectors=True,
                k=evals_count,
                which="SA",
                v0=settings.RANDOM_ARRAY[:hilbertdim],
            )
        elif self.type_of_matrices == "dense":
            evals, evecs = sp.linalg.eigh(
                hamiltonian_mat,
                eigvals_only=False,
                subset_by_index=[0, evals_count - 1],
            )
        evals, evecs = order_eigensystem(evals, evecs)
        return evals, evecs

    # ****************************************************************
    # ***** Functions for pretty display of symbolic expressions *****
    # ****************************************************************

    def _make_expr_human_readable(self, expr: sm.Expr, float_round: int = 6) -> sm.Expr:
        """
        Method returns a user readable symbolic expression for the current instance

        Parameters
        ----------
        expr:
            A symbolic sympy expression
        float_round:
            Number of digits after the decimal to which floats are rounded

        Returns
        -------
            Sympy expression which is simplified to make it human readable.
        """
        expr_modified = expr
        # rounding the decimals in the coefficients
        # citation:
        # https://stackoverflow.com/questions/43804701/round-floats-within-an-expression
        # accepted answer
        for term in sm.preorder_traversal(expr):
            if isinstance(term, sm.Float):
                expr_modified = expr_modified.subs(term, round(term, float_round))

        for var_index in self.var_categories_list:
            # replace sinθ with sin(..) and similarly with cos
            expr_modified = (
                expr_modified.replace(
                    sm.symbols(f"cosθ{var_index}"),
                    sm.cos(1.0 * sm.symbols(f"θ{var_index}")),
                )
                .replace(
                    sm.symbols(f"sinθ{var_index}"),
                    sm.sin(1.0 * sm.symbols(f"θ{var_index}")),
                )
                .replace(
                    (1.0 * sm.symbols(f"θ{var_index}")),
                    (sm.symbols(f"θ{var_index}")),
                )
            )
            # replace Qs with Q^2 etc
            expr_modified = expr_modified.replace(
                sm.symbols("Qs" + str(var_index)), sm.symbols(f"Q{var_index}") ** 2
            )
            expr_modified = expr_modified.replace(
                sm.symbols("ng" + str(var_index)), sm.symbols("n_g" + str(var_index))
            )
            # replace I by 1
            expr_modified = expr_modified.replace(sm.symbols("I"), 1)
        for ext_flux_var in self.external_fluxes:
            # removing 1.0 decimals from flux vars
            expr_modified = expr_modified.replace(1.0 * ext_flux_var, ext_flux_var)
        return expr_modified

    def sym_potential(self, float_round: int = 6, print_latex: bool = False) -> sm.Expr:
        """
        Method returns a user readable symbolic potential for the current instance

        Parameters
        ----------
        float_round:
            Number of digits after the decimal to which floats are rounded
        print_latex:
            if set to True, the expression is additionally printed as LaTeX code

        Returns
        -------
            Human readable form of the potential
        """
        potential = self._make_expr_human_readable(
            self.potential_symbolic, float_round=float_round
        )

        for external_flux in self.external_fluxes:
            potential = potential.replace(
                external_flux,
                sm.symbols(
                    "(2π" + "Φ_{" + str(get_trailing_number(str(external_flux))) + "})"
                ),
            )

        if print_latex:
            print(latex(potential))
        return potential

    def sym_hamiltonian(
        self,
        subsystem_index: Optional[int] = None,
        float_round: int = 6,
        print_latex: bool = False,
    ) -> sm.Expr:
        """
        Method returns a user readable symbolic Hamiltonian for the current instance

        Parameters
        ----------
        subsystem_index:
            when set to an index, the Hamiltonian for the corresponding subsystem is
            returned.
        float_round:
            Number of digits after the decimal to which floats are rounded
        print_latex:
            if set to True, the expression is additionally printed as LaTeX code

        Returns
        -------
        hamiltonian
            Sympy expression which is simplified to make it human readable.
        """
        if subsystem_index is not None:
            if not self.hierarchical_diagonalization:
                raise Exception(
                    "Current instance does not have any subsystems as hierarchical "
                    "diagonalization is not utilized. If so, do not set subsystem_index"
                    " keyword argument."
                )
            # start with the raw system hamiltonian
            sym_hamiltonian = self._make_expr_human_readable(
                self.subsystems[subsystem_index].hamiltonian_symbolic.expand(),
                float_round=float_round,
            )
            # create PE symbolic expressions
            sym_hamiltonian_PE = self._make_expr_human_readable(
                self.subsystems[subsystem_index].potential_symbolic.expand(),
                float_round=float_round,
            )
            # obtain the KE of hamiltonian
            pot_symbols = (
                self.external_fluxes
                + [
                    sm.symbols("θ" + str(idx))
                    for idx in self.var_categories["extended"]
                ]
                + [
                    sm.symbols("θ" + str(idx))
                    for idx in self.var_categories["periodic"]
                ]
            )
            sym_hamiltonian_KE = 0 * sm.Symbol("x")
            for term in sym_hamiltonian.args:
                if term.free_symbols.isdisjoint(pot_symbols):
                    sym_hamiltonian_KE = sm.Add(sym_hamiltonian_KE, term)

            # add a symbolic 2pi
            for external_flux in self.external_fluxes:
                sym_hamiltonian_PE = self._make_expr_human_readable(
                    sym_hamiltonian_PE.replace(
                        external_flux,
                        sm.symbols(
                            "(2π"
                            + "Φ_{"
                            + str(get_trailing_number(str(external_flux)))
                            + "})"
                        ),
                    ),
                    float_round=float_round,
                )
            # obtain system symbolic hamiltonian by glueing KE and PE
            sym_hamiltonian = sm.Add(
                sym_hamiltonian_KE, sym_hamiltonian_PE, evaluate=False
            )
        else:
            # create KE and PE symbolic expressions
            sym_hamiltonian = self._make_expr_human_readable(
                self.hamiltonian_symbolic.expand(),
                float_round=float_round,
            )
            pot_symbols = (
                self.external_fluxes
                + [
                    sm.symbols("θ" + str(idx))
                    for idx in self.var_categories["extended"]
                ]
                + [
                    sm.symbols("θ" + str(idx))
                    for idx in self.var_categories["periodic"]
                ]
            )
            sym_hamiltonian_KE = 0 * sm.Symbol("x")
            for term in sym_hamiltonian.args:
                if term.free_symbols.isdisjoint(pot_symbols):
                    sym_hamiltonian_KE = sm.Add(sym_hamiltonian_KE, term)
            sym_hamiltonian_PE = self._make_expr_human_readable(
                self.potential_symbolic.expand(), float_round=float_round
            )
            # add a 2pi coefficient in front of externa fluxes, since the the external
            # fluxes are measured in 2pi numerically
            for external_flux in self.external_fluxes:
                sym_hamiltonian_PE = sym_hamiltonian_PE.replace(
                    external_flux,
                    sm.symbols(
                        "(2π"
                        + "Φ_{"
                        + str(get_trailing_number(str(external_flux)))
                        + "})"
                    ),
                )
            # add the KE and PE and supress the evaluation
            sym_hamiltonian = sm.Add(
                sym_hamiltonian_KE, sym_hamiltonian_PE, evaluate=False
            )
        if print_latex:
            print(latex(sym_hamiltonian))
        return sym_hamiltonian

    def sym_interaction(
        self,
        subsystem_indices: Tuple[int],
        float_round: int = 6,
        print_latex: bool = False,
    ) -> sm.Expr:
        """
        Returns the interaction between any set of subsystems for the current instance.
        It would return the interaction terms having operators from all the subsystems
        mentioned in the tuple.

        Parameters
        ----------
        subsystem_indices:
            Tuple of subsystem indices
        float_round:
            Number of digits after the decimal to which floats are rounded
        print_latex:
             if set to True, the expression is additionally printed as LaTeX code

        Returns
        -------
        interaction
            Sympy Expr object having interaction terms which have operators from all the
            mentioned subsystems.
        """
        interaction = sm.symbols("x") * 0
        for subsys_index_pair in itertools.combinations(subsystem_indices, 2):
            for term in self.subsystem_interactions[
                min(subsys_index_pair)
            ].as_ordered_terms():
                term_mod = term.subs(
                    [
                        (symbol, 1)
                        for symbol in self.external_fluxes
                        + self.offset_charges
                        + [sm.symbols("I")]
                    ]
                )
                interaction_var_indices = [
                    self.get_subsystem_index(get_trailing_number(symbol.name))
                    for symbol in term_mod.free_symbols
                ]
                if np.array_equal(
                    np.sort(interaction_var_indices), np.sort(subsystem_indices)
                ):
                    interaction += term
        for external_flux in self.external_fluxes:
            interaction = self._make_expr_human_readable(
                interaction.replace(external_flux, external_flux / (2 * np.pi)),
                float_round=float_round,
            )
            interaction = interaction.replace(
                external_flux,
                sm.symbols(
                    "(2π" + "Φ_{" + str(get_trailing_number(str(external_flux))) + "})"
                ),
            )
        if print_latex:
            print(latex(interaction))
        return interaction

    # ****************************************************************
    # ************* Functions for plotting potential *****************
    # ****************************************************************
    def potential_energy(self, **kwargs) -> ndarray:
        """
        Returns the full potential of the circuit evaluated in a grid of points as
        chosen by the user or using default variable ranges.

        Parameters
        ----------
        θ<index>:
            value(s) for variable :math:`\theta_i` in the potential.
        """
        periodic_indices = self.var_categories["periodic"]
        discretized_ext_indices = self.var_categories["extended"]
        var_categories = discretized_ext_indices + periodic_indices

        # method to concatenate sublists
        potential_sym = self.potential_symbolic.subs("I", 1)
        for ext_flux in self.external_fluxes:
            potential_sym = potential_sym.subs(ext_flux, ext_flux * 2 * np.pi)
        for var in self.external_fluxes:
            potential_sym = potential_sym.subs(var, var * np.pi * 2)

        # constructing the grids
        parameters = dict.fromkeys(
            [f"θ{index}" for index in var_categories]
            + [var.name for var in self.external_fluxes]
            + [var.name for var in self.symbolic_params]
        )

        for var_name in kwargs:
            if isinstance(kwargs[var_name], np.ndarray):
                parameters[var_name] = kwargs[var_name]
            elif isinstance(kwargs[var_name], (int, float)):
                parameters[var_name] = kwargs[var_name]
            else:
                raise AttributeError(
                    "Only float, int or Numpy ndarray assignments are allowed."
                )

        for var_name in parameters.keys():
            if parameters[var_name] is None:
                if var_name in [
                    var.name
                    for var in list(self.symbolic_params.keys()) + self.external_fluxes
                ]:
                    parameters[var_name] = getattr(self, var_name)
                elif var_name in [f"θ{index}" for index in var_categories]:
                    raise AttributeError(var_name + " is not set.")

        # creating a meshgrid for multiple dimensions
        sweep_vars = {}
        for var_name in kwargs:
            if isinstance(kwargs[var_name], np.ndarray):
                sweep_vars[var_name] = kwargs[var_name]
        if len(sweep_vars) > 1:
            sweep_vars.update(
                zip(
                    sweep_vars,
                    np.meshgrid(*[grid for grid in sweep_vars.values()]),
                )
            )
            for var_name in sweep_vars:
                parameters[var_name] = sweep_vars[var_name]

        potential_func = sm.lambdify(parameters.keys(), potential_sym, "numpy")

        return potential_func(*parameters.values())

    def plot_potential(self, **kwargs) -> Tuple[Figure, Axes]:
        r"""
        Returns the plot of the potential for the circuit instance. Make sure to not set
        more than two variables in the instance.potential to a Numpy array, as the the
        code cannot plot with more than 3 dimensions.

        Parameters
        ----------
        θ<index>:
            value(s) for the variable :math:`\theta_i` occurring in the potential.

        Returns
        -------
            Returns a axes and figure for further editing.
        """

        periodic_indices = self.var_categories["periodic"]
        discretized_ext_indices = self.var_categories["extended"]
        var_categories = discretized_ext_indices + periodic_indices

        # constructing the grids
        parameters = dict.fromkeys(
            [f"θ{index}" for index in var_categories]
            + [var.name for var in self.external_fluxes]
            + [var.name for var in self.symbolic_params]
        )

        # filtering the plotting options
        plot_kwargs = {}
        list_of_keys = list(kwargs.keys())
        for key in list_of_keys:
            if key not in parameters:
                plot_kwargs[key] = kwargs[key]
                del kwargs[key]

        sweep_vars = {}
        for var_name in kwargs:
            if isinstance(kwargs[var_name], np.ndarray):
                sweep_vars[var_name] = kwargs[var_name]
        if len(sweep_vars) > 1:
            sweep_vars.update(zip(sweep_vars, np.meshgrid(*list(sweep_vars.values()))))
            for var_name in sweep_vars:
                parameters[var_name] = sweep_vars[var_name]

        if len(sweep_vars) > 2:
            raise AttributeError(
                "Cannot plot with a dimension greater than 3; Only give a maximum of "
                "two grid inputs"
            )

        potential_energies = self.potential_energy(**kwargs)

        fig, axes = kwargs.get("fig_ax") or plt.subplots()

        if len(sweep_vars) == 1:
            axes.plot(*(list(sweep_vars.values()) + [potential_energies]))
            axes.set_xlabel(
                r"$\theta_{{{}}}$".format(
                    get_trailing_number(list(sweep_vars.keys())[0])
                )
            )
            axes.set_ylabel("Potential energy in " + scq.get_units())

        if len(sweep_vars) == 2:
            contourset = axes.contourf(
                *(list(sweep_vars.values()) + [potential_energies])
            )
            var_indices = [
                get_trailing_number(var_name) for var_name in list(sweep_vars.keys())
            ]
            axes.set_xlabel(r"$\theta_{{{}}}$".format(var_indices[0]))
            axes.set_ylabel(r"$\theta_{{{}}}$".format(var_indices[1]))
            cbar = plt.colorbar(contourset, ax=axes)
            cbar.set_label("Potential energy in " + scq.get_units())
        _process_options(fig, axes, **plot_kwargs)
        return fig, axes

    # ****************************************************************
    # ************* Functions for plotting wave function *************
    # ****************************************************************
    def get_osc_param(self, var_index: int, which_param: str = "length") -> float:
        """
        Returns the oscillator parameters based on the oscillator used to diagonalize
        the Hamiltonian in the harmonic oscillator basis.

        Parameters
        ----------
        var_index:
            var index whose oscillator parameter needs to be fetched
        which_param:
            "length" or "freq" - decides which parameter is returned, by default
            "length"

        Returns
        -------
            returns the float value which is the oscillator length or the frequency of
            the oscillator corresponding to var_index depending on the string
            `which_param`.
        """
        if not self.hierarchical_diagonalization:
            return eval("self.osc_" + which_param + "s[" + str(var_index) + "]")

        subsystem = self.subsystems[self.get_subsystem_index(var_index)]
        return subsystem.get_osc_param(var_index, which_param=which_param)

    def _recursive_basis_change(
        self, wf_reshaped, wf_dim, subsystem, relevant_indices=None
    ):
        """
        Method to change the basis recursively, to reverse hierarchical diagonalization
        and get to the basis in which the variables were initially defined.

        Parameters
        ----------
        wf_dim:
            The dimension of the wave function which needs to be rewritten in terms of
            the initial basis

        """
        U_subsys = (
            subsystem.get_eigenstates()
        )  # eigensys(evals_count=subsystem.truncated_dim)
        wf_sublist = list(range(len(wf_reshaped.shape)))
        U_sublist = [wf_dim, len(wf_sublist)]
        target_sublist = wf_sublist.copy()
        target_sublist[wf_dim] = len(wf_sublist)
        wf_new_basis = np.einsum(
            wf_reshaped, wf_sublist, U_subsys.T, U_sublist, target_sublist
        )
        if subsystem.hierarchical_diagonalization:
            wf_shape = list(wf_new_basis.shape)
            wf_shape[wf_dim] = [
                sub_subsys.truncated_dim for sub_subsys in subsystem.subsystems.values()
            ]
            wf_new_basis = wf_new_basis.reshape(flatten_list_recursive(wf_shape))
            for sub_subsys_index, sub_subsys in enumerate(
                subsystem.subsystems.values()
            ):
                if len(set(relevant_indices) & set(sub_subsys.var_categories_list)) > 0:
                    wf_new_basis = self._recursive_basis_change(
                        wf_new_basis,
                        wf_dim + sub_subsys_index,
                        sub_subsys,
                        relevant_indices=relevant_indices,
                    )
        else:
            if len(set(relevant_indices) & set(subsystem.var_categories_list)) > 0:
                wf_shape = list(wf_new_basis.shape)
                wf_shape[wf_dim] = [
                    getattr(subsystem, cutoff_attrib)
                    if "ext" in cutoff_attrib
                    else (2 * getattr(subsystem, cutoff_attrib) + 1)
                    for cutoff_attrib in subsystem.cutoff_names
                ]
                wf_new_basis = wf_new_basis.reshape(flatten_list_recursive(wf_shape))
        return wf_new_basis

    def _basis_change_harm_osc_to_phi(
        self, wf_original_basis, wf_dim, var_index, grid_phi: discretization.Grid1d
    ):
        """
        Method to change the basis from harmonic oscillator to phi basis
        """
        U_ho_phi = np.array(
            [
                osc.harm_osc_wavefunction(
                    n,
                    grid_phi.make_linspace(),
                    abs(self.get_osc_param(var_index, which_param="length")),
                )
                for n in range(getattr(self, "cutoff_ext_" + str(var_index)))
            ]
        )
        wf_sublist = [idx for idx, _ in enumerate(wf_original_basis.shape)]
        U_sublist = [wf_dim, len(wf_sublist)]
        target_sublist = wf_sublist.copy()
        target_sublist[wf_dim] = len(wf_sublist)
        wf_ext_basis = np.einsum(
            wf_original_basis, wf_sublist, U_ho_phi, U_sublist, target_sublist
        )
        return wf_ext_basis

    def _basis_change_n_to_phi(
        self, wf_original_basis, wf_dim, var_index, grid_phi: discretization.Grid1d
    ):
        """
        Method to change the basis from harmonic oscillator to phi basis
        """
        U_n_phi = np.array(
            [
                np.exp(n * grid_phi.make_linspace() * 1j)
                for n in range(
                    -getattr(self, "cutoff_n_" + str(var_index)),
                    getattr(self, "cutoff_n_" + str(var_index)) + 1,
                )
            ]
        )
        wf_sublist = list(range(len(wf_original_basis.shape)))
        U_sublist = [wf_dim, len(wf_sublist)]
        target_sublist = wf_sublist.copy()
        target_sublist[wf_dim] = len(wf_sublist)
        wf_ext_basis = np.einsum(
            wf_original_basis, wf_sublist, U_n_phi, U_sublist, target_sublist
        )
        return wf_ext_basis

    def _get_var_dim_for_reshaped_wf(self, wf_var_indices, var_index):
        wf_dim = 0
        if not self.hierarchical_diagonalization:
            return self.var_categories_list.index(var_index)
        for subsys in self.subsystems.values():
            intersection = list_intersection(subsys.var_categories_list, wf_var_indices)
            if len(intersection) > 0 and var_index not in intersection:
                if subsys.hierarchical_diagonalization:
                    wf_dim += subsys._get_var_dim_for_reshaped_wf(
                        wf_var_indices, var_index
                    )
                else:
                    wf_dim += len(subsys.var_categories_list)
            elif len(intersection) > 0 and var_index in intersection:
                if subsys.hierarchical_diagonalization:
                    wf_dim += subsys._get_var_dim_for_reshaped_wf(
                        wf_var_indices, var_index
                    )
                else:
                    wf_dim += subsys.var_categories_list.index(var_index)
                break
            else:
                wf_dim += 1
        return wf_dim

    def _dims_to_be_summed(self, var_indices: List[int], num_wf_dims) -> List[int]:

        all_var_indices = self.var_categories_list
        non_summed_dims = []
        for var_index in all_var_indices:
            if var_index in var_indices:
                non_summed_dims.append(
                    self._get_var_dim_for_reshaped_wf(var_indices, var_index)
                )
        return [dim for dim in range(num_wf_dims) if dim not in non_summed_dims]

    def generate_wf_plot_data(
        self,
        which: int = 0,
        var_indices: Tuple[int] = (1,),
        eigensys: ndarray = None,
        change_discrete_charge_to_phi: bool = True,
        grids_dict: Dict[int, discretization.Grid1d] = None,
    ):
        """
        Returns the plot of the probability density of the wave function in the
        requested variables for the current Circuit instance.

        Parameters
        ----------
        which:
            integer to choose which wave function to plot
        var_indices:
            A tuple containing the indices of the variables chosen to plot the
            wave function in. Should not have more than 2 entries.
        eigensys:
            The object returned by the method instance. `eigensys` is used to avoid the
            re-evaluation of the eigensystems if already evaluated.
        change_discrete_charge_to_phi: bool
            boolean to choose if the discrete charge basis for the periodic variable
            needs to be changed to phi basis.
        grids_dict:
            A dictionary which pairs var indices with the requested grids used to create
            the plot.
        """
        # checking to see if eigensys needs to be generated
        if eigensys is None:
            evals_count = 6 if which < 6 else which
            _, wfs = self.eigensys(evals_count=which + 1)
        else:
            _, wfs = eigensys

        wf = wfs[:, which]
        if self.hierarchical_diagonalization:
            system_hierarchy_for_vars_chosen = list(
                set([self.get_subsystem_index(index) for index in var_indices])
            )  # getting the subsystem index for each of the variable indices

            subsys_trunc_dims = [sys.truncated_dim for sys in self.subsystems.values()]
            # reshaping the wave functions to truncated dims of subsystems
            wf_hd_reshaped = wf.reshape(*subsys_trunc_dims)

            # **** Converting to the basis in which the variables are defined *****
            wf_original_basis = wf_hd_reshaped
            for subsys_index in system_hierarchy_for_vars_chosen:
                wf_dim = 0
                for sys_index in range(subsys_index):
                    if sys_index in system_hierarchy_for_vars_chosen:
                        wf_dim += len(self.subsystems[sys_index].var_categories_list)
                    else:
                        wf_dim += 1
                wf_original_basis = self._recursive_basis_change(
                    wf_original_basis,
                    wf_dim,
                    self.subsystems[subsys_index],
                    relevant_indices=var_indices,
                )
        else:
            wf_original_basis = wf.reshape(
                *[
                    getattr(self, cutoff_attrib)
                    if "ext" in cutoff_attrib
                    else (2 * getattr(self, cutoff_attrib) + 1)
                    for cutoff_attrib in self.cutoff_names
                ]
            )

        # making a basis change to phi for every var_index
        wf_ext_basis = wf_original_basis
        for var_index in var_indices:
            # finding the dimension corresponding to the var_index
            if not self.hierarchical_diagonalization:
                wf_dim = self.var_categories_list.index(var_index)
            else:
                wf_dim = self._get_var_dim_for_reshaped_wf(var_indices, var_index)

            if (
                var_index in self.var_categories["extended"]
                and self.ext_basis == "harmonic"
            ):
                wf_ext_basis = self._basis_change_harm_osc_to_phi(
                    wf_ext_basis, wf_dim, var_index, grids_dict[var_index]
                )
            if (
                var_index in self.var_categories["periodic"]
                and change_discrete_charge_to_phi
            ):
                wf_ext_basis = self._basis_change_n_to_phi(
                    wf_ext_basis, wf_dim, var_index, grids_dict[var_index]
                )

        # if a probability plot is requested, sum over the dimesnsions not relevant to
        # the ones in var_categories
        if self.hierarchical_diagonalization:
            dims_to_be_summed = self._dims_to_be_summed(
                var_indices, len(wf_ext_basis.shape)
            )

        else:
            dims_to_be_summed = self._dims_to_be_summed(
                var_indices, len(wf_ext_basis.shape)
            )
        wf_plot = np.sum(
            np.abs(wf_ext_basis) ** 2,
            axis=tuple(dims_to_be_summed),
        )
        return wf_plot

    def plot_wavefunction(
        self,
        which=0,
        var_indices: Tuple[int] = (1,),
        esys: Tuple[ndarray, ndarray] = None,
        change_discrete_charge_to_phi: bool = True,
        zero_calibrate: bool = True,
        grids_dict: Dict[int, discretization.Grid1d] = {},
        **kwargs,
    ) -> Tuple[Figure, Axes]:
        """
        Returns the plot of the probability density of the wave function in the
        requested variables for the current Circuit instance.

        Parameters
        ----------
        which:
            integer to choose which wave function to plot
        var_indices:
            A tuple containing the indices of the variables chosen to plot the
            wave function in. Should not have more than 2 entries.
        esys:
            The object returned by the method `.eigensys`, is used to avoid the
            re-evaluation of the eigen systems if already evaluated.
        change_discrete_charge_to_phi:
            chooses if the discrete charge basis for the periodic variable
            needs to be changed to phi basis.
        zero_calibrate: bool, optional
            if True, colors are adjusted to use zero wavefunction amplitude as the
            neutral color in the palette
        grids_dict:
            A dictionary which pairs var indices with the requested grids used to create
            the plot.
        **kwargs:
            plotting parameters

        Returns
        -------
            Returns a axes and figure for further editing.
        """
        if len(var_indices) > 2:
            raise AttributeError(
                "Cannot plot wave function in more than 2 dimensions. The number of "
                "dimensions should be less than 2."
            )
        var_indices = np.sort(var_indices)
        cutoffs_dict = (
            self.cutoffs_dict()
        )  # dictionary for cutoffs for each variable index
        grids_per_varindex_dict = {}
        var_index_dims_dict = {}
        for cutoff_attrib in self.cutoff_names:
            var_index = get_trailing_number(cutoff_attrib)
            if "cutoff_n" in cutoff_attrib:
                grids_per_varindex_dict[var_index] = (
                    grids_per_varindex_dict[var_index]
                    if var_index in grids_per_varindex_dict
                    else discretization.Grid1d(
                        -np.pi, np.pi, self._default_grid_phi.pt_count
                    )
                )
            else:
                var_index_dims_dict[var_index] = getattr(self, cutoff_attrib)
                if self.ext_basis == "harmonic":
                    grid = (
                        grids_per_varindex_dict[var_index]
                        if var_index in grids_per_varindex_dict
                        else self._default_grid_phi
                    )
                elif self.ext_basis == "discretized":
                    grid = discretization.Grid1d(
                        self.discretized_phi_range[var_index][0],
                        self.discretized_phi_range[var_index][1],
                        cutoffs_dict[var_index],
                    )
                grids_per_varindex_dict[var_index] = grid

        wf_plot = self.generate_wf_plot_data(
            which=which,
            var_indices=var_indices,
            eigensys=esys,
            change_discrete_charge_to_phi=change_discrete_charge_to_phi,
            grids_dict=grids_per_varindex_dict,
        )

        var_types = []

        for var_index in np.sort(var_indices):
            if var_index in self.var_categories["periodic"]:
                if not change_discrete_charge_to_phi:
                    var_types.append("Charge in units of 2e, variable:")
                else:
                    var_types.append("Dimensionless flux, discrete charge variable:")
            else:
                var_types.append("Dimensionless flux, variable:")

        if len(var_indices) == 1:

            wavefunc = storage.WaveFunction(
                basis_labels=grids_per_varindex_dict[var_indices[0]].make_linspace(),
                amplitudes=wf_plot,
            )

            if not change_discrete_charge_to_phi and (
                var_indices[0] in self.var_categories["periodic"]
            ):
                kwargs = {
                    **defaults.wavefunction1d_discrete("abs_sqr"),
                    **kwargs,
                }
                wavefunc.basis_labels = np.arange(
                    -getattr(self, "cutoff_n_" + str(var_index)),
                    getattr(self, "cutoff_n_" + str(var_index)) + 1,
                )
                fig, axes = plot.wavefunction1d_discrete(wavefunc, **kwargs)
                # changing the tick frequency for axes
                if getattr(self, "cutoff_n_" + str(var_index)) >= 7:
                    axes.xaxis.set_major_locator(plt.MaxNLocator(15, integer=True))
                else:
                    axes.xaxis.set_major_locator(
                        plt.MaxNLocator(
                            1
                            + 2
                            * getattr(self, "cutoff_n_" + str(var_index), integer=True)
                        )
                    )
            else:
                fig, axes = plot.wavefunction1d_nopotential(
                    wavefunc,
                    0,
                    xlabel=r"$\theta_{{{}}}$".format(str(var_indices[0])),
                    ylabel=r"$|\psi(\theta_{{{}}})|^2$".format(str(var_indices[0])),
                    **kwargs,
                )

        elif len(var_indices) == 2:

            # check if each variable is periodic
            grids = []
            labels = []
            for index_order in [1, 0]:
                if not change_discrete_charge_to_phi and (
                    var_indices[index_order] in self.var_categories["periodic"]
                ):
                    grids.append(
                        [
                            -getattr(self, "cutoff_n_" + str(var_indices[index_order])),
                            getattr(self, "cutoff_n_" + str(var_indices[index_order])),
                            2
                            * getattr(self, "cutoff_n_" + str(var_indices[index_order]))
                            + 1,
                        ]
                    )
                    labels.append(r"$n_{{{}}}$".format(str(var_indices[index_order])))
                else:
                    grids.append(
                        list(
                            grids_per_varindex_dict[var_indices[index_order]]
                            .get_initdata()
                            .values()
                        ),
                    )
                    labels.append(
                        r"$\theta_{{{}}}$".format(str(var_indices[index_order]))
                    )
            wavefunc_grid = discretization.GridSpec(np.asarray(grids))

            wavefunc = storage.WaveFunctionOnGrid(wavefunc_grid, wf_plot)
            # obtain fig and axes from
            fig, axes = plot.wavefunction2d(
                wavefunc,
                zero_calibrate=zero_calibrate,
                ylabel=labels[1],
                xlabel=labels[0],
                **kwargs,
            )
            # change frequency of tick mark for variables in charge basis
            # also force the tick marks to be integers
            if not change_discrete_charge_to_phi:
                if var_indices[0] in self.var_categories["periodic"]:
                    if getattr(self, "cutoff_n_" + str(var_indices[0])) >= 6:
                        axes.yaxis.set_major_locator(plt.MaxNLocator(13, integer=True))
                    else:
                        axes.yaxis.set_major_locator(
                            plt.MaxNLocator(
                                1
                                + 2 * getattr(self, "cutoff_n_" + str(var_indices[0])),
                                integer=True,
                            )
                        )
                if var_indices[1] in self.var_categories["periodic"]:
                    if getattr(self, "cutoff_n_" + str(var_indices[1])) >= 15:
                        axes.xaxis.set_major_locator(plt.MaxNLocator(31, integer=True))
                    else:
                        axes.xaxis.set_major_locator(
                            plt.MaxNLocator(
                                1
                                + 2 * getattr(self, "cutoff_n_" + str(var_indices[1])),
                                integer=True,
                            )
                        )

        return fig, axes

    def _get_cutoff_value(self, var_index: int) -> int:
        """Return the cutoff value associated with the variable with integer index
        `var_index`."""
        for cutoff_name in self.parent.cutoff_names:
            if str(var_index) in cutoff_name:
                return getattr(self.parent, cutoff_name)

    def operator_names_in_hamiltonian_symbolic(self) -> List[str]:
        """
        Returns a list of the names (strings) of all operators
        occurring in the symbolic Hamiltonian.
        """
        return [
            symbol.name
            for symbol in self.hamiltonian_symbolic.free_symbols
            if ("ng" not in symbol.name and "Φ" not in symbol.name)
            and symbol not in self.symbolic_params
        ]


class Circuit(Subsystem):
    """
    Class for analysis of custom superconducting circuits.

    Parameters
    ----------
    input_string: str
        String describing the number of nodes and branches connecting then along
        with their parameters
    from_file: bool
        Set to True by default, when a file name should be provided to
        `input_string`, else the circuit graph description in YAML should be
        provided as a string.
    basis_completion: str
        either "heuristic" or "canonical", defines the matrix used for completing the
        transformation matrix. Sometimes used to change the variable transformation
        to result in a simpler symbolic Hamiltonian, by default "heuristic"
    ext_basis: str
        can be "discretized" or "harmonic" which chooses whether to use discretized
        phi or harmonic oscillator basis for extended variables,
        by default "discretized"
    initiate_sym_calc: bool
        attribute to initiate Circuit instance, by default `True`
    truncated_dim: Optional[int]
        truncated dimension if the user wants to use this circuit instance in
        HilbertSpace, by default `None`
    """

    # switch used in protecting the class from erroneous addition of new attributes
    __frozen = False

    def __init__(
        self,
        input_string: str,
        from_file: bool = True,
        basis_completion="heuristic",
        ext_basis: str = "discretized",
        initiate_sym_calc: bool = True,
        truncated_dim: int = None,
    ):
        base.QuantumSystem.__init__(self, id_str=None)
        if basis_completion not in ["heuristic", "canonical"]:
            raise Exception(
                "Incorrect parameter set for basis_completion. It can either be "
                "'heuristic' or 'canonical'"
            )

        symbolic_circuit = SymbolicCircuit.from_yaml(
            input_string,
            from_file=from_file,
            basis_completion=basis_completion,
            initiate_sym_calc=True,
        )

        sm.init_printing(order="none")
        self.is_child = False
        self.symbolic_circuit: SymbolicCircuit = symbolic_circuit

        self.ext_basis: str = ext_basis
        self.truncated_dim: int = truncated_dim
        self.system_hierarchy: list = None
        self.subsystem_trunc_dims: list = None
        self.operators_by_name = None

        self.discretized_phi_range: Dict[int, Tuple[float, float]] = {}
        self.cutoff_names: List[str] = []

        # setting default grids for plotting
        self._default_grid_phi: discretization.Grid1d = discretization.Grid1d(
            -6 * np.pi, 6 * np.pi, 200
        )

        self.type_of_matrices: str = (
            "sparse"  # type of matrices used to construct the operators
        )
        # copying all the required attributes
        required_attributes = [
            "branches",
            "closure_branches",
            "external_fluxes",
            "ground_node",
            "hamiltonian_symbolic",
            "input_string",
            "is_grounded",
            "lagrangian_node_vars",
            "lagrangian_symbolic",
            "nodes",
            "offset_charges",
            "potential_symbolic",
            "potential_node_vars",
            "symbolic_params",
            "transformation_matrix",
            "var_categories",
        ]
        for attr in required_attributes:
            setattr(self, attr, getattr(self.symbolic_circuit, attr))

        self._sys_type = type(self).__name__
        self._id_str = self._autogenerate_id_str()

        if initiate_sym_calc:
            self.configure()

        # needs to be included to make sure that plot_evals_vs_paramvals works
        self._init_params = []

        self.__frozen = True

    def __setattr__(self, name, value):
        if not self.__frozen or name in dir(self):
            super().__setattr__(name, value)
        else:
            raise Exception("Creating new attributes is disabled.")

    def set_discretized_phi_range(
        self, var_indices: Tuple[int], phi_range: Tuple[float]
    ) -> None:
        """
        Sets the flux range for discretized phi basis when ext_basis is set to
        'discretized'.

        Parameters
        ----------
        var_indices:
            list of var_indices whose range needs to be changed
        phi_range:
            The desired range for each of the discretized phi variables
        """
        if self.ext_basis != "discretized":
            raise Exception(
                "Discretized phi range is only used when ext_basis is set to "
                "'discretized'."
            )
        for var_index in var_indices:
            if var_index not in self.var_categories["extended"]:
                raise Exception(
                    f"Variable index {var_index}, is not an extended variable."
                )
            self.discretized_phi_range[var_index] = phi_range
        self.operators_by_name = self.set_operators()

    @classmethod
    def from_yaml(
        cls,
        input_string: str,
        from_file: bool = True,
        basis_completion="heuristic",
        ext_basis: str = "discretized",
        initiate_sym_calc: bool = True,
        truncated_dim: int = None,
    ):
        """
        Wrapper to Circuit __init__ to create a class instance. This is deprecated and
        will not be supported in the future release.

        Parameters
        ----------
        input_string:
            String describing the number of nodes and branches connecting then along
            with their parameters
        from_file:
            Set to True by default, when a file name should be provided to
            `input_string`, else the circuit graph description in YAML should be
            provided as a string.
        basis_completion:
            either "heuristic" or "canonical", defines the matrix used for completing
            the transformation matrix. Sometimes used to change the variable
            transformation to result in a simpler symbolic Hamiltonian, by default
            "heuristic"
        ext_basis:
            can be "discretized" or "harmonic" which chooses whether to use discretized
            phi or harmonic oscillator basis for extended variables,
            by default "discretized"
        initiate_sym_calc:
            attribute to initiate Circuit instance, by default `True`
        truncated_dim:
            truncated dimension if the user wants to use this circuit instance in
            HilbertSpace, by default `None`
        """
        warnings.warn(
            "Initializing Circuit instances with `from_yaml` will not be "
            "supported in future. Use `Circuit` to initialize a Circuit instance.",
            np.VisibleDeprecationWarning,
        )
        return Circuit(
            input_string=input_string,
            from_file=from_file,
            basis_completion=basis_completion,
            ext_basis=ext_basis,
            initiate_sym_calc=initiate_sym_calc,
            truncated_dim=truncated_dim,
        )

    def dict_for_serialization(self):
        # setting the __init__params attribute
        modified_attrib_keys = (
            [param.name for param in self.symbolic_params]
            + [flux.name for flux in self.external_fluxes]
            + [offset_charge.name for offset_charge in self.offset_charges]
            + self.cutoff_names
            + ["system_hierarchy", "subsystem_trunc_dims", "transformation_matrix"]
        )
        modified_attrib_dict = {key: getattr(self, key) for key in modified_attrib_keys}
        init_params_dict = {}
        init_params_list = ["ext_basis", "input_string", "truncated_dim"]

        for param in init_params_list:
            init_params_dict[param] = getattr(self, param)
        init_params_dict["from_file"] = False
        init_params_dict["basis_completion"] = self.symbolic_circuit.basis_completion

        # storing which branches are used for closure_branches
        closure_branches_data = []
        for branch in self.closure_branches:  # store symbolic param as string
            branch_params = branch.parameters.copy()
            for param in branch_params:
                if isinstance(branch_params[param], sm.Symbol):
                    branch_params[param] = branch_params[param].name
            branch_data = [
                branch.nodes[0].index,
                branch.nodes[1].index,
                branch.type,
                branch_params,
            ]
            closure_branches_data.append(branch_data)
        modified_attrib_dict["closure_branches_data"] = closure_branches_data

        init_params_dict["_modified_attributes"] = modified_attrib_dict
        return init_params_dict

    def serialize(self):
        iodata = dict_serialize(self.dict_for_serialization())
        iodata.typename = type(self).__name__
        return iodata

    @classmethod
    def deserialize(cls, iodata: "IOData") -> "Circuit":
        """
        Take the given IOData and return an instance of the described class, initialized
        with the data stored in io_data.

        Parameters
        ----------
        iodata:

        Returns
        -------
            Circuit instance
        """
        init_params = iodata.as_kwargs()
        _modified_attributes = init_params.pop("_modified_attributes")

        circuit = cls(**init_params)

        closure_branches = [
            circuit._find_branch(*branch_data)
            for branch_data in _modified_attributes["closure_branches_data"]
        ]
        del _modified_attributes["closure_branches_data"]

        # removing parameters that are not defined
        configure_attribs = [
            # "transformation_matrix",
            "system_hierarchy",
            "subsystem_trunc_dims",
        ]
        configure_attribs = [
            attrib for attrib in configure_attribs if attrib in _modified_attributes
        ]

        circuit.configure(
            closure_branches=closure_branches,
            **{key: _modified_attributes[key] for key in configure_attribs},
        )
        # modifying the attributes if necessary
        for attrib in _modified_attributes:
            if attrib not in configure_attribs:
                setattr(circuit, "_" + attrib, _modified_attributes[attrib])
        if circuit.hierarchical_diagonalization:
            circuit.generate_subsystems()
            circuit.build_hilbertspace()
        return circuit

    def _find_branch(
        self, node_id_1: int, node_id_2: int, branch_type: str, branch_params: dict
    ):
        for branch in self.symbolic_circuit.branches:
            branch_node_ids = [node.index for node in branch.nodes]
            branch_params_circ = branch.parameters.copy()
            for param in branch_params_circ:
                if isinstance(branch_params_circ[param], sm.Symbol):
                    branch_params_circ[param] = branch_params_circ[param].name
            if node_id_1 not in branch_node_ids or node_id_2 not in branch_node_ids:
                continue
            if branch.type != branch_type:
                continue
            if branch_params != branch_params_circ:
                continue
            return branch
        return None

    @staticmethod
    def default_params() -> Dict[str, Any]:
        # return {"EJ": 15.0, "EC": 0.3, "ng": 0.0, "ncut": 30, "truncated_dim": 10}
        return {}

    def __repr__(self) -> str:
        return self._id_str

    def clear_unnecessary_attribs(self):
        """
        Clear all the attributes which are not part of the circuit description
        """
        necessary_attrib_names = (
            self.cutoff_names
            + [flux_symbol.name for flux_symbol in self.external_fluxes]
            + [
                offset_charge_symbol.name
                for offset_charge_symbol in self.offset_charges
            ]
            + ["cutoff_names"]
        )
        attrib_keys = list(self.__dict__.keys()).copy()
        for attrib in attrib_keys:
            if attrib[1:] not in necessary_attrib_names:
                if (
                    "cutoff_n_" in attrib
                    or "Φ" in attrib
                    or "cutoff_ext_" in attrib
                    or attrib[1:3] == "ng"
                ):
                    delattr(self, attrib)

    def configure(
        self,
        transformation_matrix: ndarray = None,
        system_hierarchy: list = None,
        subsystem_trunc_dims: list = None,
        closure_branches: List[Branch] = None,
    ):
        """
        Method which re-initializes a circuit instance to update, hierarchical
        diagonalization parameters or closure branches or the variable transformation
        used to describe the circuit.

        Parameters
        ----------
        transformation_matrix:
            A user defined variable transformation which has the dimensions of the
            number nodes (not counting the ground node), by default `None`
        system_hierarchy:
            A list of lists which is provided by the user to define subsystems,
            by default `None`
        subsystem_trunc_dims:
            dict object which can be generated for a specific system_hierarchy using the
            method `truncation_template`, by default `None`
        closure_branches:
            List of branches where external flux variables will be specified, by default
            `None` which then chooses closure branches by an internally generated
            spanning tree.

        Raises
        ------
        Exception
            when system_hierarchy is set and subsystem_trunc_dims is not set.
        """

        old_transformation_matrix = self.transformation_matrix
        old_system_hierarchy = self.system_hierarchy
        old_subsystem_trunc_dims = self.subsystem_trunc_dims
        old_closure_branches = self.closure_branches
        try:
            self._configure(
                transformation_matrix=transformation_matrix,
                system_hierarchy=system_hierarchy,
                subsystem_trunc_dims=subsystem_trunc_dims,
                closure_branches=closure_branches,
            )
        except:
            # resetting the necessary attributes
            self.system_hierarchy = old_system_hierarchy
            self.subsystem_trunc_dims = old_subsystem_trunc_dims
            self.transformation_matrix = old_transformation_matrix
            self.closure_branches = old_closure_branches
            # Calling configure
            self._configure(
                transformation_matrix=old_transformation_matrix,
                system_hierarchy=old_system_hierarchy,
                subsystem_trunc_dims=old_subsystem_trunc_dims,
                closure_branches=old_closure_branches,
            )
            raise Exception(
                "Configure failed, incorrect parameters used. Please check the above exception."
            )

    def _configure(
        self,
        transformation_matrix: ndarray = None,
        system_hierarchy: list = None,
        subsystem_trunc_dims: list = None,
        closure_branches: List[Branch] = None,
    ):
        """
        Method which re-initializes a circuit instance to update, hierarchical
        diagonalization parameters or closure branches or the variable transformation
        used to describe the circuit.

        Parameters
        ----------
        transformation_matrix:
            A user defined variable transformation which has the dimensions of the
            number nodes (not counting the ground node), by default `None`
        system_hierarchy:
            A list of lists which is provided by the user to define subsystems,
            by default `None`
        subsystem_trunc_dims:
            dict object which can be generated for a specific system_hierarchy using the
            method `truncation_template`, by default `None`
        closure_branches:
            List of branches where external flux variables will be specified, by default
            `None` which then chooses closure branches by an internally generated
            spanning tree.

        Raises
        ------
        Exception
            when system_hierarchy is set and subsystem_trunc_dims is not set.
        """
        self.__frozen = False
        system_hierarchy = system_hierarchy or self.system_hierarchy
        subsystem_trunc_dims = subsystem_trunc_dims or self.subsystem_trunc_dims
        closure_branches = closure_branches or self.closure_branches
        if transformation_matrix is None:
            if hasattr(
                self, "transformation_matrix"
            ):  # checking to see if configure is being called outside of init
                transformation_matrix = self.transformation_matrix

        self.hierarchical_diagonalization = (
            True if system_hierarchy is not None else False
        )

        self.symbolic_circuit.configure(
            transformation_matrix=transformation_matrix,
            closure_branches=closure_branches,
        )

        # copying all the required attributes
        required_attributes = [
            "branches",
            "closure_branches",
            "external_fluxes",
            "ground_node",
            "hamiltonian_symbolic",
            "input_string",
            "is_grounded",
            "lagrangian_node_vars",
            "lagrangian_symbolic",
            "nodes",
            "offset_charges",
            "potential_symbolic",
            "potential_node_vars",
            "symbolic_params",
            "transformation_matrix",
            "var_categories",
            "is_purely_harmonic",
        ]
        for attr in required_attributes:
            setattr(self, attr, getattr(self.symbolic_circuit, attr))

        if self.is_purely_harmonic:
            self.normal_mode_freqs = self.symbolic_circuit.normal_mode_freqs
            if self.ext_basis != "harmonic":
                warnings.warn(
                    "Purely harmonic circuits need ext_basis to be set to 'harmonic'"
                )
                self.ext_basis = "harmonic"

        # initiating the class properties
        if not hasattr(self, "cutoff_names"):
            self.cutoff_names = []
        for var_type in self.var_categories.keys():
            if var_type == "periodic":
                for idx, var_index in enumerate(self.var_categories["periodic"]):
                    if not hasattr(self, "_" + "cutoff_n_" + str(var_index)):
                        self._make_property(
                            "cutoff_n_" + str(var_index), 5, "update_cutoffs"
                        )
                        self.cutoff_names.append("cutoff_n_" + str(var_index))
            if var_type == "extended":
                for idx, var_index in enumerate(self.var_categories["extended"]):
                    if not hasattr(self, "_" + "cutoff_ext_" + str(var_index)):
                        self._make_property(
                            "cutoff_ext_" + str(var_index), 30, "update_cutoffs"
                        )
                        self.cutoff_names.append("cutoff_ext_" + str(var_index))

        self.var_categories_list = flatten_list(list(self.var_categories.values()))

        # default values for the parameters
        for idx, param in enumerate(self.symbolic_params):
            if not hasattr(self, param.name):
                self._make_property(
                    param.name, self.symbolic_params[param], "update_param_vars"
                )

        # setting the ranges for flux ranges used for discrete phi vars
        for var_index in self.var_categories["extended"]:
            if var_index not in self.discretized_phi_range:
                self.discretized_phi_range[var_index] = (-6 * np.pi, 6 * np.pi)
        # external flux vars
        for flux in self.external_fluxes:
            # setting the default to zero external flux
            if not hasattr(self, flux.name):
                self._make_property(flux.name, 0.0, "update_external_flux_or_charge")
        # offset charges
        for offset_charge in self.offset_charges:
            # default to zero offset charge
            if not hasattr(self, offset_charge.name):
                self._make_property(
                    offset_charge.name, 0.0, "update_external_flux_or_charge"
                )

        # changing the matrix type if necessary
        if (
            len(flatten_list(self.var_categories.values())) == 1
            and self.ext_basis == "harmonic"
        ):
            self.type_of_matrices = "dense"

        self._set_vars()  # setting the attribute vars to store operator symbols

        if len(self.symbolic_circuit.nodes) + self.symbolic_circuit.is_grounded > 3:
            self.hamiltonian_symbolic = (
                self.symbolic_circuit.generate_symbolic_hamiltonian(
                    substitute_params=True
                )
            )

        if system_hierarchy is not None:
            self.hierarchical_diagonalization = (
                system_hierarchy != [] and number_of_lists_in_list(system_hierarchy) > 0
            )

        if not self.hierarchical_diagonalization:
            self.generate_hamiltonian_sym_for_numerics()
            self.operators_by_name = self.set_operators()
        else:
            self.operators_by_name = None
            self.system_hierarchy = system_hierarchy
            if subsystem_trunc_dims is None:
                raise Exception(
                    "The truncated dimensions attribute for hierarchical "
                    "diagonalization is not set."
                )

            self.subsystem_trunc_dims = subsystem_trunc_dims
            self.generate_hamiltonian_sym_for_numerics()
            self.generate_subsystems()
            self._check_truncation_indices()
            self.operators_by_name = self.set_operators()
            self.build_hilbertspace()
        # clear unnecesary attribs
        self.clear_unnecessary_attribs()
        self.__frozen = True

    def variable_transformation(self) -> List[sm.Equality]:
        """
        Returns the variable transformation used in this circuit

        Returns
        -------
            Expressions of transformed variables in terms of node variables
        """
        trans_mat = self.transformation_matrix
        theta_vars = [
            sm.symbols(f"θ{index}")
            for index in range(1, len(self.symbolic_circuit.nodes) + 1)
        ]
        node_vars = [
            sm.symbols(f"φ{index}")
            for index in range(1, len(self.symbolic_circuit.nodes) + 1)
        ]
        node_var_eqns = []
        for idx, node_var in enumerate(node_vars):
            node_var_eqns.append(
                sm.Eq(node_vars[idx], np.sum(trans_mat[idx, :] * theta_vars))
            )
        return node_var_eqns

    def sym_lagrangian(
        self, vars_type: str = "node", print_latex: bool = False
    ) -> sm.Expr:
        """
        Method returns a user readable symbolic Lagrangian for the current instance

        Parameters
        ----------
        vars_type:
            "node" or "new", fixes the kind of lagrangian requested, by default "node"
        print_latex:
            if set to True, the expression is additionally printed as LaTeX code

        Returns
        -------
            Human readable form of the Lagrangian
        """
        if vars_type == "node":
            lagrangian = self.lagrangian_node_vars
            # replace v\theta with \theta_dot
            for var_index in range(1, 1 + len(self.symbolic_circuit.nodes)):
                lagrangian = lagrangian.replace(
                    sm.symbols(f"vφ{var_index}"),
                    sm.symbols("\\dot{φ_" + str(var_index) + "}"),
                )
            # break down the lagrangian into kinetic and potential part, and rejoin
            # with evaluate=False to force the kinetic terms together and appear first
            sym_lagrangian_PE_node_vars = self.potential_node_vars
            for external_flux in self.external_fluxes:
                sym_lagrangian_PE_node_vars = sym_lagrangian_PE_node_vars.replace(
                    external_flux,
                    sm.symbols(
                        "(2π"
                        + "Φ_{"
                        + str(get_trailing_number(str(external_flux)))
                        + "})"
                    ),
                )
            lagrangian = sm.Add(
                (self._make_expr_human_readable(lagrangian + self.potential_node_vars)),
                (self._make_expr_human_readable(-sym_lagrangian_PE_node_vars)),
                evaluate=False,
            )

        elif vars_type == "new":
            lagrangian = self.lagrangian_symbolic
            # replace v\theta with \theta_dot
            for var_index in self.var_categories_list:
                lagrangian = lagrangian.replace(
                    sm.symbols(f"vθ{var_index}"),
                    sm.symbols("\\dot{θ_" + str(var_index) + "}"),
                )
            # break down the lagrangian into kinetic and potential part, and rejoin
            # with evaluate=False to force the kinetic terms together and appear first
            sym_lagrangian_PE_new = self.potential_symbolic.expand()
            for external_flux in self.external_fluxes:
                sym_lagrangian_PE_new = sym_lagrangian_PE_new.replace(
                    external_flux,
                    sm.symbols(
                        "(2π"
                        + "Φ_{"
                        + str(get_trailing_number(str(external_flux)))
                        + "})"
                    ),
                )
            lagrangian = sm.Add(
                (
                    self._make_expr_human_readable(
                        lagrangian + self.potential_symbolic.expand()
                    )
                ),
                (self._make_expr_human_readable(-sym_lagrangian_PE_new)),
                evaluate=False,
            )
        if print_latex:
            print(latex(lagrangian))
        return lagrangian

    def offset_charge_transformation(self) -> List[sm.Equality]:
        """
        Returns the variable transformation between offset charges of periodic variables
        and the offset node charges

        Returns
        -------
            Human readable form of expressions of offset charges in terms of node offset
            charges
        """
        trans_mat = self.transformation_matrix
        node_offset_charge_vars = [
            sm.symbols(f"q_g{index}")
            for index in range(1, len(self.symbolic_circuit.nodes) + 1)
        ]
        periodic_offset_charge_vars = [
            sm.symbols(f"ng{index}")
            for index in self.symbolic_circuit.var_categories["periodic"]
        ]
        periodic_offset_charge_eqns = []
        for idx, node_var in enumerate(periodic_offset_charge_vars):
            periodic_offset_charge_eqns.append(
                self._make_expr_human_readable(
                    sm.Eq(
                        periodic_offset_charge_vars[idx],
                        np.sum(trans_mat[idx, :] * node_offset_charge_vars),
                    )
                )
            )
        return periodic_offset_charge_eqns

    def sym_external_fluxes(self) -> Dict[sm.Expr, Tuple["Branch", List["Branch"]]]:
        """
        Method returns a dictionary of Human readable external fluxes with associated
        branches and loops (represented as lists of branches) for the current instance

        Returns
        -------
            A dictionary of Human readable external fluxes with their associated
            branches and loops
        """
        return {
            self._make_expr_human_readable(self.external_fluxes[ibranch]): (
                self.closure_branches[ibranch],
                self.symbolic_circuit._find_loop(self.closure_branches[ibranch]),
            )
            for ibranch in range(len(self.external_fluxes))
        }
=======
# circuit.py
#
# This file is part of scqubits: a Python package for superconducting qubits,
# Quantum 5, 583 (2021). https://quantum-journal.org/papers/q-2021-11-17-583/
#
#    Copyright (c) 2019 and later, Jens Koch and Peter Groszkowski
#    All rights reserved.
#
#    This source code is licensed under the BSD-style license found in the
#    LICENSE file in the root directory of this source tree.
############################################################################

import functools
import itertools
import operator as builtin_op
import re
import warnings

from types import MethodType
from typing import Any, Callable, Dict, List, Optional, Tuple, Union

import numpy as np
import qutip as qt
import scipy as sp
import sympy as sm

from matplotlib import pyplot as plt
from matplotlib.axes import Axes
from matplotlib.figure import Figure
from numpy import ndarray
from scipy import sparse, stats
from scipy.sparse import csc_matrix
from sympy import latex

import scqubits as scq
import scqubits.core.discretization as discretization
import scqubits.core.oscillator as osc
import scqubits.core.qubit_base as base
import scqubits.core.spec_lookup as spec_lookup
import scqubits.core.storage as storage
import scqubits.io_utils.fileio_serializers as serializers
import scqubits.utils.plot_defaults as defaults
import scqubits.utils.plotting as plot

from scqubits import HilbertSpace, settings
from scqubits.core import operators as op
from scqubits.core.circuit_utils import (
    _cos_dia,
    _cos_dia_dense,
    _cos_phi,
    _cos_theta,
    _exp_i_theta_operator,
    _exp_i_theta_operator_conjugate,
    _generate_symbols_list,
    _i_d2_dphi2_operator,
    _i_d_dphi_operator,
    _identity_theta,
    _n_theta_operator,
    _phi_operator,
    _sin_dia,
    _sin_dia_dense,
    _sin_phi,
    _sin_theta,
    compose,
    get_operator_number,
    get_trailing_number,
    grid_operator_func_factory,
    is_potential_term,
    matrix_power_sparse,
    operator_func_factory,
)
from scqubits.core.namedslots_array import NamedSlotsNdarray
from scqubits.core.symbolic_circuit import Branch, SymbolicCircuit
from scqubits.io_utils.fileio import IOData
from scqubits.io_utils.fileio_serializers import dict_deserialize, dict_serialize
from scqubits.utils.misc import (
    flatten_list,
    flatten_list_recursive,
    list_intersection,
    number_of_lists_in_list,
)
from scqubits.utils.plot_utils import _process_options
from scqubits.utils.spectrum_utils import (
    convert_matrix_to_qobj,
    identity_wrap,
    order_eigensystem,
)


class Subsystem(base.QubitBaseClass, serializers.Serializable):
    """
    Defines a subsystem for a circuit, which can further be used recursively to define
    subsystems within subsystem.

    Parameters
    ----------
    parent: Subsystem
        the instance under which the new subsystem is defined.
    hamiltonian_symbolic: sm.Expr
        The symbolic expression which defines the Hamiltonian for the new subsystem
    system_hierarchy: Optional[List], optional
        Defines the hierarchy of the new subsystem, is set to None when hierarchical
        diagonalization is not required. by default None
    subsystem_trunc_dims: Optional[List], optional
        Defines the truncated dimensions for the subsystems inside the current
        subsystem, is set to None when hierarchical diagonalization is not required,
        by default `None`
    truncated_dim: Optional[int], optional
        sets the truncated dimension for the current subsystem, by default 10
    """

    # switch used in protecting the class from erroneous addition of new attributes
    _frozen = False

    def __init__(
        self,
        parent: "Subsystem",
        hamiltonian_symbolic: sm.Expr,
        system_hierarchy: Optional[List] = None,
        subsystem_trunc_dims: Optional[List] = None,
        truncated_dim: Optional[int] = 10,
    ):
        base.QuantumSystem.__init__(self, id_str=None)

        self.system_hierarchy = system_hierarchy
        self.truncated_dim = truncated_dim
        self.subsystem_trunc_dims = subsystem_trunc_dims

        self.is_child = True
        self.parent = parent
        self.hamiltonian_symbolic = hamiltonian_symbolic
        self._hamiltonian_sym_for_numerics = hamiltonian_symbolic
        self._default_grid_phi = self.parent._default_grid_phi

        self.junction_potential = None
        self._H_LC_str_harmonic = None

        self.ext_basis: str = self.parent.ext_basis
        self.external_fluxes = [
            var
            for var in self.parent.external_fluxes
            if var in self.hamiltonian_symbolic.free_symbols
        ]
        self.offset_charges = [
            var
            for var in self.parent.offset_charges
            if var in self.hamiltonian_symbolic.free_symbols
        ]
        self.symbolic_params = {
            var: self.parent.symbolic_params[var]
            for var in self.parent.symbolic_params
            if var in self.hamiltonian_symbolic.free_symbols
        }

        self.var_categories_list: List[int] = []
        cutoffs: List[int] = []
        for var_name in self.operator_names_in_hamiltonian_symbolic():
            var_index = get_trailing_number(var_name)
            if var_index not in self.var_categories_list and var_index is not None:
                self.var_categories_list.append(var_index)
                cutoffs += [self.cutoffs_dict()[var_index]]

        self.var_categories_list.sort()

        self.var_categories: Dict[str, List[int]] = {}
        for var_type in self.parent.var_categories:
            self.var_categories[var_type] = [
                var_index
                for var_index in self.parent.var_categories[var_type]
                if var_index in self.var_categories_list
            ]

        self.cutoff_names: List[str] = []
        for var_type in self.var_categories.keys():
            if var_type == "periodic":
                for var_index in self.var_categories["periodic"]:
                    self.cutoff_names.append(f"cutoff_n_{var_index}")
            if var_type == "extended":
                for var_index in self.var_categories["extended"]:
                    self.cutoff_names.append(f"cutoff_ext_{var_index}")

        self.discretized_phi_range: Dict[int, Tuple[float]] = {
            idx: self.parent.discretized_phi_range[idx]
            for idx in self.parent.discretized_phi_range
            if idx in self.var_categories_list
        }

        # storing the potential terms separately
        # also bringing the potential to the same form as in the class Circuit
        potential_symbolic = 0 * sm.symbols("x")
        for term in self.hamiltonian_symbolic.as_ordered_terms():
            if is_potential_term(term):
                potential_symbolic += term
        for i in self.var_categories_list:
            potential_symbolic = (
                potential_symbolic.replace(
                    sm.symbols(f"cosθ{i}"), sm.cos(1.0 * sm.symbols(f"θ{i}"))
                )
                .replace(sm.symbols(f"sinθ{i}"), sm.sin(1.0 * sm.symbols(f"θ{i}")))
                .subs(sm.symbols("I"), 1 / (2 * np.pi))
            )

        self.potential_symbolic = potential_symbolic

        self.hierarchical_diagonalization: bool = (
            system_hierarchy != [] and number_of_lists_in_list(system_hierarchy) > 0
        )

        if len(self.var_categories_list) == 1 and self.ext_basis == "harmonic":
            self.type_of_matrices = "dense"
        else:
            self.type_of_matrices = "sparse"

        # needs to be included to make sure that plot_evals_vs_paramvals works
        self._init_params = []

        # attributes for purely harmonic
        self.normal_mode_freqs = []

        self._configure()
        self._frozen = True

    def __setattr__(self, name, value):
        if not self._frozen or name in dir(self):
            super().__setattr__(name, value)
        else:
            raise Exception("Creating new attributes is disabled.")

    def __repr__(self) -> str:
        return self._id_str

    @staticmethod
    def default_params() -> Dict[str, Any]:
        # return {"EJ": 15.0, "EC": 0.3, "ng": 0.0, "ncut": 30, "truncated_dim": 10}
        return {}

    def cutoffs_dict(self) -> Dict[int, int]:
        """
        Returns a dictionary, where each variable is associated with its respective
        cutoff.

        Returns
        -------
            Cutoffs dictionary; {var_index: cutoff}
        """
        cutoffs_dict = {}

        for var_index in self.var_categories_list:
            if self.is_child:
                for cutoff_name in self.parent.cutoff_names:
                    if str(var_index) in cutoff_name:
                        cutoffs_dict[var_index] = getattr(self.parent, cutoff_name)
            else:
                for cutoff_name in self.cutoff_names:
                    if str(var_index) in cutoff_name:
                        cutoffs_dict[var_index] = getattr(self, cutoff_name)
        return cutoffs_dict

    def _regenerate_sym_hamiltonian(self) -> None:
        """
        Regenerates the system Hamiltonian from the symbolic circuit when needed (for
        example when the circuit is large and circuit parameters are changed).
        """
        if not self.is_child and len(self.symbolic_circuit.nodes) > 3:
            self.hamiltonian_symbolic = (
                self.symbolic_circuit.generate_symbolic_hamiltonian(
                    substitute_params=True
                )
            )
            self.generate_hamiltonian_sym_for_numerics()

    def _set_property_and_update_param_vars(
        self, param_name: str, value: float
    ) -> None:
        """
        Setter method to set parameter variables which are instance properties.

        Parameters
        ----------
        param_name:
            Name of the symbol which is updated
        value:
            The value to which the instance property is updated.
        """
        # update the attribute for the current instance
        setattr(self, f"_{param_name}", value)

        # update the attribute for the instance in symbolic_circuit
        # generate _hamiltonian_sym_for_numerics if not already generated, delayed for
        # large circuits
        if (
            not self.is_child and len(self.symbolic_circuit.nodes) > 3
        ) or self.is_purely_harmonic:
            self.symbolic_circuit.update_param_init_val(param_name, value)
            self._regenerate_sym_hamiltonian()

        # update Circuit instance

        # if purely harmonic the circuit attributes should change
        if self.is_purely_harmonic and isinstance(self, Circuit):
            self.potential_symbolic = self.symbolic_circuit.potential_symbolic
            self.transformation_matrix = self.symbolic_circuit.transformation_matrix
            self.normal_mode_freqs = self.symbolic_circuit.normal_mode_freqs

        if self.hierarchical_diagonalization:
            self.generate_subsystems()
            self.build_hilbertspace()
        else:
            self.operators_by_name = self.set_operators()

    def _set_property_and_update_ext_flux_or_charge(
        self, param_name: str, value: float
    ) -> None:
        """
        Setter method to set external flux or offset charge variables which are instance
        properties.

        Parameters
        ----------
        param_name:
            Name of the symbol which is updated
        value:
            The value to which the instance property is updated.
        """

        # update the attribute for the current instance
        setattr(self, f"_{param_name}", value)

        relevant_subsystem_indices = []
        # update all subsystem instances
        if self.hierarchical_diagonalization:
            for subsys_idx, subsys in enumerate(self.subsystems.values()):
                if hasattr(subsys, param_name):
                    relevant_subsystem_indices.append(subsys_idx)
                    setattr(subsys, param_name, value)
            self.build_hilbertspace(
                relevant_subsystem_indices=relevant_subsystem_indices
            )

    def _set_property_and_update_cutoffs(self, param_name: str, value: int) -> None:
        """
        Setter method to set cutoffs which are instance properties.

        Parameters
        ----------
        param_name:
            Name of the symbol which is updated
        value:
            The value to which the instance property is updated.
        """
        setattr(self, f"_{param_name}", value)

        relevant_subsystem_indices = []
        # set operators and rebuild the HilbertSpace object
        if self.hierarchical_diagonalization:
            for subsys_idx, subsys in enumerate(self.subsystems.values()):
                if hasattr(subsys, param_name):
                    relevant_subsystem_indices.append(subsys_idx)
                    setattr(subsys, param_name, value)
            self.build_hilbertspace(
                relevant_subsystem_indices=relevant_subsystem_indices
            )

    def _make_property(
        self, attrib_name: str, init_val: Union[int, float], property_update_type: str
    ) -> None:
        """
        Creates a class instance property with the name attrib_name which is initialized
        to `init_val`. The setter is set depending on the string in the
        `property_update_type`.

        Parameters
        ----------
        attrib_name:
            Name of the property that needs to be created.
        init_val:
            The value to which the property is initialized.
        property_update_type:
            The string which sets the kind of setter used for this instance property.
        """
        setattr(self, f"_{attrib_name}", init_val)

        def getter(obj, name=attrib_name):
            return getattr(obj, f"_{name}")

        if property_update_type == "update_param_vars":

            def setter(obj, value, name=attrib_name):
                return obj._set_property_and_update_param_vars(name, value)

        elif property_update_type == "update_external_flux_or_charge":

            def setter(obj, value, name=attrib_name):
                return obj._set_property_and_update_ext_flux_or_charge(name, value)

        elif property_update_type == "update_cutoffs":

            def setter(obj, value, name=attrib_name):
                return obj._set_property_and_update_cutoffs(name, value)

        setattr(self.__class__, attrib_name, property(fget=getter, fset=setter))

    def _configure(self) -> None:
        """
        Function which is used to initiate the subsystem instance.
        """

        for x, param in enumerate(self.symbolic_params):
            # if harmonic oscillator basis is used, param vars become class properties.
            self._make_property(
                param.name, getattr(self.parent, param.name), "update_param_vars"
            )

        # getting attributes from parent
        for flux in self.external_fluxes:
            self._make_property(
                flux.name,
                getattr(self.parent, flux.name),
                "update_external_flux_or_charge",
            )
        for offset_charge in self.offset_charges:
            self._make_property(
                offset_charge.name,
                getattr(self.parent, offset_charge.name),
                "update_external_flux_or_charge",
            )

        for cutoff_str in self.cutoff_names:
            self._make_property(
                cutoff_str, getattr(self.parent, cutoff_str), "update_cutoffs"
            )

        # Creating the attributes for purely harmonic circuits
        self.is_purely_harmonic = self.parent.is_purely_harmonic
        if (
            self.is_purely_harmonic
        ):  # assuming that the parent has only extended variables and are ordered
            # starting from 1, 2, 3, ...
            self.normal_mode_freqs = self.parent.normal_mode_freqs[
                [var_idx - 1 for var_idx in self.var_categories["extended"]]
            ]

        self._set_vars()
        if self.hierarchical_diagonalization:
            self.generate_subsystems()
            self._check_truncation_indices()
            self.operators_by_name = self.set_operators()
            self.build_hilbertspace()
        else:
            self.operators_by_name = self.set_operators()

    # *****************************************************************
    # **** Functions to construct the operators for the Hamiltonian ****
    # *****************************************************************
    def grids_dict(self):
        cutoffs_dict = self.cutoffs_dict()
        grids = {}
        for i in self.var_categories["extended"]:
            grids[i] = discretization.Grid1d(
                self.discretized_phi_range[i][0],
                self.discretized_phi_range[i][1],
                cutoffs_dict[i],
            )
        return grids

    def _constants_in_subsys(self, H_sys: sm.Expr) -> sm.Expr:
        """
        Returns an expression of constants that belong to the subsystem with the
        Hamiltonian H_sys

        Parameters
        ----------
        H_sys:
            subsystem hamiltonian

        Returns
        -------
            expression of constants belonging to the subsystem
        """
        constant_expr = 0
        subsys_free_symbols = set(H_sys.free_symbols)
        constant_terms = self._constant_terms_in_hamiltonian.copy()
        for term in constant_terms:
            if set(term.free_symbols) & subsys_free_symbols == set(term.free_symbols):
                constant_expr += term
                self._constant_terms_in_hamiltonian.remove(term)
        return constant_expr

    def _list_of_constants_from_expr(self, expr: sm.Expr) -> List[sm.Expr]:
        ordered_terms = expr.as_ordered_terms()
        constants = [
            term
            for term in ordered_terms
            if (
                set(
                    self.external_fluxes
                    + self.offset_charges
                    + list(self.symbolic_params.keys())
                    + [sm.symbols("I")]
                )
                & set(term.free_symbols)
            )
            == set(term.free_symbols)
        ]
        return constants

    def _check_truncation_indices(self):
        """
        Checks to see if the truncation indices for subsystems are not out of the range.
        """
        if not self.hierarchical_diagonalization:
            return

        for subsystem_idx, subsystem in self.subsystems.items():
            if subsystem.truncated_dim >= subsystem.hilbertdim() - 1:
                self.hierarchical_diagonalization = False
                # find the correct position of the subsystem where the truncation
                # index  is too big
                subsystem_position = f"subsystem {subsystem_idx} "
                parent = subsystem.parent
                while parent.is_child:
                    grandparent = parent.parent
                    # find the subsystem position of the parent system
                    subsystem_position += f"of subsystem {grandparent.get_subsystem_index(parent.var_categories_list[0])} "
                    parent = grandparent
                raise Exception(
                    f"The truncation index for " + subsystem_position + f"is too big. "
                    f"It should be lower than {subsystem.hilbertdim() - 1}."
                )

    def generate_subsystems(self):
        """
        Generates the subsystems (child instances of Circuit) depending on the attribute
        `self.system_hierarchy`
        """
        hamiltonian = self._hamiltonian_sym_for_numerics
        # collecting constants
        constants = self._list_of_constants_from_expr(hamiltonian)
        self._constant_terms_in_hamiltonian = constants
        for const in constants:
            hamiltonian -= const

        systems_sym = []
        interaction_sym = []

        non_operator_symbols = (
            self.offset_charges
            + self.external_fluxes
            + list(self.symbolic_params.keys())
            + [sm.symbols("I")]
        )

        for subsys_index_list in self.system_hierarchy:
            subsys_index_list = flatten_list_recursive(subsys_index_list)

            hamiltonian_terms = hamiltonian.as_ordered_terms()

            H_sys = 0 * sm.symbols("x")
            H_int = 0 * sm.symbols("x")
            for term in hamiltonian_terms:
                term_operator_indices = [
                    get_trailing_number(var_sym.name)
                    for var_sym in term.free_symbols
                    if var_sym not in non_operator_symbols
                ]
                term_operator_indices_unique = list(set(term_operator_indices))

                if len(set(term_operator_indices_unique) - set(subsys_index_list)) == 0:
                    H_sys += term

                if (
                    len(set(term_operator_indices_unique) - set(subsys_index_list)) > 0
                    and len(set(term_operator_indices_unique) & set(subsys_index_list))
                    > 0
                ):
                    H_int += term

            # adding constants
            systems_sym.append(H_sys + self._constants_in_subsys(H_sys))
            interaction_sym.append(H_int)
            hamiltonian -= H_sys + H_int  # removing the terms added to a subsystem

        if len(constants) > 0:
            systems_sym[0] += sum(constants)
        # storing data in class attributes
        self.subsystem_hamiltonians: Dict[int, sm.Expr] = dict(
            zip(
                range(len(self.system_hierarchy)),
                [systems_sym[index] for index in range(len(self.system_hierarchy))],
            )
        )

        self.subsystem_interactions: Dict[int, sm.Expr] = dict(
            zip(
                range(len(self.system_hierarchy)),
                [interaction_sym[index] for index in range(len(self.system_hierarchy))],
            )
        )

        self.subsystems: Dict[int, "Subsystem"] = dict(
            zip(
                range(len(self.system_hierarchy)),
                [
                    Subsystem(
                        self,
                        systems_sym[index],
                        system_hierarchy=self.system_hierarchy[index],
                        truncated_dim=self.subsystem_trunc_dims[index][0]
                        if type(self.subsystem_trunc_dims[index]) == list
                        else self.subsystem_trunc_dims[index],
                        subsystem_trunc_dims=self.subsystem_trunc_dims[index][1]
                        if type(self.subsystem_trunc_dims[index]) == list
                        else None,
                    )
                    for index in range(len(self.system_hierarchy))
                ],
            )
        )

        self.hilbert_space = HilbertSpace(
            [self.subsystems[i] for i in range(len(self.system_hierarchy))]
        )

    def generate_hilbertspace_lookup(self, subsystem_indices=None) -> None:
        hilbert_space = self.hilbert_space
        bare_evals = np.empty((hilbert_space.subsystem_count,), dtype=object)
        bare_evecs = np.empty((hilbert_space.subsystem_count,), dtype=object)
        bare_esys_dict = {}

        if subsystem_indices is None:
            subsystem_indices = list(range(hilbert_space.subsystem_count))

        for subsys_index, subsys in enumerate(hilbert_space):
            if subsys_index in subsystem_indices:
                bare_esys = subsys.eigensys(evals_count=subsys.truncated_dim)
            else:
                bare_esys = (
                    hilbert_space["bare_evals"][subsys_index][0],
                    hilbert_space["bare_evecs"][subsys_index][0],
                )
            bare_esys_dict[subsys_index] = bare_esys
            bare_evals[subsys_index] = NamedSlotsNdarray(
                np.asarray([bare_esys[0].tolist()]),
                hilbert_space._parameters.paramvals_by_name,
            )
            bare_evecs[subsys_index] = NamedSlotsNdarray(
                np.asarray([bare_esys[1].tolist()]),
                hilbert_space._parameters.paramvals_by_name,
            )
        hilbert_space._data["bare_evals"] = NamedSlotsNdarray(
            bare_evals, {"subsys": np.arange(hilbert_space.subsystem_count)}
        )
        hilbert_space._data["bare_evecs"] = NamedSlotsNdarray(
            bare_evecs, {"subsys": np.arange(hilbert_space.subsystem_count)}
        )

        hilbert_space._lookup = spec_lookup.SpectrumLookupAdapter(hilbert_space)

    def get_eigenstates(self) -> ndarray:
        """
        Returns the eigenstates for the SubSystem instance
        """
        if self.is_child:
            subsys_index = self.parent.hilbert_space.subsys_list.index(self)
            if self.parent.hilbert_space._lookup is not None:
                return self.parent.hilbert_space["bare_evecs"][subsys_index][0]
        else:
            return self.eigensys()[1]

    def get_subsystem_index(self, var_index: int) -> int:
        """
        Returns the subsystem index for the subsystem to which the given var_index
        belongs.

        Parameters
        ----------
        var_index:
            variable index in integer starting from 1.

        Returns
        -------
            subsystem index which can be used to identify the subsystem index in the
            list self.subsystems.
        """
        for index, system_hierarchy in enumerate(self.system_hierarchy):
            if var_index in flatten_list_recursive(system_hierarchy):
                return index
        raise Exception(
            f"The var_index={var_index} could not be identified with any " "subsystem."
        )

    def build_hilbertspace(
        self, relevant_subsystem_indices: Optional[List[int]] = None
    ):
        """
        Builds the HilbertSpace object for the `Circuit` instance if
        `hierarchical_diagonalization` is set to true.
        """
        # generate lookup table in HilbertSpace
        self.generate_hilbertspace_lookup(subsystem_indices=relevant_subsystem_indices)

        self.hilbert_space.interaction_list = []

        # Adding interactions using the symbolic interaction term
        for sys_index in range(len(self.system_hierarchy)):
            interaction = self.subsystem_interactions[sys_index].expand()
            if interaction == 0:  # if the interaction term is zero
                continue
            # modifying interaction terms:
            # substituting all the external flux, offset charge and branch parameters.
            interaction = interaction.subs(
                [
                    (param, getattr(self, str(param)))
                    for param in list(self.symbolic_params.keys())
                    + self.external_fluxes
                    + self.offset_charges
                ]
            )
            #   - substituting Identity with 1
            interaction = interaction.subs("I", 1)

            expr_dict = interaction.as_coefficients_dict()
            interaction_terms = list(expr_dict.keys())

            for idx, term in enumerate(interaction_terms):
                coefficient_sympy = expr_dict[term]
                self.hilbert_space.add_interaction(
                    qobj=float(coefficient_sympy)
                    * self._interaction_operator_from_expression(term),
                    check_validity=False,
                )

    def _interaction_operator_from_expression(self, symbolic_interaction_term: sm.Expr):
        """
        Returns the matrix which has the hilbert dimension equal to the hilbert
        dimension of the parent. Note that this method cannot deal with a coefficient
        which is different from 1. That should be dealt with externally.

        Parameters
        ----------
        symbolic_interaction_term:
            The symbolic expression which has the interaction terms.
        """

        non_operator_symbols = (
            self.offset_charges
            + self.external_fluxes
            + list(self.symbolic_params.keys())
        )

        # substitute all non_operator_symbols
        for var_sym in non_operator_symbols:
            symbolic_interaction_term = symbolic_interaction_term.subs(
                var_sym, getattr(self, var_sym.name)
            )

        if symbolic_interaction_term.has(sm.cos):
            return self._evaluate_matrix_cosine_terms(symbolic_interaction_term)

        term_var_indices = [
            get_trailing_number(var_sym.name)
            for var_sym in symbolic_interaction_term.free_symbols
            if var_sym not in non_operator_symbols
        ]

        term_operator_syms = [
            var_sym
            for var_sym in symbolic_interaction_term.free_symbols
            if var_sym not in non_operator_symbols
        ]

        interacting_subsystem_indices = set(
            [self.get_subsystem_index(idx) for idx in term_var_indices]
        )

        operator_dict = dict.fromkeys([idx for idx, _ in enumerate(self.subsystems)])

        for subsys_index in operator_dict:
            operator_dict[subsys_index] = qt.tensor(
                [
                    qt.identity(subsys.truncated_dim)
                    for subsys in list(self.subsystems.values())
                ]
            )
            if subsys_index in interacting_subsystem_indices:
                for operator_sym in term_operator_syms:
                    if (
                        self.get_subsystem_index(get_trailing_number(operator_sym.name))
                        == subsys_index
                    ):
                        operator_matrix = self.subsystems[
                            subsys_index
                        ].get_operator_by_name(operator_sym.name)
                        if isinstance(operator_matrix, qt.Qobj):
                            operator_matrix = operator_matrix.data.tocsc()
                        operator_dict[subsys_index] *= identity_wrap(
                            operator_matrix,
                            self.subsystems[subsys_index],
                            list(self.subsystems.values()),
                            evecs=self.subsystems[subsys_index].get_eigenstates(),
                        )
        operator_list = list(operator_dict.values())
        return functools.reduce(builtin_op.mul, operator_list)

    def _generate_symbols_list(
        self, var_str: str, iterable_list: List[int] or ndarray
    ) -> List[sm.Symbol]:
        """
        Returns the list of symbols generated using the var_str + iterable as the name
        of the symbol.

        Parameters
        ----------
        var_str:
            name of the variable which needs to be generated
        iterable_list:
            The list of indices which generates the symbols
        """
        return [sm.symbols(var_str + str(iterable)) for iterable in iterable_list]

    def _set_vars(self):
        """
        Sets the attribute vars which is a dictionary containing all the Sympy Symbol
        objects for all the operators present in the circuit
        """
        # Defining the list of variables for periodic operators
        periodic_symbols_sin = _generate_symbols_list(
            "sinθ", self.var_categories["periodic"]
        )

        periodic_symbols_cos = _generate_symbols_list(
            "cosθ", self.var_categories["periodic"]
        )
        periodic_symbols_n = _generate_symbols_list(
            "n", self.var_categories["periodic"]
        )

        # Defining the list of discretized_ext variables
        y_symbols = _generate_symbols_list("θ", self.var_categories["extended"])
        p_symbols = _generate_symbols_list("Q", self.var_categories["extended"])

        if self.ext_basis == "discretized":

            ps_symbols = [
                sm.symbols("Qs" + str(i)) for i in self.var_categories["extended"]
            ]
            sin_symbols = [
                sm.symbols(f"sinθ{i}") for i in self.var_categories["extended"]
            ]
            cos_symbols = [
                sm.symbols(f"cosθ{i}") for i in self.var_categories["extended"]
            ]

        elif self.ext_basis == "harmonic":

            a_symbols = [sm.symbols(f"a{i}") for i in self.var_categories["extended"]]
            ad_symbols = [sm.symbols(f"ad{i}") for i in self.var_categories["extended"]]
            Nh_symbols = [sm.symbols(f"Nh{i}") for i in self.var_categories["extended"]]
            pos_symbols = [sm.symbols(f"θ{i}") for i in self.var_categories["extended"]]
            sin_symbols = [
                sm.symbols(f"sinθ{i}") for i in self.var_categories["extended"]
            ]
            cos_symbols = [
                sm.symbols(f"cosθ{i}") for i in self.var_categories["extended"]
            ]
            momentum_symbols = [
                sm.symbols(f"Q{i}") for i in self.var_categories["extended"]
            ]

        # setting the attribute self.vars
        self.vars: Dict[str, Any] = {
            "periodic": {
                "sin": periodic_symbols_sin,
                "cos": periodic_symbols_cos,
                "number": periodic_symbols_n,
            },
            "identity": [sm.symbols("I")],
        }

        if self.ext_basis == "discretized":
            self.vars["extended"] = {
                "position": y_symbols,
                "momentum": p_symbols,
                "momentum_squared": ps_symbols,
                "sin": sin_symbols,
                "cos": cos_symbols,
            }
        elif self.ext_basis == "harmonic":
            self.vars["extended"] = {
                "annihilation": a_symbols,
                "creation": ad_symbols,
                "number": Nh_symbols,
                "position": pos_symbols,
                "momentum": momentum_symbols,
                "sin": sin_symbols,
                "cos": cos_symbols,
            }

    def _shift_harmonic_oscillator_potential(self, hamiltonian: sm.Expr) -> sm.Expr:
        # shifting the harmonic oscillator potential to the point of external fluxes
        flux_shift_vars = {}
        for var_index in self.var_categories["extended"]:
            if hamiltonian.coeff(f"θ{var_index}") != 0:
                flux_shift_vars[var_index] = sm.symbols("Δθ" + str(var_index))
                hamiltonian = hamiltonian.replace(
                    sm.symbols(f"θ{var_index}"),
                    sm.symbols(f"θ{var_index}") + flux_shift_vars[var_index],
                )  # substituting the flux offset variable offsets to collect the
                # coefficients later
        hamiltonian = hamiltonian.expand()

        flux_shift_equations = [
            hamiltonian.coeff(f"θ{var_index}").subs(
                [(f"θ{i}", 0) for i in self.var_categories["extended"]]
            )
            for var_index in flux_shift_vars.keys()
        ]  # finding the coefficients of the linear terms

        flux_shifts = sm.linsolve(
            flux_shift_equations, tuple(flux_shift_vars.values())
        )  # solving for the flux offsets

        if len(flux_shifts) != 0:
            flux_shifts = list(list(flux_shifts)[0])
        else:
            flux_shifts = []

        flux_shifts_dict = dict(zip(list(flux_shift_vars.keys()), list(flux_shifts)))

        hamiltonian = hamiltonian.subs(
            [
                (sm.symbols("Δθ" + str(var_index)), flux_shifts_dict[var_index])
                for var_index in flux_shifts_dict.keys()
            ]
        )  # substituting the flux offsets to remove the linear terms
        hamiltonian = hamiltonian.subs(
            [(var, 0) for var in flux_shift_vars.values()]
        )  # removing the constants from the Hamiltonian

        flux_shifts_dict.update(
            {
                var_index: 0
                for var_index in self.var_categories["extended"]
                if var_index not in flux_shifts_dict
            }
        )
        # remove constants from Hamiltonian
        hamiltonian -= hamiltonian.as_coefficients_dict()[1]
        return hamiltonian.expand()
        # * ##########################################################################

    def generate_hamiltonian_sym_for_numerics(self):
        """
        Generates a symbolic expression which is ready for numerical evaluation starting
        from the expression stored in the attribute hamiltonian_symbolic. Stores the
        result in the attribute _hamiltonian_sym_for_numerics.
        """

        hamiltonian = (
            self.hamiltonian_symbolic.expand()
        )  # applying expand is critical; otherwise the replacement of p^2 with ps2
        # would not succeed

        # shifting the potential to the point of external fluxes
        hamiltonian = self._shift_harmonic_oscillator_potential(hamiltonian)

        if self.ext_basis == "discretized":

            # marking the squared momentum operators with a separate symbol
            for i in self.var_categories["extended"]:
                hamiltonian = hamiltonian.replace(
                    sm.symbols(f"Q{i}") ** 2, sm.symbols("Qs" + str(i))
                )

        # removing the constants from the Hamiltonian
        ordered_terms = hamiltonian.as_ordered_terms()
        constants = [
            term
            for term in ordered_terms
            if (
                set(
                    self.external_fluxes
                    + self.offset_charges
                    + list(self.symbolic_params.keys())
                    + [sm.symbols("I")]
                )
                & set(term.free_symbols)
            )
            == set(term.free_symbols)
        ]
        self._constant_terms_in_hamiltonian = constants
        for const in constants:
            hamiltonian -= const

        # associate an identity matrix with the external flux vars
        for ext_flux in self.external_fluxes:
            hamiltonian = hamiltonian.subs(
                ext_flux, ext_flux * sm.symbols("I") * 2 * np.pi
            )

        # associate an identity matrix with offset charge vars
        for offset_charge in self.offset_charges:
            hamiltonian = hamiltonian.subs(
                offset_charge, offset_charge * sm.symbols("I")
            )

        # finding the cosine terms
        cos_terms = sum(
            [term for term in hamiltonian.as_ordered_terms() if "cos" in str(term)]
        )
        setattr(self, "_hamiltonian_sym_for_numerics", hamiltonian)
        setattr(self, "junction_potential", cos_terms)

    # #################################################################
    # ############## Functions to construct the operators #############
    # #################################################################
    def get_cutoffs(self) -> Dict[str, list]:
        """
        Method to get the cutoffs for each of the circuit's degree of freedom.
        """
        cutoffs_dict: Dict[str, List[Any]] = {
            "cutoff_n": [],
            "cutoff_ext": [],
        }

        for cutoff_type in cutoffs_dict.keys():
            attr_list = [x for x in self.cutoff_names if cutoff_type in x]

            if len(attr_list) > 0:
                attr_list.sort()
                cutoffs_dict[cutoff_type] = [getattr(self, attr) for attr in attr_list]

        return cutoffs_dict

    def _collect_cutoff_values(self):
        if not self.hierarchical_diagonalization:
            cutoff_dict = self.get_cutoffs()
            for cutoff_name in cutoff_dict.keys():
                for cutoff in cutoff_dict[cutoff_name]:
                    if "cutoff_n" in cutoff_name:
                        yield 2 * cutoff + 1
                    elif "cutoff_ext" in cutoff_name:
                        yield cutoff
        else:
            for idx, _ in enumerate(self.system_hierarchy):
                if isinstance(self.subsystem_trunc_dims[idx], list):
                    yield self.subsystem_trunc_dims[idx][0]
                else:
                    yield self.subsystem_trunc_dims[idx]

    def hilbertdim(self):
        """
        Returns the Hilbert dimension of the Circuit instance
        """
        cutoff_values = np.fromiter(self._collect_cutoff_values(), dtype=int)
        return np.prod(cutoff_values)

    # helper functions
    def _kron_operator(
        self, operator: Union[csc_matrix, ndarray], index: int
    ) -> Union[csc_matrix, ndarray]:
        """
        Identity wraps the operator with identities generated for all the other variable
        indices present in the current Subsystem.

        Parameters
        ----------
        operator:
            The operator belonging to the variable index set in the argument index.
        index:
            Variable index to which the operator belongs

        Returns
        -------
            Returns the operator which is identity wrapped for the current subsystem.
        """
        var_index_list = (
            self.var_categories["periodic"] + self.var_categories["extended"]
        )

        cutoff_names = np.fromiter(self._collect_cutoff_values(), dtype=int)  # [

        if self.type_of_matrices == "dense":
            matrix_format = "array"
        elif self.type_of_matrices == "sparse":
            matrix_format = "csc"

        if len(var_index_list) > 1:
            if index > var_index_list[0]:
                identity_left = sparse.identity(
                    np.prod(cutoff_names[: var_index_list.index(index)]),
                    format=matrix_format,
                )
            if index < var_index_list[-1]:
                identity_right = sparse.identity(
                    np.prod(cutoff_names[var_index_list.index(index) + 1 :]),
                    format=matrix_format,
                )

            if index == var_index_list[0]:
                return sparse.kron(operator, identity_right, format=matrix_format)
            elif index == var_index_list[-1]:
                return sparse.kron(identity_left, operator, format=matrix_format)
            else:
                return sparse.kron(
                    sparse.kron(identity_left, operator, format=matrix_format),
                    identity_right,
                    format=matrix_format,
                )
        else:
            return self._sparsity_adaptive(operator)

    def _sparsity_adaptive(
        self, matrix: Union[csc_matrix, ndarray]
    ) -> Union[csc_matrix, ndarray]:
        """
        Changes the type of matrix depending on the attribute
        type_of_matrices

        Parameters
        ----------
        matrix:
            The operator or matrix whose type needs to be changed

        Returns
        -------
            Returns the matrix in sparse or dense version depending on the type of
            matrices used.
        """
        #  all of this can be simplified.
        if sparse.issparse(matrix):
            if self.type_of_matrices == "sparse":
                return matrix
            return matrix.toarray()

        if self.type_of_matrices == "sparse":
            return sparse.csc_matrix(matrix)
        return matrix

    def _identity_qobj(self):
        """
        Returns the Qobj of the identity matrix of the right dimensions
        """
        if not self.hierarchical_diagonalization:
            return qt.identity(self.hilbertdim())

        subsys_trunc_dims = [
            subsys.truncated_dim for subsys in list(self.subsystems.values())
        ]

        return qt.tensor([qt.identity(truncdim) for truncdim in subsys_trunc_dims])

    def _identity(self):
        """
        Returns the Identity operator for the entire Hilber space of the circuit.
        """
        if (
            hasattr(self, "hierarchical_diagonalization")
            and self.hierarchical_diagonalization
        ):
            return None
        dim = self.hilbertdim()
        if self.type_of_matrices == "sparse":
            op = sparse.identity(dim, format="csc")
            return op
        elif self.type_of_matrices == "dense":
            return np.identity(dim)

    def exp_i_pos_operator(
        self, var_sym: sm.Symbol, prefactor: float
    ) -> Union[csc_matrix, ndarray]:
        """
        Returns the bare operator exp(i*\theta*prefactor), without the kron product.
        Needs the oscillator lengths to be set in the attribute, `osc_lengths`,
        when `ext_basis` is set to "harmonic".
        """
        var_index = get_trailing_number(var_sym.name)

        if var_index in self.var_categories["periodic"]:
            if abs(prefactor) != 1:
                raise Exception("Prefactor for periodic variable should be 1.")
            if prefactor > 0:
                exp_i_theta = _exp_i_theta_operator(self.cutoffs_dict()[var_index])
            else:
                exp_i_theta = _exp_i_theta_operator_conjugate(
                    self.cutoffs_dict()[var_index]
                )
        elif var_index in self.var_categories["extended"]:
            if self.ext_basis == "discretized":
                phi_grid = discretization.Grid1d(
                    self.discretized_phi_range[var_index][0],
                    self.discretized_phi_range[var_index][1],
                    self.cutoffs_dict()[var_index],
                )
                diagonal = np.exp(phi_grid.make_linspace() * prefactor * 1j)
                exp_i_theta = sparse.dia_matrix(
                    (diagonal, [0]), shape=(phi_grid.pt_count, phi_grid.pt_count)
                ).tocsc()
            elif self.ext_basis == "harmonic":
                osc_length = self.osc_lengths[var_index]
                pos_operator = (osc_length / 2**0.5) * (
                    op.creation(self.cutoffs_dict()[var_index])
                    + op.annihilation(self.cutoffs_dict()[var_index])
                )
                exp_i_theta = sp.linalg.expm(pos_operator * prefactor * 1j)

        return self._sparsity_adaptive(exp_i_theta)

    def _evaluate_matrix_cosine_terms(self, junction_potential: sm.Expr) -> qt.Qobj:

        if self.hierarchical_diagonalization:
            subsystem_list = list(self.subsystems.values())
            identity = qt.tensor(
                [qt.identity(subsystem.truncated_dim) for subsystem in subsystem_list]
            )
        else:
            identity = qt.identity(self.hilbertdim())

        junction_potential_matrix = identity * 0

        if (
            isinstance(junction_potential, (int, float))
            or len(junction_potential.free_symbols) == 0
        ):
            return junction_potential_matrix

        for cos_term in junction_potential.as_ordered_terms():
            coefficient = float(list(cos_term.as_coefficients_dict().values())[0])
            cos_argument_expr = [
                arg.args[0] for arg in (1.0 * cos_term).args if arg.has(sm.cos)
            ][0]

            var_indices = [
                get_trailing_number(var_symbol.name)
                for var_symbol in cos_argument_expr.free_symbols
            ]

            # removing any constant terms
            for term in cos_argument_expr.as_ordered_terms():
                if len(term.free_symbols) == 0:
                    cos_argument_expr -= term
                    coefficient *= np.exp(float(term) * 1j)

            operator_list = []
            for idx, var_symbol in enumerate(cos_argument_expr.free_symbols):
                prefactor = float(cos_argument_expr.coeff(var_symbol))
                operator_list.append(
                    self.identity_wrap_for_hd(
                        self.exp_i_pos_operator(var_symbol, prefactor), var_indices[idx]
                    )
                )

            cos_term_operator = coefficient * functools.reduce(
                builtin_op.mul,
                operator_list,
            )

            junction_potential_matrix += (
                cos_term_operator + cos_term_operator.dag()
            ) * 0.5

        return junction_potential_matrix

    def circuit_operator_functions(self) -> Dict[str, Callable]:
        """
        Returns the set of operator functions to be turned into methods of the `Circuit`
        class.
        """
        periodic_vars = self.vars["periodic"]
        extended_vars = self.vars["extended"]

        # constructing the operators for extended variables
        extended_operators = {}
        if self.ext_basis == "discretized":
            nonwrapped_ops = {
                "position": _phi_operator,
                "cos": _cos_phi,
                "sin": _sin_phi,
                "momentum": _i_d_dphi_operator,
                "momentum_squared": _i_d2_dphi2_operator,
            }
            for short_op_name in nonwrapped_ops.keys():
                for sym_variable in extended_vars[short_op_name]:
                    index = int(get_trailing_number(sym_variable.name))
                    op_func = nonwrapped_ops[short_op_name]
                    op_name = sym_variable.name + "_operator"
                    extended_operators[op_name] = grid_operator_func_factory(
                        op_func, index
                    )

        else:  # expect that self.ext_basis is "harmonic":
            hamiltonian = self._hamiltonian_sym_for_numerics
            # substitute all the parameter values
            hamiltonian = hamiltonian.subs(
                [
                    (param, getattr(self, str(param)))
                    for param in list(self.symbolic_params.keys())
                    + self.external_fluxes
                    + self.offset_charges
                ]
            )

            osc_lengths = {}
            osc_freqs = {}
            nonwrapped_ops = {
                "creation": op.creation_sparse,
                "annihilation": op.annihilation_sparse,
                "number": op.number_sparse,
                "position": None,  # need to set for each variable separately
                "sin": None,
                "cos": None,
                "momentum": None,
            }

            for list_idx, var_index in enumerate(self.var_categories["extended"]):
                ECi = float(hamiltonian.coeff(f"Q{var_index}**2").cancel()) / 4
                ELi = float(hamiltonian.coeff(f"θ{var_index}**2").cancel()) * 2
                osc_freqs[var_index] = (8 * ELi * ECi) ** 0.5
                osc_lengths[var_index] = (8.0 * ECi / ELi) ** 0.25
                nonwrapped_ops["position"] = functools.partial(
                    op.a_plus_adag_sparse, prefactor=osc_lengths[var_index] / (2**0.5)
                )
                nonwrapped_ops["sin"] = compose(
                    sp.linalg.sinm,
                    functools.partial(
                        op.a_plus_adag, prefactor=osc_lengths[var_index] / (2**0.5)
                    ),
                )
                nonwrapped_ops["cos"] = compose(
                    sp.linalg.cosm,
                    functools.partial(
                        op.a_plus_adag, prefactor=osc_lengths[var_index] / (2**0.5)
                    ),
                )
                nonwrapped_ops["momentum"] = functools.partial(
                    op.ia_minus_iadag_sparse,
                    prefactor=1 / (osc_lengths[var_index] * 2**0.5),
                )

                for short_op_name in nonwrapped_ops.keys():
                    op_func = nonwrapped_ops[short_op_name]
                    sym_variable = extended_vars[short_op_name][list_idx]
                    op_name = sym_variable.name + "_operator"
                    extended_operators[op_name] = operator_func_factory(
                        op_func, var_index
                    )

            self.osc_lengths = osc_lengths
            self.osc_freqs = osc_freqs

        # constructing the operators for periodic variables
        periodic_operators = {}
        nonwrapped_ops = {
            "sin": _sin_theta,
            "cos": _cos_theta,
            "number": _n_theta_operator,
        }
        for short_op_name, op_func in nonwrapped_ops.items():
            for sym_variable in periodic_vars[short_op_name]:
                index = get_operator_number(sym_variable.name)
                op_name = sym_variable.name + "_operator"
                periodic_operators[op_name] = operator_func_factory(op_func, index)

        return {
            **periodic_operators,
            **extended_operators,
            "I_operator": Circuit._identity,
        }

    # #################################################################
    # ############### Functions for parameter queries #################
    # #################################################################
    def get_params(self) -> List[float]:
        """
        Method to get the circuit parameters set for all the branches.
        """
        params = []
        for param in self.symbolic_params:
            params.append(getattr(self, param.name))
        return params

    def external_flux_values(self) -> List[float]:
        """
        Returns all the time independent external flux set using the circuit attributes
        for each of the closure branches.
        """
        return [getattr(self, flux.name) for flux in self.external_fluxes]

    def offset_charge_values(self) -> List[float]:
        """
        Returns all the offset charges set using the circuit attributes for each of the
        periodic degree of freedom.
        """
        return [
            getattr(self, offset_charge.name) for offset_charge in self.offset_charges
        ]

    def set_operators(self) -> Dict[str, Callable]:
        """
        Creates the operator methods `<name>_operator` for the circuit.
        """

        if self.hierarchical_diagonalization:
            for subsys in self.subsystems.values():
                subsys.operators_by_name = subsys.set_operators()

        op_func_by_name = self.circuit_operator_functions()
        for op_name, op_func in op_func_by_name.items():
            setattr(self, op_name, MethodType(op_func, self))

        return op_func_by_name

    def identity_wrap_for_hd(
        self,
        operator: Optional[Union[csc_matrix, ndarray]],
        var_index: Optional[int] = None,
    ) -> qt.Qobj:
        """
        Returns an identity wrapped operator whose size is equal to the
        `self.hilbertdim()`. Only converts operator which belongs to a specific variable
        index. For example, operator Q_1 or cos(\theta_1). But not, Q1*Q2.

        Parameters
        ----------
        operator:
            operator in the form of csc_matrix, ndarray
        var_index:
            integer which represents which variable index the given operator belongs to

        Returns
        -------
            identity wrapped operator.
        """
        if not self.hierarchical_diagonalization:
            return qt.Qobj(self._kron_operator(operator, var_index))

        subsystem_index = self.get_subsystem_index(var_index)
        subsystem = self.subsystems[subsystem_index]
        operator = subsystem.identity_wrap_for_hd(operator, var_index=var_index)

        if isinstance(operator, qt.Qobj):
            operator = operator.full()

        operator = convert_matrix_to_qobj(
            operator,
            subsystem,
            op_in_eigenbasis=False,
            evecs=subsystem.get_eigenstates(),
        )
        return identity_wrap(
            operator,
            subsystem,
            list(self.subsystems.values()),
            evecs=subsystem.get_eigenstates(),
        )

    def get_operator_by_name(self, operator_name: str) -> qt.Qobj:
        """
        Returns the operator for the given operator symbol which has the same dimension
        as the hilbertdim of the instance from which the operator is requested.

        Parameters
        ----------
        operator_name:
            Name of a sympy Symbol object which should be one among the symbols in the
            attribute vars

        Returns
        -------
            operator identified by `operator_name`
        """
        if not self.hierarchical_diagonalization:
            return getattr(self, operator_name + "_operator")()

        var_index = get_trailing_number(operator_name)
        assert var_index
        subsystem_index = self.get_subsystem_index(var_index)
        subsystem = self.subsystems[subsystem_index]
        operator = subsystem.get_operator_by_name(operator_name)

        if isinstance(operator, qt.Qobj):
            operator = operator.data.tocsc()

        operator = convert_matrix_to_qobj(
            operator,
            subsystem,
            op_in_eigenbasis=False,
            evecs=subsystem.get_eigenstates(),
        )
        return identity_wrap(
            operator,
            subsystem,
            list(self.subsystems.values()),
            evecs=subsystem.get_eigenstates(),
        )

    # #################################################################
    # ############ Functions for eigenvalues and matrices ############
    # #################################################################
    def _is_mat_mul_replacement_necessary(self, term):
        return (
            set(self.var_categories["extended"])
            & set([get_trailing_number(str(i)) for i in term.free_symbols])
        ) and "*" in str(term)

    def _replace_mat_mul_operator(self, term: sm.Expr):

        if not self._is_mat_mul_replacement_necessary(term):
            return str(term)

        if self.ext_basis == "discretized":
            term_string = str(term)
            term_var_categories = [
                get_trailing_number(str(i)) for i in term.free_symbols
            ]
            if len(set(term_var_categories) & set(self.var_categories["extended"])) > 1:
                if all(["Q" in var.name for var in term.free_symbols]):
                    term_string = str(term).replace(
                        "*", "@"
                    )  # replacing all the * with @

        elif self.ext_basis == "harmonic":
            # replace ** with np.matrix_power
            if "**" in str(term):
                operators = [
                    match.replace("**", "")
                    for match in re.findall(r"[^*]+\*{2}", str(term), re.MULTILINE)
                ]
                exponents = re.findall(r"(?<=\*{2})\d", str(term), re.MULTILINE)

                new_string_list = []
                for idx, operator in enumerate(operators):
                    if get_trailing_number(operator) in self.var_categories["extended"]:
                        new_string_list.append(
                            f"matrix_power({operator},{exponents[idx]})"
                        )
                    else:
                        new_string_list.append(operator + "**" + exponents[idx])
                term_string = "*".join(new_string_list)
            else:
                term_string = str(term)

            # replace * with @ in the entire term
            if len(term.free_symbols) > 1:
                term_string = re.sub(
                    r"(?<=[^*])\*(?!\*)", "@", term_string, re.MULTILINE
                )
        return term_string

    def _get_eval_hamiltonian_string(self, H: sm.Expr) -> str:
        """
        Returns the string which defines the expression for Hamiltonian in harmonic
        oscillator basis
        """
        expr_dict = H.as_coefficients_dict()
        terms_list = list(expr_dict.keys())
        coeff_list = list(expr_dict.values())

        H_string = ""
        for idx, term in enumerate(terms_list):
            term_string = f"{coeff_list[idx]}*{self._replace_mat_mul_operator(term)}"
            if float(coeff_list[idx]) > 0:
                term_string = "+" + term_string
            H_string += term_string

        # replace all position, sin and cos operators with methods
        H_string = re.sub(r"(?P<x>(θ\d)|(cosθ\d))", r"\g<x>_operator(self)", H_string)

        # replace all other operators with methods
        operator_symbols_list = flatten_list_recursive(
            [
                list(short_op_dict.values())
                if isinstance(short_op_dict, dict)
                else short_op_dict
                for short_op_dict in list(self.vars.values())
            ]
        )
        operator_name_list = [symbol.name for symbol in operator_symbols_list]
        for operator_name in operator_name_list:
            if "θ" not in operator_name:
                H_string = H_string.replace(
                    operator_name, operator_name + "_operator(self)"
                )
        return H_string

    def _hamiltonian_for_harmonic_extended_vars(self) -> Union[csc_matrix, ndarray]:
        hamiltonian = self._hamiltonian_sym_for_numerics
        # substitute all parameter values
        all_sym_parameters = (
            list(self.symbolic_params.keys())
            + self.external_fluxes
            + self.offset_charges
        )
        hamiltonian = hamiltonian.subs(
            [
                (sym_param, getattr(self, sym_param.name))
                for sym_param in all_sym_parameters
            ]
        )
        hamiltonian = hamiltonian.subs("I", 1)
        # remove constants from the Hamiltonian
        constant = float(hamiltonian.as_coefficients_dict()[1])
        hamiltonian -= hamiltonian.as_coefficients_dict()[1]
        hamiltonian = hamiltonian.expand() + constant * sm.symbols("I")

        # replace the extended degrees of freedom with harmonic oscillators
        for var_index in self.var_categories["extended"]:
            ECi = float(hamiltonian.coeff(f"Q{var_index}" + "**2").cancel()) / 4
            ELi = float(hamiltonian.coeff(f"θ{var_index}" + "**2").cancel()) * 2
            osc_freq = (8 * ELi * ECi) ** 0.5
            hamiltonian = (
                (
                    hamiltonian
                    - ECi * 4 * sm.symbols(f"Q{var_index}") ** 2
                    - ELi / 2 * sm.symbols(f"θ{var_index}") ** 2
                    + osc_freq
                    * (sm.symbols("Nh" + str(var_index)) + 0.5 * sm.symbols("I"))
                )
                .cancel()
                .expand()
            )

        # separating cosine and LC part of the Hamiltonian
        junction_potential = sum(
            [term for term in hamiltonian.as_ordered_terms() if "cos" in str(term)]
        )

        self.junction_potential = junction_potential
        hamiltonian_LC = hamiltonian - junction_potential

        H_LC_str = self._get_eval_hamiltonian_string(hamiltonian_LC)

        offset_charge_names = [
            offset_charge.name for offset_charge in self.offset_charges
        ]
        offset_charge_dict = dict(zip(offset_charge_names, self.offset_charge_values()))
        external_flux_names = [
            external_flux.name for external_flux in self.external_fluxes
        ]
        external_flux_dict = dict(zip(external_flux_names, self.external_flux_values()))

        replacement_dict: Dict[str, Any] = {
            **self.operators_by_name,
            **offset_charge_dict,
            **external_flux_dict,
        }

        # adding matrix power to the dict
        if self.type_of_matrices == "dense":
            replacement_dict["matrix_power"] = np.linalg.matrix_power
            replacement_dict["cos"] = _cos_dia_dense
            replacement_dict["sin"] = _sin_dia_dense
        else:
            replacement_dict["matrix_power"] = matrix_power_sparse
            replacement_dict["cos"] = _cos_dia
            replacement_dict["sin"] = _sin_dia

        # adding self to the list
        replacement_dict["self"] = self

        junction_potential_matrix = self._evaluate_matrix_cosine_terms(
            junction_potential
        ).data.tocsc()

        return eval(H_LC_str, replacement_dict) + junction_potential_matrix

    def _hamiltonian_for_discretized_extended_vars(self) -> csc_matrix:
        hamiltonian = self._hamiltonian_sym_for_numerics
        hamiltonian = hamiltonian.subs(
            [
                (param, getattr(self, str(param)))
                for param in list(self.symbolic_params.keys())
                + self.external_fluxes
                + self.offset_charges
            ]
        )
        hamiltonian = hamiltonian.subs("I", 1)
        # # remove constants from the Hamiltonian
        constant = float(hamiltonian.as_coefficients_dict()[1])
        hamiltonian -= hamiltonian.as_coefficients_dict()[1]
        hamiltonian = hamiltonian.expand() + constant * sm.symbols("I")

        junction_potential = sum(
            [term for term in hamiltonian.as_ordered_terms() if "cos" in str(term)]
        )

        self.junction_potential = junction_potential
        hamiltonian_LC = hamiltonian - junction_potential

        H_LC_str = self._get_eval_hamiltonian_string(hamiltonian_LC)

        replacement_dict: Dict[str, Any] = self.operators_by_name

        # adding self to the list
        replacement_dict["self"] = self

        junction_potential_matrix = self._evaluate_matrix_cosine_terms(
            junction_potential
        ).data.tocsc()

        return eval(H_LC_str, replacement_dict) + junction_potential_matrix

    def _eigenvals_for_purely_harmonic(self, evals_count: int):
        """
        Returns Hamiltonian for purely harmonic circuits. Hierarchical diagonalization
        is disabled for such circuits.

        Parameters
        ----------
        evals_count:
            Number of eigenenergies
        """
        normal_mode_freqs = self.normal_mode_freqs
        excitations = [np.arange(evals_count) for i in self.var_categories["extended"]]
        energy_array = sum(
            [
                (grid + 0.5) * normal_mode_freqs[idx]
                for idx, grid in enumerate(np.meshgrid(*excitations, indexing="ij"))
            ]
        )
        excitation_indices = []
        energies = []
        num_oscs = len(self.var_categories["extended"])
        for energy in np.unique(energy_array.flatten()):
            if energy not in energies:
                indices = np.where(energy_array == energy)
                for idx in range(len(indices[0])):
                    configuration = [
                        indices[osc_index][idx] for osc_index in range(num_oscs)
                    ]
                    excitation_indices.append(configuration)
                    energies.append(energy)
                    if len(excitation_indices) == evals_count:
                        break
            if len(excitation_indices) >= evals_count:
                break

        return energies, excitation_indices

    def _eigensys_for_purely_harmonic(self, evals_count: int):
        eigenvals, excitation_numbers = self._eigenvals_for_purely_harmonic(
            evals_count=evals_count
        )
        eigen_vectors = []
        for eig_idx, energy in enumerate(eigenvals):
            eigen_vector = []
            for osc_idx, var_index in enumerate(self.var_categories["extended"]):
                evec = np.zeros(self.cutoffs_dict()[var_index])
                evec[excitation_numbers[eig_idx][osc_idx]] = 1
                eigen_vector.append(evec)
            eigen_vectors.append(functools.reduce(np.kron, eigen_vector))
        return eigenvals, np.array(eigen_vectors).T

    def hamiltonian(self) -> Union[csc_matrix, ndarray]:
        """
        Returns the Hamiltonian of the Circuit.
        """
        if not self.hierarchical_diagonalization:
            if isinstance(self, Circuit) and self.is_purely_harmonic:
                return self._hamiltonian_for_harmonic_extended_vars()
            elif self.ext_basis == "harmonic":
                return self._hamiltonian_for_harmonic_extended_vars()
            elif self.ext_basis == "discretized":
                return self._hamiltonian_for_discretized_extended_vars()

        else:
            bare_esys = {
                sys_index: (
                    self.hilbert_space["bare_evals"][sys_index][0],
                    self.hilbert_space["bare_evecs"][sys_index][0],
                )
                for sys_index, sys in enumerate(self.hilbert_space.subsys_list)
            }
            hamiltonian = self.hilbert_space.hamiltonian(bare_esys=bare_esys)
            if self.type_of_matrices == "dense":
                return hamiltonian.full()
            if self.type_of_matrices == "sparse":
                return hamiltonian.data.tocsc()

    def _evals_calc(self, evals_count: int) -> ndarray:
        # dimension of the hamiltonian
        hilbertdim = self.hilbertdim()

        if (
            isinstance(self, Circuit)
            and self.is_purely_harmonic
            and not self.hierarchical_diagonalization
        ):
            return self._eigenvals_for_purely_harmonic(evals_count=evals_count)[0]

        hamiltonian_mat = self.hamiltonian()
        if self.type_of_matrices == "sparse":
            evals = sparse.linalg.eigsh(
                hamiltonian_mat,
                return_eigenvectors=False,
                k=evals_count,
                v0=settings.RANDOM_ARRAY[:hilbertdim],
                which="SA",
            )
        elif self.type_of_matrices == "dense":
            evals = sp.linalg.eigvalsh(
                hamiltonian_mat, subset_by_index=[0, evals_count - 1]
            )
        return np.sort(evals)

    def _esys_calc(self, evals_count: int) -> Tuple[ndarray, ndarray]:

        if (
            isinstance(self, Circuit)
            and self.is_purely_harmonic
            and not self.hierarchical_diagonalization
        ):
            return self._eigensys_for_purely_harmonic(evals_count=evals_count)

        # dimension of the hamiltonian
        hilbertdim = self.hilbertdim()

        hamiltonian_mat = self.hamiltonian()
        if self.type_of_matrices == "sparse":
            evals, evecs = sparse.linalg.eigsh(
                hamiltonian_mat,
                return_eigenvectors=True,
                k=evals_count,
                which="SA",
                v0=settings.RANDOM_ARRAY[:hilbertdim],
            )
        elif self.type_of_matrices == "dense":
            evals, evecs = sp.linalg.eigh(
                hamiltonian_mat,
                eigvals_only=False,
                subset_by_index=[0, evals_count - 1],
            )
        evals, evecs = order_eigensystem(evals, evecs)
        return evals, evecs

    # ****************************************************************
    # ***** Functions for pretty display of symbolic expressions *****
    # ****************************************************************

    def _make_expr_human_readable(self, expr: sm.Expr, float_round: int = 6) -> sm.Expr:
        """
        Method returns a user readable symbolic expression for the current instance

        Parameters
        ----------
        expr:
            A symbolic sympy expression
        float_round:
            Number of digits after the decimal to which floats are rounded

        Returns
        -------
            Sympy expression which is simplified to make it human readable.
        """
        expr_modified = expr
        # rounding the decimals in the coefficients
        # citation:
        # https://stackoverflow.com/questions/43804701/round-floats-within-an-expression
        # accepted answer
        for term in sm.preorder_traversal(expr):
            if isinstance(term, sm.Float):
                expr_modified = expr_modified.subs(term, round(term, float_round))

        for var_index in self.var_categories_list:
            # replace sinθ with sin(..) and similarly with cos
            expr_modified = (
                expr_modified.replace(
                    sm.symbols(f"cosθ{var_index}"),
                    sm.cos(1.0 * sm.symbols(f"θ{var_index}")),
                )
                .replace(
                    sm.symbols(f"sinθ{var_index}"),
                    sm.sin(1.0 * sm.symbols(f"θ{var_index}")),
                )
                .replace(
                    (1.0 * sm.symbols(f"θ{var_index}")),
                    (sm.symbols(f"θ{var_index}")),
                )
            )
            # replace Qs with Q^2 etc
            expr_modified = expr_modified.replace(
                sm.symbols("Qs" + str(var_index)), sm.symbols(f"Q{var_index}") ** 2
            )
            expr_modified = expr_modified.replace(
                sm.symbols("ng" + str(var_index)), sm.symbols("n_g" + str(var_index))
            )
            # replace I by 1
            expr_modified = expr_modified.replace(sm.symbols("I"), 1)
        for ext_flux_var in self.external_fluxes:
            # removing 1.0 decimals from flux vars
            expr_modified = expr_modified.replace(1.0 * ext_flux_var, ext_flux_var)
        return expr_modified

    def sym_potential(self, float_round: int = 6, print_latex: bool = False) -> sm.Expr:
        """
        Method returns a user readable symbolic potential for the current instance

        Parameters
        ----------
        float_round:
            Number of digits after the decimal to which floats are rounded
        print_latex:
            if set to True, the expression is additionally printed as LaTeX code

        Returns
        -------
            Human readable form of the potential
        """
        potential = self._make_expr_human_readable(
            self.potential_symbolic, float_round=float_round
        )

        for external_flux in self.external_fluxes:
            potential = potential.replace(
                external_flux,
                sm.symbols(
                    "(2π" + "Φ_{" + str(get_trailing_number(str(external_flux))) + "})"
                ),
            )

        if print_latex:
            print(latex(potential))
        return potential

    def sym_hamiltonian(
        self,
        subsystem_index: Optional[int] = None,
        float_round: int = 6,
        print_latex: bool = False,
    ) -> sm.Expr:
        """
        Method returns a user readable symbolic Hamiltonian for the current instance

        Parameters
        ----------
        subsystem_index:
            when set to an index, the Hamiltonian for the corresponding subsystem is
            returned.
        float_round:
            Number of digits after the decimal to which floats are rounded
        print_latex:
            if set to True, the expression is additionally printed as LaTeX code

        Returns
        -------
        hamiltonian
            Sympy expression which is simplified to make it human readable.
        """
        if subsystem_index is not None:
            if not self.hierarchical_diagonalization:
                raise Exception(
                    "Current instance does not have any subsystems as hierarchical "
                    "diagonalization is not utilized. If so, do not set subsystem_index"
                    " keyword argument."
                )
            # start with the raw system hamiltonian
            sym_hamiltonian = self._make_expr_human_readable(
                self.subsystems[subsystem_index].hamiltonian_symbolic.expand(),
                float_round=float_round,
            )
            # create PE symbolic expressions
            sym_hamiltonian_PE = self._make_expr_human_readable(
                self.subsystems[subsystem_index].potential_symbolic.expand(),
                float_round=float_round,
            )
            # obtain the KE of hamiltonian
            pot_symbols = (
                self.external_fluxes
                + [
                    sm.symbols("θ" + str(idx))
                    for idx in self.var_categories["extended"]
                ]
                + [
                    sm.symbols("θ" + str(idx))
                    for idx in self.var_categories["periodic"]
                ]
            )
            sym_hamiltonian_KE = 0 * sm.Symbol("x")
            for term in sym_hamiltonian.args:
                if term.free_symbols.isdisjoint(pot_symbols):
                    sym_hamiltonian_KE = sm.Add(sym_hamiltonian_KE, term)

            # add a symbolic 2pi
            for external_flux in self.external_fluxes:
                sym_hamiltonian_PE = self._make_expr_human_readable(
                    sym_hamiltonian_PE.replace(
                        external_flux,
                        sm.symbols(
                            "(2π"
                            + "Φ_{"
                            + str(get_trailing_number(str(external_flux)))
                            + "})"
                        ),
                    ),
                    float_round=float_round,
                )
            # obtain system symbolic hamiltonian by glueing KE and PE
            sym_hamiltonian = sm.Add(
                sym_hamiltonian_KE, sym_hamiltonian_PE, evaluate=False
            )
        else:
            # create KE and PE symbolic expressions
            sym_hamiltonian = self._make_expr_human_readable(
                self.hamiltonian_symbolic.expand(),
                float_round=float_round,
            )
            pot_symbols = (
                self.external_fluxes
                + [
                    sm.symbols("θ" + str(idx))
                    for idx in self.var_categories["extended"]
                ]
                + [
                    sm.symbols("θ" + str(idx))
                    for idx in self.var_categories["periodic"]
                ]
            )
            sym_hamiltonian_KE = 0 * sm.Symbol("x")
            for term in sym_hamiltonian.args:
                if term.free_symbols.isdisjoint(pot_symbols):
                    sym_hamiltonian_KE = sm.Add(sym_hamiltonian_KE, term)
            sym_hamiltonian_PE = self._make_expr_human_readable(
                self.potential_symbolic.expand(), float_round=float_round
            )
            # add a 2pi coefficient in front of externa fluxes, since the the external
            # fluxes are measured in 2pi numerically
            for external_flux in self.external_fluxes:
                sym_hamiltonian_PE = sym_hamiltonian_PE.replace(
                    external_flux,
                    sm.symbols(
                        "(2π"
                        + "Φ_{"
                        + str(get_trailing_number(str(external_flux)))
                        + "})"
                    ),
                )
            # add the KE and PE and suppress the evaluation
            sym_hamiltonian = sm.Add(
                sym_hamiltonian_KE, sym_hamiltonian_PE, evaluate=False
            )
        if print_latex:
            print(latex(sym_hamiltonian))
        return sym_hamiltonian

    def sym_interaction(
        self,
        subsystem_indices: Tuple[int],
        float_round: int = 6,
        print_latex: bool = False,
    ) -> sm.Expr:
        """
        Returns the interaction between any set of subsystems for the current instance.
        It would return the interaction terms having operators from all the subsystems
        mentioned in the tuple.

        Parameters
        ----------
        subsystem_indices:
            Tuple of subsystem indices
        float_round:
            Number of digits after the decimal to which floats are rounded
        print_latex:
             if set to True, the expression is additionally printed as LaTeX code

        Returns
        -------
        interaction
            Sympy Expr object having interaction terms which have operators from all the
            mentioned subsystems.
        """
        interaction = sm.symbols("x") * 0
        for subsys_index_pair in itertools.combinations(subsystem_indices, 2):
            for term in self.subsystem_interactions[
                min(subsys_index_pair)
            ].as_ordered_terms():
                term_mod = term.subs(
                    [
                        (symbol, 1)
                        for symbol in self.external_fluxes
                        + self.offset_charges
                        + [sm.symbols("I")]
                    ]
                )
                interaction_var_indices = [
                    self.get_subsystem_index(get_trailing_number(symbol.name))
                    for symbol in term_mod.free_symbols
                ]
                if np.array_equal(
                    np.sort(interaction_var_indices), np.sort(subsystem_indices)
                ):
                    interaction += term
        for external_flux in self.external_fluxes:
            interaction = self._make_expr_human_readable(
                interaction.replace(external_flux, external_flux / (2 * np.pi)),
                float_round=float_round,
            )
            interaction = interaction.replace(
                external_flux,
                sm.symbols(
                    "(2π" + "Φ_{" + str(get_trailing_number(str(external_flux))) + "})"
                ),
            )
        if print_latex:
            print(latex(interaction))
        return interaction

    # ****************************************************************
    # ************* Functions for plotting potential *****************
    # ****************************************************************
    def potential_energy(self, **kwargs) -> ndarray:
        """
        Returns the full potential of the circuit evaluated in a grid of points as
        chosen by the user or using default variable ranges.

        Parameters
        ----------
        θ<index>:
            value(s) for variable :math:`\theta_i` in the potential.
        """
        periodic_indices = self.var_categories["periodic"]
        discretized_ext_indices = self.var_categories["extended"]
        var_categories = discretized_ext_indices + periodic_indices

        # method to concatenate sublists
        potential_sym = self.potential_symbolic.subs("I", 1)
        for ext_flux in self.external_fluxes:
            potential_sym = potential_sym.subs(ext_flux, ext_flux * 2 * np.pi)
        for var in self.external_fluxes:
            potential_sym = potential_sym.subs(var, var * np.pi * 2)

        # constructing the grids
        parameters = dict.fromkeys(
            [f"θ{index}" for index in var_categories]
            + [var.name for var in self.external_fluxes]
            + [var.name for var in self.symbolic_params]
        )

        for var_name in kwargs:
            if isinstance(kwargs[var_name], np.ndarray):
                parameters[var_name] = kwargs[var_name]
            elif isinstance(kwargs[var_name], (int, float)):
                parameters[var_name] = kwargs[var_name]
            else:
                raise AttributeError(
                    "Only float, int or Numpy ndarray assignments are allowed."
                )

        for var_name in parameters.keys():
            if parameters[var_name] is None:
                if var_name in [
                    var.name
                    for var in list(self.symbolic_params.keys()) + self.external_fluxes
                ]:
                    parameters[var_name] = getattr(self, var_name)
                elif var_name in [f"θ{index}" for index in var_categories]:
                    raise AttributeError(var_name + " is not set.")

        # creating a meshgrid for multiple dimensions
        sweep_vars = {}
        for var_name in kwargs:
            if isinstance(kwargs[var_name], np.ndarray):
                sweep_vars[var_name] = kwargs[var_name]
        if len(sweep_vars) > 1:
            sweep_vars.update(
                zip(
                    sweep_vars,
                    np.meshgrid(*[grid for grid in sweep_vars.values()]),
                )
            )
            for var_name in sweep_vars:
                parameters[var_name] = sweep_vars[var_name]

        potential_func = sm.lambdify(parameters.keys(), potential_sym, "numpy")

        return potential_func(*parameters.values())

    def plot_potential(self, **kwargs) -> Tuple[Figure, Axes]:
        r"""
        Returns the plot of the potential for the circuit instance. Make sure to not set
        more than two variables in the instance.potential to a Numpy array, as the the
        code cannot plot with more than 3 dimensions.

        Parameters
        ----------
        θ<index>:
            value(s) for the variable :math:`\theta_i` occurring in the potential.

        Returns
        -------
            Returns a axes and figure for further editing.
        """

        periodic_indices = self.var_categories["periodic"]
        discretized_ext_indices = self.var_categories["extended"]
        var_categories = discretized_ext_indices + periodic_indices

        # constructing the grids
        parameters = dict.fromkeys(
            [f"θ{index}" for index in var_categories]
            + [var.name for var in self.external_fluxes]
            + [var.name for var in self.symbolic_params]
        )

        # filtering the plotting options
        plot_kwargs = {}
        list_of_keys = list(kwargs.keys())
        for key in list_of_keys:
            if key not in parameters:
                plot_kwargs[key] = kwargs[key]
                del kwargs[key]

        sweep_vars = {}
        for var_name in kwargs:
            if isinstance(kwargs[var_name], np.ndarray):
                sweep_vars[var_name] = kwargs[var_name]
        if len(sweep_vars) > 1:
            sweep_vars.update(zip(sweep_vars, np.meshgrid(*list(sweep_vars.values()))))
            for var_name in sweep_vars:
                parameters[var_name] = sweep_vars[var_name]

        if len(sweep_vars) > 2:
            raise AttributeError(
                "Cannot plot with a dimension greater than 3; Only give a maximum of "
                "two grid inputs"
            )

        potential_energies = self.potential_energy(**kwargs)

        fig, axes = kwargs.get("fig_ax") or plt.subplots()

        if len(sweep_vars) == 1:
            axes.plot(*(list(sweep_vars.values()) + [potential_energies]))
            axes.set_xlabel(
                r"$\theta_{{{}}}$".format(
                    get_trailing_number(list(sweep_vars.keys())[0])
                )
            )
            axes.set_ylabel("Potential energy in " + scq.get_units())

        if len(sweep_vars) == 2:
            contourset = axes.contourf(
                *(list(sweep_vars.values()) + [potential_energies])
            )
            var_indices = [
                get_trailing_number(var_name) for var_name in list(sweep_vars.keys())
            ]
            axes.set_xlabel(r"$\theta_{{{}}}$".format(var_indices[0]))
            axes.set_ylabel(r"$\theta_{{{}}}$".format(var_indices[1]))
            cbar = plt.colorbar(contourset, ax=axes)
            cbar.set_label("Potential energy in " + scq.get_units())
        _process_options(fig, axes, **plot_kwargs)
        return fig, axes

    # ****************************************************************
    # ************* Functions for plotting wave function *************
    # ****************************************************************
    def get_osc_param(self, var_index: int, which_param: str = "length") -> float:
        """
        Returns the oscillator parameters based on the oscillator used to diagonalize
        the Hamiltonian in the harmonic oscillator basis.

        Parameters
        ----------
        var_index:
            var index whose oscillator parameter needs to be fetched
        which_param:
            "length" or "freq" - decides which parameter is returned, by default
            "length"

        Returns
        -------
            returns the float value which is the oscillator length or the frequency of
            the oscillator corresponding to var_index depending on the string
            `which_param`.
        """
        if not self.hierarchical_diagonalization:
            return eval("self.osc_" + which_param + "s[" + str(var_index) + "]")

        subsystem = self.subsystems[self.get_subsystem_index(var_index)]
        return subsystem.get_osc_param(var_index, which_param=which_param)

    def _recursive_basis_change(
        self, wf_reshaped, wf_dim, subsystem, relevant_indices=None
    ):
        """
        Method to change the basis recursively, to reverse hierarchical diagonalization
        and get to the basis in which the variables were initially defined.

        Parameters
        ----------
        wf_dim:
            The dimension of the wave function which needs to be rewritten in terms of
            the initial basis

        """
        U_subsys = (
            subsystem.get_eigenstates()
        )  # eigensys(evals_count=subsystem.truncated_dim)
        wf_sublist = list(range(len(wf_reshaped.shape)))
        U_sublist = [wf_dim, len(wf_sublist)]
        target_sublist = wf_sublist.copy()
        target_sublist[wf_dim] = len(wf_sublist)
        wf_new_basis = np.einsum(
            wf_reshaped, wf_sublist, U_subsys.T, U_sublist, target_sublist
        )
        if subsystem.hierarchical_diagonalization:
            wf_shape = list(wf_new_basis.shape)
            wf_shape[wf_dim] = [
                sub_subsys.truncated_dim for sub_subsys in subsystem.subsystems.values()
            ]
            wf_new_basis = wf_new_basis.reshape(flatten_list_recursive(wf_shape))
            for sub_subsys_index, sub_subsys in enumerate(
                subsystem.subsystems.values()
            ):
                if len(set(relevant_indices) & set(sub_subsys.var_categories_list)) > 0:
                    wf_new_basis = self._recursive_basis_change(
                        wf_new_basis,
                        wf_dim + sub_subsys_index,
                        sub_subsys,
                        relevant_indices=relevant_indices,
                    )
        else:
            if len(set(relevant_indices) & set(subsystem.var_categories_list)) > 0:
                wf_shape = list(wf_new_basis.shape)
                wf_shape[wf_dim] = [
                    getattr(subsystem, cutoff_attrib)
                    if "ext" in cutoff_attrib
                    else (2 * getattr(subsystem, cutoff_attrib) + 1)
                    for cutoff_attrib in subsystem.cutoff_names
                ]
                wf_new_basis = wf_new_basis.reshape(flatten_list_recursive(wf_shape))
        return wf_new_basis

    def _basis_change_harm_osc_to_phi(
        self, wf_original_basis, wf_dim, var_index, grid_phi: discretization.Grid1d
    ):
        """
        Method to change the basis from harmonic oscillator to phi basis
        """
        U_ho_phi = np.array(
            [
                osc.harm_osc_wavefunction(
                    n,
                    grid_phi.make_linspace(),
                    abs(self.get_osc_param(var_index, which_param="length")),
                )
                for n in range(getattr(self, "cutoff_ext_" + str(var_index)))
            ]
        )
        wf_sublist = [idx for idx, _ in enumerate(wf_original_basis.shape)]
        U_sublist = [wf_dim, len(wf_sublist)]
        target_sublist = wf_sublist.copy()
        target_sublist[wf_dim] = len(wf_sublist)
        wf_ext_basis = np.einsum(
            wf_original_basis, wf_sublist, U_ho_phi, U_sublist, target_sublist
        )
        return wf_ext_basis

    def _basis_change_n_to_phi(
        self, wf_original_basis, wf_dim, var_index, grid_phi: discretization.Grid1d
    ):
        """
        Method to change the basis from harmonic oscillator to phi basis
        """
        U_n_phi = np.array(
            [
                np.exp(n * grid_phi.make_linspace() * 1j)
                for n in range(
                    -getattr(self, "cutoff_n_" + str(var_index)),
                    getattr(self, "cutoff_n_" + str(var_index)) + 1,
                )
            ]
        )
        wf_sublist = list(range(len(wf_original_basis.shape)))
        U_sublist = [wf_dim, len(wf_sublist)]
        target_sublist = wf_sublist.copy()
        target_sublist[wf_dim] = len(wf_sublist)
        wf_ext_basis = np.einsum(
            wf_original_basis, wf_sublist, U_n_phi, U_sublist, target_sublist
        )
        return wf_ext_basis

    def _get_var_dim_for_reshaped_wf(self, wf_var_indices, var_index):
        wf_dim = 0
        if not self.hierarchical_diagonalization:
            return self.var_categories_list.index(var_index)
        for subsys in self.subsystems.values():
            intersection = list_intersection(subsys.var_categories_list, wf_var_indices)
            if len(intersection) > 0 and var_index not in intersection:
                if subsys.hierarchical_diagonalization:
                    wf_dim += subsys._get_var_dim_for_reshaped_wf(
                        wf_var_indices, var_index
                    )
                else:
                    wf_dim += len(subsys.var_categories_list)
            elif len(intersection) > 0 and var_index in intersection:
                if subsys.hierarchical_diagonalization:
                    wf_dim += subsys._get_var_dim_for_reshaped_wf(
                        wf_var_indices, var_index
                    )
                else:
                    wf_dim += subsys.var_categories_list.index(var_index)
                break
            else:
                wf_dim += 1
        return wf_dim

    def _dims_to_be_summed(self, var_indices: List[int], num_wf_dims) -> List[int]:

        all_var_indices = self.var_categories_list
        non_summed_dims = []
        for var_index in all_var_indices:
            if var_index in var_indices:
                non_summed_dims.append(
                    self._get_var_dim_for_reshaped_wf(var_indices, var_index)
                )
        return [dim for dim in range(num_wf_dims) if dim not in non_summed_dims]

    def generate_wf_plot_data(
        self,
        which: int = 0,
        var_indices: Tuple[int] = (1,),
        eigensys: ndarray = None,
        change_discrete_charge_to_phi: bool = True,
        grids_dict: Dict[int, discretization.Grid1d] = None,
    ):
        """
        Returns the plot of the probability density of the wave function in the
        requested variables for the current Circuit instance.

        Parameters
        ----------
        which:
            integer to choose which wave function to plot
        var_indices:
            A tuple containing the indices of the variables chosen to plot the
            wave function in. Should not have more than 2 entries.
        eigensys:
            The object returned by the method instance. `eigensys` is used to avoid the
            re-evaluation of the eigensystems if already evaluated.
        change_discrete_charge_to_phi: bool
            boolean to choose if the discrete charge basis for the periodic variable
            needs to be changed to phi basis.
        grids_dict:
            A dictionary which pairs var indices with the requested grids used to create
            the plot.
        """
        # checking to see if eigensys needs to be generated
        if eigensys is None:
            evals_count = 6 if which < 6 else which
            _, wfs = self.eigensys(evals_count=which + 1)
        else:
            _, wfs = eigensys

        wf = wfs[:, which]
        if self.hierarchical_diagonalization:
            system_hierarchy_for_vars_chosen = list(
                set([self.get_subsystem_index(index) for index in var_indices])
            )  # getting the subsystem index for each of the variable indices

            subsys_trunc_dims = [sys.truncated_dim for sys in self.subsystems.values()]
            # reshaping the wave functions to truncated dims of subsystems
            wf_hd_reshaped = wf.reshape(*subsys_trunc_dims)

            # **** Converting to the basis in which the variables are defined *****
            wf_original_basis = wf_hd_reshaped
            for subsys_index in system_hierarchy_for_vars_chosen:
                wf_dim = 0
                for sys_index in range(subsys_index):
                    if sys_index in system_hierarchy_for_vars_chosen:
                        wf_dim += len(self.subsystems[sys_index].var_categories_list)
                    else:
                        wf_dim += 1
                wf_original_basis = self._recursive_basis_change(
                    wf_original_basis,
                    wf_dim,
                    self.subsystems[subsys_index],
                    relevant_indices=var_indices,
                )
        else:
            wf_original_basis = wf.reshape(
                *[
                    getattr(self, cutoff_attrib)
                    if "ext" in cutoff_attrib
                    else (2 * getattr(self, cutoff_attrib) + 1)
                    for cutoff_attrib in self.cutoff_names
                ]
            )

        # making a basis change to phi for every var_index
        wf_ext_basis = wf_original_basis
        for var_index in var_indices:
            # finding the dimension corresponding to the var_index
            if not self.hierarchical_diagonalization:
                wf_dim = self.var_categories_list.index(var_index)
            else:
                wf_dim = self._get_var_dim_for_reshaped_wf(var_indices, var_index)

            if (
                var_index in self.var_categories["extended"]
                and self.ext_basis == "harmonic"
            ):
                wf_ext_basis = self._basis_change_harm_osc_to_phi(
                    wf_ext_basis, wf_dim, var_index, grids_dict[var_index]
                )
            if (
                var_index in self.var_categories["periodic"]
                and change_discrete_charge_to_phi
            ):
                wf_ext_basis = self._basis_change_n_to_phi(
                    wf_ext_basis, wf_dim, var_index, grids_dict[var_index]
                )

        # if a probability plot is requested, sum over the dimensions not relevant to
        # the ones in var_categories
        if self.hierarchical_diagonalization:
            dims_to_be_summed = self._dims_to_be_summed(
                var_indices, len(wf_ext_basis.shape)
            )

        else:
            dims_to_be_summed = self._dims_to_be_summed(
                var_indices, len(wf_ext_basis.shape)
            )
        wf_plot = np.sum(
            np.abs(wf_ext_basis) ** 2,
            axis=tuple(dims_to_be_summed),
        )
        return wf_plot

    def plot_wavefunction(
        self,
        which=0,
        var_indices: Tuple[int] = (1,),
        esys: Tuple[ndarray, ndarray] = None,
        change_discrete_charge_to_phi: bool = True,
        zero_calibrate: bool = True,
        grids_dict: Dict[int, discretization.Grid1d] = {},
        **kwargs,
    ) -> Tuple[Figure, Axes]:
        """
        Returns the plot of the probability density of the wave function in the
        requested variables for the current Circuit instance.

        Parameters
        ----------
        which:
            integer to choose which wave function to plot
        var_indices:
            A tuple containing the indices of the variables chosen to plot the
            wave function in. Should not have more than 2 entries.
        esys:
            The object returned by the method `.eigensys`, is used to avoid the
            re-evaluation of the eigen systems if already evaluated.
        change_discrete_charge_to_phi:
            chooses if the discrete charge basis for the periodic variable
            needs to be changed to phi basis.
        zero_calibrate: bool, optional
            if True, colors are adjusted to use zero wavefunction amplitude as the
            neutral color in the palette
        grids_dict:
            A dictionary which pairs var indices with the requested grids used to create
            the plot.
        **kwargs:
            plotting parameters

        Returns
        -------
            Returns a axes and figure for further editing.
        """
        if len(var_indices) > 2:
            raise AttributeError(
                "Cannot plot wave function in more than 2 dimensions. The number of "
                "dimensions should be less than 2."
            )
        var_indices = np.sort(var_indices)
        cutoffs_dict = (
            self.cutoffs_dict()
        )  # dictionary for cutoffs for each variable index
        grids_per_varindex_dict = {}
        var_index_dims_dict = {}
        for cutoff_attrib in self.cutoff_names:
            var_index = get_trailing_number(cutoff_attrib)
            if "cutoff_n" in cutoff_attrib:
                grids_per_varindex_dict[var_index] = (
                    grids_per_varindex_dict[var_index]
                    if var_index in grids_per_varindex_dict
                    else discretization.Grid1d(
                        -np.pi, np.pi, self._default_grid_phi.pt_count
                    )
                )
            else:
                var_index_dims_dict[var_index] = getattr(self, cutoff_attrib)
                if self.ext_basis == "harmonic":
                    grid = (
                        grids_per_varindex_dict[var_index]
                        if var_index in grids_per_varindex_dict
                        else self._default_grid_phi
                    )
                elif self.ext_basis == "discretized":
                    grid = discretization.Grid1d(
                        self.discretized_phi_range[var_index][0],
                        self.discretized_phi_range[var_index][1],
                        cutoffs_dict[var_index],
                    )
                grids_per_varindex_dict[var_index] = grid

        wf_plot = self.generate_wf_plot_data(
            which=which,
            var_indices=var_indices,
            eigensys=esys,
            change_discrete_charge_to_phi=change_discrete_charge_to_phi,
            grids_dict=grids_per_varindex_dict,
        )

        var_types = []

        for var_index in np.sort(var_indices):
            if var_index in self.var_categories["periodic"]:
                if not change_discrete_charge_to_phi:
                    var_types.append("Charge in units of 2e, variable:")
                else:
                    var_types.append("Dimensionless flux, discrete charge variable:")
            else:
                var_types.append("Dimensionless flux, variable:")

        if len(var_indices) == 1:

            wavefunc = storage.WaveFunction(
                basis_labels=grids_per_varindex_dict[var_indices[0]].make_linspace(),
                amplitudes=wf_plot,
            )

            if not change_discrete_charge_to_phi and (
                var_indices[0] in self.var_categories["periodic"]
            ):
                kwargs = {
                    **defaults.wavefunction1d_discrete("abs_sqr"),
                    **kwargs,
                }
                wavefunc.basis_labels = np.arange(
                    -getattr(self, "cutoff_n_" + str(var_index)),
                    getattr(self, "cutoff_n_" + str(var_index)) + 1,
                )
                fig, axes = plot.wavefunction1d_discrete(wavefunc, **kwargs)
                # changing the tick frequency for axes
                if getattr(self, "cutoff_n_" + str(var_index)) >= 7:
                    axes.xaxis.set_major_locator(plt.MaxNLocator(15, integer=True))
                else:
                    axes.xaxis.set_major_locator(
                        plt.MaxNLocator(
                            1
                            + 2
                            * getattr(self, "cutoff_n_" + str(var_index), integer=True)
                        )
                    )
            else:
                fig, axes = plot.wavefunction1d_nopotential(
                    wavefunc,
                    0,
                    xlabel=r"$\theta_{{{}}}$".format(str(var_indices[0])),
                    ylabel=r"$|\psi(\theta_{{{}}})|^2$".format(str(var_indices[0])),
                    **kwargs,
                )

        elif len(var_indices) == 2:

            # check if each variable is periodic
            grids = []
            labels = []
            for index_order in [1, 0]:
                if not change_discrete_charge_to_phi and (
                    var_indices[index_order] in self.var_categories["periodic"]
                ):
                    grids.append(
                        [
                            -getattr(self, "cutoff_n_" + str(var_indices[index_order])),
                            getattr(self, "cutoff_n_" + str(var_indices[index_order])),
                            2
                            * getattr(self, "cutoff_n_" + str(var_indices[index_order]))
                            + 1,
                        ]
                    )
                    labels.append(r"$n_{{{}}}$".format(str(var_indices[index_order])))
                else:
                    grids.append(
                        list(
                            grids_per_varindex_dict[var_indices[index_order]]
                            .get_initdata()
                            .values()
                        ),
                    )
                    labels.append(
                        r"$\theta_{{{}}}$".format(str(var_indices[index_order]))
                    )
            wavefunc_grid = discretization.GridSpec(np.asarray(grids))

            wavefunc = storage.WaveFunctionOnGrid(wavefunc_grid, wf_plot)
            # obtain fig and axes from
            fig, axes = plot.wavefunction2d(
                wavefunc,
                zero_calibrate=zero_calibrate,
                ylabel=labels[1],
                xlabel=labels[0],
                **kwargs,
            )
            # change frequency of tick mark for variables in charge basis
            # also force the tick marks to be integers
            if not change_discrete_charge_to_phi:
                if var_indices[0] in self.var_categories["periodic"]:
                    if getattr(self, "cutoff_n_" + str(var_indices[0])) >= 6:
                        axes.yaxis.set_major_locator(plt.MaxNLocator(13, integer=True))
                    else:
                        axes.yaxis.set_major_locator(
                            plt.MaxNLocator(
                                1
                                + 2 * getattr(self, "cutoff_n_" + str(var_indices[0])),
                                integer=True,
                            )
                        )
                if var_indices[1] in self.var_categories["periodic"]:
                    if getattr(self, "cutoff_n_" + str(var_indices[1])) >= 15:
                        axes.xaxis.set_major_locator(plt.MaxNLocator(31, integer=True))
                    else:
                        axes.xaxis.set_major_locator(
                            plt.MaxNLocator(
                                1
                                + 2 * getattr(self, "cutoff_n_" + str(var_indices[1])),
                                integer=True,
                            )
                        )

        return fig, axes

    def _get_cutoff_value(self, var_index: int) -> int:
        """Return the cutoff value associated with the variable with integer index
        `var_index`."""
        for cutoff_name in self.parent.cutoff_names:
            if str(var_index) in cutoff_name:
                return getattr(self.parent, cutoff_name)

    def operator_names_in_hamiltonian_symbolic(self) -> List[str]:
        """
        Returns a list of the names (strings) of all operators
        occurring in the symbolic Hamiltonian.
        """
        return [
            symbol.name
            for symbol in self.hamiltonian_symbolic.free_symbols
            if ("ng" not in symbol.name and "Φ" not in symbol.name)
            and symbol not in self.symbolic_params
        ]


class Circuit(Subsystem):
    """
    Class for analysis of custom superconducting circuits.

    Parameters
    ----------
    input_string: str
        String describing the number of nodes and branches connecting then along
        with their parameters
    from_file: bool
        Set to True by default, when a file name should be provided to
        `input_string`, else the circuit graph description in YAML should be
        provided as a string.
    basis_completion: str
        either "heuristic" or "canonical", defines the matrix used for completing the
        transformation matrix. Sometimes used to change the variable transformation
        to result in a simpler symbolic Hamiltonian, by default "heuristic"
    ext_basis: str
        can be "discretized" or "harmonic" which chooses whether to use discretized
        phi or harmonic oscillator basis for extended variables,
        by default "discretized"
    initiate_sym_calc: bool
        attribute to initiate Circuit instance, by default `True`
    truncated_dim: Optional[int]
        truncated dimension if the user wants to use this circuit instance in
        HilbertSpace, by default `None`
    """

    # switch used in protecting the class from erroneous addition of new attributes
    _frozen = False

    def __init__(
        self,
        input_string: str,
        from_file: bool = True,
        basis_completion="heuristic",
        ext_basis: str = "discretized",
        initiate_sym_calc: bool = True,
        truncated_dim: int = None,
    ):
        base.QuantumSystem.__init__(self, id_str=None)
        if basis_completion not in ["heuristic", "canonical"]:
            raise Exception(
                "Incorrect parameter set for basis_completion. It can either be "
                "'heuristic' or 'canonical'"
            )

        symbolic_circuit = SymbolicCircuit.from_yaml(
            input_string,
            from_file=from_file,
            basis_completion=basis_completion,
            initiate_sym_calc=True,
        )

        sm.init_printing(order="none")
        self.is_child = False
        self.symbolic_circuit: SymbolicCircuit = symbolic_circuit

        self.ext_basis: str = ext_basis
        self.truncated_dim: int = truncated_dim
        self.system_hierarchy: list = None
        self.subsystem_trunc_dims: list = None
        self.operators_by_name = None

        self.discretized_phi_range: Dict[int, Tuple[float, float]] = {}
        self.cutoff_names: List[str] = []

        # setting default grids for plotting
        self._default_grid_phi: discretization.Grid1d = discretization.Grid1d(
            -6 * np.pi, 6 * np.pi, 200
        )

        self.type_of_matrices: str = (
            "sparse"  # type of matrices used to construct the operators
        )
        # copying all the required attributes
        required_attributes = [
            "branches",
            "closure_branches",
            "external_fluxes",
            "ground_node",
            "hamiltonian_symbolic",
            "input_string",
            "is_grounded",
            "lagrangian_node_vars",
            "lagrangian_symbolic",
            "nodes",
            "offset_charges",
            "potential_symbolic",
            "potential_node_vars",
            "symbolic_params",
            "transformation_matrix",
            "var_categories",
        ]
        for attr in required_attributes:
            setattr(self, attr, getattr(self.symbolic_circuit, attr))

        if initiate_sym_calc:
            self.configure()

        # needs to be included to make sure that plot_evals_vs_paramvals works
        self._init_params = []
        self._frozen = True

    def __setattr__(self, name, value):
        if not self._frozen or name in dir(self):
            super().__setattr__(name, value)
        else:
            raise Exception(f"Creating new attributes is disabled [{name}, {value}].")

    def __reduce__(self):
        # needed for multiprocessing / proper pickling
        pickle_func, pickle_args, pickled_state = super().__reduce__()
        new_pickled_state = {
            key: value for key, value in pickled_state.items() if "_operator" not in key
        }
        new_pickled_state["_frozen"] = False

        pickled_properties = {
            property_name: property_obj
            for property_name, property_obj in self.__class__.__dict__.items()
            if isinstance(property_obj, property)
        }

        return pickle_func, pickle_args, (new_pickled_state, pickled_properties)

    def __setstate__(self, state):
        # needed for multiprocessing / proper unpickling
        pickled_attribs, pickled_properties = state
        self._frozen = False

        self.__dict__.update(pickled_attribs)
        self.operators_by_name = self.set_operators()

        for property_name, property_obj in pickled_properties.items():
            setattr(self.__class__, property_name, property_obj)

    def set_discretized_phi_range(
        self, var_indices: Tuple[int], phi_range: Tuple[float]
    ) -> None:
        """
        Sets the flux range for discretized phi basis when ext_basis is set to
        'discretized'.

        Parameters
        ----------
        var_indices:
            list of var_indices whose range needs to be changed
        phi_range:
            The desired range for each of the discretized phi variables
        """
        if self.ext_basis != "discretized":
            raise Exception(
                "Discretized phi range is only used when ext_basis is set to "
                "'discretized'."
            )
        for var_index in var_indices:
            if var_index not in self.var_categories["extended"]:
                raise Exception(
                    f"Variable index {var_index}, is not an extended variable."
                )
            self.discretized_phi_range[var_index] = phi_range
        self.operators_by_name = self.set_operators()

    @classmethod
    def from_yaml(
        cls,
        input_string: str,
        from_file: bool = True,
        basis_completion="heuristic",
        ext_basis: str = "discretized",
        initiate_sym_calc: bool = True,
        truncated_dim: int = None,
    ):
        """
        Wrapper to Circuit __init__ to create a class instance. This is deprecated and
        will not be supported in future releases.

        Parameters
        ----------
        input_string:
            String describing the number of nodes and branches connecting then along
            with their parameters
        from_file:
            Set to True by default, when a file name should be provided to
            `input_string`, else the circuit graph description in YAML should be
            provided as a string.
        basis_completion:
            either "heuristic" or "canonical", defines the matrix used for completing
            the transformation matrix. Sometimes used to change the variable
            transformation to result in a simpler symbolic Hamiltonian, by default
            "heuristic"
        ext_basis:
            can be "discretized" or "harmonic" which chooses whether to use discretized
            phi or harmonic oscillator basis for extended variables,
            by default "discretized"
        initiate_sym_calc:
            attribute to initiate Circuit instance, by default `True`
        truncated_dim:
            truncated dimension if the user wants to use this circuit instance in
            HilbertSpace, by default `None`
        """
        warnings.warn(
            "Initializing Circuit instances with `from_yaml` will not be "
            "supported in the future. Use `Circuit` to initialize a Circuit instance.",
            np.VisibleDeprecationWarning,
        )
        return Circuit(
            input_string=input_string,
            from_file=from_file,
            basis_completion=basis_completion,
            ext_basis=ext_basis,
            initiate_sym_calc=initiate_sym_calc,
            truncated_dim=truncated_dim,
        )

    def dict_for_serialization(self):
        # setting the __init__params attribute
        modified_attrib_keys = (
            [param.name for param in self.symbolic_params]
            + [flux.name for flux in self.external_fluxes]
            + [offset_charge.name for offset_charge in self.offset_charges]
            + self.cutoff_names
            + ["system_hierarchy", "subsystem_trunc_dims", "transformation_matrix"]
        )
        modified_attrib_dict = {key: getattr(self, key) for key in modified_attrib_keys}
        init_params_dict = {}
        init_params_list = ["ext_basis", "input_string", "truncated_dim"]

        for param in init_params_list:
            init_params_dict[param] = getattr(self, param)
        init_params_dict["from_file"] = False
        init_params_dict["basis_completion"] = self.symbolic_circuit.basis_completion

        # storing which branches are used for closure_branches
        closure_branches_data = []
        for branch in self.closure_branches:  # store symbolic param as string
            branch_params = branch.parameters.copy()
            for param in branch_params:
                if isinstance(branch_params[param], sm.Symbol):
                    branch_params[param] = branch_params[param].name
            branch_data = [
                branch.nodes[0].index,
                branch.nodes[1].index,
                branch.type,
                branch_params,
            ]
            closure_branches_data.append(branch_data)
        modified_attrib_dict["closure_branches_data"] = closure_branches_data

        init_params_dict["_modified_attributes"] = modified_attrib_dict
        return init_params_dict

    def serialize(self):
        iodata = dict_serialize(self.dict_for_serialization())
        iodata.typename = type(self).__name__
        return iodata

    @classmethod
    def deserialize(cls, iodata: "IOData") -> "Circuit":
        """
        Take the given IOData and return an instance of the described class, initialized
        with the data stored in io_data.

        Parameters
        ----------
        iodata:

        Returns
        -------
            Circuit instance
        """
        init_params = iodata.as_kwargs()
        _modified_attributes = init_params.pop("_modified_attributes")

        circuit = cls(**init_params)

        closure_branches = [
            circuit._find_branch(*branch_data)
            for branch_data in _modified_attributes["closure_branches_data"]
        ]
        del _modified_attributes["closure_branches_data"]

        # removing parameters that are not defined
        configure_attribs = [
            # "transformation_matrix",
            "system_hierarchy",
            "subsystem_trunc_dims",
        ]
        configure_attribs = [
            attrib for attrib in configure_attribs if attrib in _modified_attributes
        ]

        circuit.configure(
            closure_branches=closure_branches,
            **{key: _modified_attributes[key] for key in configure_attribs},
        )
        # modifying the attributes if necessary
        for attrib in _modified_attributes:
            if attrib not in configure_attribs:
                setattr(circuit, "_" + attrib, _modified_attributes[attrib])
        if circuit.hierarchical_diagonalization:
            circuit.generate_subsystems()
            circuit.build_hilbertspace()
        return circuit

    def _find_branch(
        self, node_id_1: int, node_id_2: int, branch_type: str, branch_params: dict
    ):
        for branch in self.symbolic_circuit.branches:
            branch_node_ids = [node.index for node in branch.nodes]
            branch_params_circ = branch.parameters.copy()
            for param in branch_params_circ:
                if isinstance(branch_params_circ[param], sm.Symbol):
                    branch_params_circ[param] = branch_params_circ[param].name
            if node_id_1 not in branch_node_ids or node_id_2 not in branch_node_ids:
                continue
            if branch.type != branch_type:
                continue
            if branch_params != branch_params_circ:
                continue
            return branch
        return None

    @staticmethod
    def default_params() -> Dict[str, Any]:
        return {}

    def __repr__(self) -> str:
        return self._id_str

    def clear_unnecessary_attribs(self):
        """
        Clear all the attributes which are not part of the circuit description
        """
        necessary_attrib_names = (
            self.cutoff_names
            + [flux_symbol.name for flux_symbol in self.external_fluxes]
            + [
                offset_charge_symbol.name
                for offset_charge_symbol in self.offset_charges
            ]
            + ["cutoff_names"]
        )
        attrib_keys = list(self.__dict__.keys()).copy()
        for attrib in attrib_keys:
            if attrib[1:] not in necessary_attrib_names:
                if (
                    "cutoff_n_" in attrib
                    or "Φ" in attrib
                    or "cutoff_ext_" in attrib
                    or attrib[1:3] == "ng"
                ):
                    delattr(self, attrib)

    def configure(
        self,
        transformation_matrix: ndarray = None,
        system_hierarchy: list = None,
        subsystem_trunc_dims: list = None,
        closure_branches: List[Branch] = None,
    ):
        """
        Method which re-initializes a circuit instance to update, hierarchical
        diagonalization parameters or closure branches or the variable transformation
        used to describe the circuit.

        Parameters
        ----------
        transformation_matrix:
            A user defined variable transformation which has the dimensions of the
            number nodes (not counting the ground node), by default `None`
        system_hierarchy:
            A list of lists which is provided by the user to define subsystems,
            by default `None`
        subsystem_trunc_dims:
            dict object which can be generated for a specific system_hierarchy using the
            method `truncation_template`, by default `None`
        closure_branches:
            List of branches where external flux variables will be specified, by default
            `None` which then chooses closure branches by an internally generated
            spanning tree.

        Raises
        ------
        Exception
            when system_hierarchy is set and subsystem_trunc_dims is not set.
        """
        old_transformation_matrix = self.transformation_matrix
        old_system_hierarchy = self.system_hierarchy
        old_subsystem_trunc_dims = self.subsystem_trunc_dims
        old_closure_branches = self.closure_branches
        try:
            self._configure(
                transformation_matrix=transformation_matrix,
                system_hierarchy=system_hierarchy,
                subsystem_trunc_dims=subsystem_trunc_dims,
                closure_branches=closure_branches,
            )
        except:
            # resetting the necessary attributes
            self.system_hierarchy = old_system_hierarchy
            self.subsystem_trunc_dims = old_subsystem_trunc_dims
            self.transformation_matrix = old_transformation_matrix
            self.closure_branches = old_closure_branches
            # Calling configure
            self._configure(
                transformation_matrix=old_transformation_matrix,
                system_hierarchy=old_system_hierarchy,
                subsystem_trunc_dims=old_subsystem_trunc_dims,
                closure_branches=old_closure_branches,
            )
            raise Exception(
                "Configure failed, incorrect parameters used. Please check the above exception."
            )

    def _configure(
        self,
        transformation_matrix: ndarray = None,
        system_hierarchy: list = None,
        subsystem_trunc_dims: list = None,
        closure_branches: List[Branch] = None,
    ):
        """
        Method which re-initializes a circuit instance to update, hierarchical
        diagonalization parameters or closure branches or the variable transformation
        used to describe the circuit.

        Parameters
        ----------
        transformation_matrix:
            A user defined variable transformation which has the dimensions of the
            number nodes (not counting the ground node), by default `None`
        system_hierarchy:
            A list of lists which is provided by the user to define subsystems,
            by default `None`
        subsystem_trunc_dims:
            dict object which can be generated for a specific system_hierarchy using the
            method `truncation_template`, by default `None`
        closure_branches:
            List of branches where external flux variables will be specified, by default
            `None` which then chooses closure branches by an internally generated
            spanning tree.

        Raises
        ------
        Exception
            when system_hierarchy is set and subsystem_trunc_dims is not set.
        """
        self._frozen = False
        system_hierarchy = system_hierarchy or self.system_hierarchy
        subsystem_trunc_dims = subsystem_trunc_dims or self.subsystem_trunc_dims
        closure_branches = closure_branches or self.closure_branches
        if transformation_matrix is None:
            if hasattr(
                self, "transformation_matrix"
            ):  # checking to see if configure is being called outside of init
                transformation_matrix = self.transformation_matrix

        self.hierarchical_diagonalization = (
            True if system_hierarchy is not None else False
        )

        self.symbolic_circuit.configure(
            transformation_matrix=transformation_matrix,
            closure_branches=closure_branches,
        )

        # copying all the required attributes
        required_attributes = [
            "branches",
            "closure_branches",
            "external_fluxes",
            "ground_node",
            "hamiltonian_symbolic",
            "input_string",
            "is_grounded",
            "lagrangian_node_vars",
            "lagrangian_symbolic",
            "nodes",
            "offset_charges",
            "potential_symbolic",
            "potential_node_vars",
            "symbolic_params",
            "transformation_matrix",
            "var_categories",
            "is_purely_harmonic",
        ]
        for attr in required_attributes:
            setattr(self, attr, getattr(self.symbolic_circuit, attr))

        if self.is_purely_harmonic:
            self.normal_mode_freqs = self.symbolic_circuit.normal_mode_freqs
            if self.ext_basis != "harmonic":
                warnings.warn(
                    "Purely harmonic circuits need ext_basis to be set to 'harmonic'"
                )
                self.ext_basis = "harmonic"

        # initiating the class properties
        if not hasattr(self, "cutoff_names"):
            self.cutoff_names = []
        for var_type in self.var_categories.keys():
            if var_type == "periodic":
                for idx, var_index in enumerate(self.var_categories["periodic"]):
                    if not hasattr(self, f"_cutoff_n_{var_index}"):
                        self._make_property(
                            f"cutoff_n_{var_index}", 5, "update_cutoffs"
                        )
                        self.cutoff_names.append(f"cutoff_n_{var_index}")
            if var_type == "extended":
                for idx, var_index in enumerate(self.var_categories["extended"]):
                    if not hasattr(self, f"_cutoff_ext_{var_index}"):
                        self._make_property(
                            f"cutoff_ext_{var_index}", 30, "update_cutoffs"
                        )
                        self.cutoff_names.append(f"cutoff_ext_{var_index}")

        self.var_categories_list = flatten_list(list(self.var_categories.values()))

        # default values for the parameters
        for idx, param in enumerate(self.symbolic_params):
            if not hasattr(self, param.name):
                self._make_property(
                    param.name, self.symbolic_params[param], "update_param_vars"
                )

        # setting the ranges for flux ranges used for discrete phi vars
        for var_index in self.var_categories["extended"]:
            if var_index not in self.discretized_phi_range:
                self.discretized_phi_range[var_index] = (-6 * np.pi, 6 * np.pi)
        # external flux vars
        for flux in self.external_fluxes:
            # setting the default to zero external flux
            if not hasattr(self, flux.name):
                self._make_property(flux.name, 0.0, "update_external_flux_or_charge")
        # offset charges
        for offset_charge in self.offset_charges:
            # default to zero offset charge
            if not hasattr(self, offset_charge.name):
                self._make_property(
                    offset_charge.name, 0.0, "update_external_flux_or_charge"
                )

        # changing the matrix type if necessary
        if (
            len(flatten_list(self.var_categories.values())) == 1
            and self.ext_basis == "harmonic"
        ):
            self.type_of_matrices = "dense"

        self._set_vars()  # setting the attribute vars to store operator symbols

        if len(self.symbolic_circuit.nodes) > 3:
            self.hamiltonian_symbolic = (
                self.symbolic_circuit.generate_symbolic_hamiltonian(
                    substitute_params=True
                )
            )

        if system_hierarchy is not None:
            self.hierarchical_diagonalization = (
                system_hierarchy != [] and number_of_lists_in_list(system_hierarchy) > 0
            )

        if not self.hierarchical_diagonalization:
            self.generate_hamiltonian_sym_for_numerics()
            self.operators_by_name = self.set_operators()
        else:
            self.operators_by_name = None
            self.system_hierarchy = system_hierarchy
            if subsystem_trunc_dims is None:
                raise Exception(
                    "The truncated dimensions attribute for hierarchical "
                    "diagonalization is not set."
                )

            self.subsystem_trunc_dims = subsystem_trunc_dims
            self.generate_hamiltonian_sym_for_numerics()
            self.generate_subsystems()
            self._check_truncation_indices()
            self.operators_by_name = self.set_operators()
            self.build_hilbertspace()
        # clear unnecessary attribs
        self.clear_unnecessary_attribs()
        self._frozen = True

    def variable_transformation(self) -> List[sm.Equality]:
        """
        Returns the variable transformation used in this circuit

        Returns
        -------
            Expressions of transformed variables in terms of node variables
        """
        trans_mat = self.transformation_matrix
        theta_vars = [
            sm.symbols(f"θ{index}")
            for index in range(1, len(self.symbolic_circuit.nodes) + 1)
        ]
        node_vars = [
            sm.symbols(f"φ{index}")
            for index in range(1, len(self.symbolic_circuit.nodes) + 1)
        ]
        node_var_eqns = []
        for idx, node_var in enumerate(node_vars):
            node_var_eqns.append(
                sm.Eq(node_vars[idx], np.sum(trans_mat[idx, :] * theta_vars))
            )
        return node_var_eqns

    def sym_lagrangian(
        self, vars_type: str = "node", print_latex: bool = False
    ) -> sm.Expr:
        """
        Method returns a user readable symbolic Lagrangian for the current instance

        Parameters
        ----------
        vars_type:
            "node" or "new", fixes the kind of lagrangian requested, by default "node"
        print_latex:
            if set to True, the expression is additionally printed as LaTeX code

        Returns
        -------
            Human readable form of the Lagrangian
        """
        if vars_type == "node":
            lagrangian = self.lagrangian_node_vars
            # replace v\theta with \theta_dot
            for var_index in range(1, 1 + len(self.symbolic_circuit.nodes)):
                lagrangian = lagrangian.replace(
                    sm.symbols(f"vφ{var_index}"),
                    sm.symbols("\\dot{φ_" + str(var_index) + "}"),
                )
            # break down the lagrangian into kinetic and potential part, and rejoin
            # with evaluate=False to force the kinetic terms together and appear first
            sym_lagrangian_PE_node_vars = self.potential_node_vars
            for external_flux in self.external_fluxes:
                sym_lagrangian_PE_node_vars = sym_lagrangian_PE_node_vars.replace(
                    external_flux,
                    sm.symbols(
                        "(2π"
                        + "Φ_{"
                        + str(get_trailing_number(str(external_flux)))
                        + "})"
                    ),
                )
            lagrangian = sm.Add(
                (self._make_expr_human_readable(lagrangian + self.potential_node_vars)),
                (self._make_expr_human_readable(-sym_lagrangian_PE_node_vars)),
                evaluate=False,
            )

        elif vars_type == "new":
            lagrangian = self.lagrangian_symbolic
            # replace v\theta with \theta_dot
            for var_index in self.var_categories_list:
                lagrangian = lagrangian.replace(
                    sm.symbols(f"vθ{var_index}"),
                    sm.symbols("\\dot{θ_" + str(var_index) + "}"),
                )
            # break down the lagrangian into kinetic and potential part, and rejoin
            # with evaluate=False to force the kinetic terms together and appear first
            sym_lagrangian_PE_new = self.potential_symbolic.expand()
            for external_flux in self.external_fluxes:
                sym_lagrangian_PE_new = sym_lagrangian_PE_new.replace(
                    external_flux,
                    sm.symbols(
                        "(2π"
                        + "Φ_{"
                        + str(get_trailing_number(str(external_flux)))
                        + "})"
                    ),
                )
            lagrangian = sm.Add(
                (
                    self._make_expr_human_readable(
                        lagrangian + self.potential_symbolic.expand()
                    )
                ),
                (self._make_expr_human_readable(-sym_lagrangian_PE_new)),
                evaluate=False,
            )
        if print_latex:
            print(latex(lagrangian))
        return lagrangian

    def offset_charge_transformation(self) -> List[sm.Equality]:
        """
        Returns the variable transformation between offset charges of periodic variables
        and the offset node charges

        Returns
        -------
            Human readable form of expressions of offset charges in terms of node offset
            charges
        """
        trans_mat = self.transformation_matrix
        node_offset_charge_vars = [
            sm.symbols(f"q_g{index}")
            for index in range(1, len(self.symbolic_circuit.nodes) + 1)
        ]
        periodic_offset_charge_vars = [
            sm.symbols(f"ng{index}")
            for index in self.symbolic_circuit.var_categories["periodic"]
        ]
        periodic_offset_charge_eqns = []
        for idx, node_var in enumerate(periodic_offset_charge_vars):
            periodic_offset_charge_eqns.append(
                self._make_expr_human_readable(
                    sm.Eq(
                        periodic_offset_charge_vars[idx],
                        np.sum(trans_mat[idx, :] * node_offset_charge_vars),
                    )
                )
            )
        return periodic_offset_charge_eqns

    def sym_external_fluxes(self) -> Dict[sm.Expr, Tuple["Branch", List["Branch"]]]:
        """
        Method returns a dictionary of Human readable external fluxes with associated
        branches and loops (represented as lists of branches) for the current instance

        Returns
        -------
            A dictionary of Human readable external fluxes with their associated
            branches and loops
        """
        return {
            self._make_expr_human_readable(self.external_fluxes[ibranch]): (
                self.closure_branches[ibranch],
                self.symbolic_circuit._find_loop(self.closure_branches[ibranch]),
            )
            for ibranch in range(len(self.external_fluxes))
        }
>>>>>>> bca8a330
<|MERGE_RESOLUTION|>--- conflicted
+++ resolved
@@ -1,4 +1,3 @@
-<<<<<<< HEAD
 # circuit.py
 #
 # This file is part of scqubits: a Python package for superconducting qubits,
@@ -3472,3497 +3471,4 @@
                 self.symbolic_circuit._find_loop(self.closure_branches[ibranch]),
             )
             for ibranch in range(len(self.external_fluxes))
-        }
-=======
-# circuit.py
-#
-# This file is part of scqubits: a Python package for superconducting qubits,
-# Quantum 5, 583 (2021). https://quantum-journal.org/papers/q-2021-11-17-583/
-#
-#    Copyright (c) 2019 and later, Jens Koch and Peter Groszkowski
-#    All rights reserved.
-#
-#    This source code is licensed under the BSD-style license found in the
-#    LICENSE file in the root directory of this source tree.
-############################################################################
-
-import functools
-import itertools
-import operator as builtin_op
-import re
-import warnings
-
-from types import MethodType
-from typing import Any, Callable, Dict, List, Optional, Tuple, Union
-
-import numpy as np
-import qutip as qt
-import scipy as sp
-import sympy as sm
-
-from matplotlib import pyplot as plt
-from matplotlib.axes import Axes
-from matplotlib.figure import Figure
-from numpy import ndarray
-from scipy import sparse, stats
-from scipy.sparse import csc_matrix
-from sympy import latex
-
-import scqubits as scq
-import scqubits.core.discretization as discretization
-import scqubits.core.oscillator as osc
-import scqubits.core.qubit_base as base
-import scqubits.core.spec_lookup as spec_lookup
-import scqubits.core.storage as storage
-import scqubits.io_utils.fileio_serializers as serializers
-import scqubits.utils.plot_defaults as defaults
-import scqubits.utils.plotting as plot
-
-from scqubits import HilbertSpace, settings
-from scqubits.core import operators as op
-from scqubits.core.circuit_utils import (
-    _cos_dia,
-    _cos_dia_dense,
-    _cos_phi,
-    _cos_theta,
-    _exp_i_theta_operator,
-    _exp_i_theta_operator_conjugate,
-    _generate_symbols_list,
-    _i_d2_dphi2_operator,
-    _i_d_dphi_operator,
-    _identity_theta,
-    _n_theta_operator,
-    _phi_operator,
-    _sin_dia,
-    _sin_dia_dense,
-    _sin_phi,
-    _sin_theta,
-    compose,
-    get_operator_number,
-    get_trailing_number,
-    grid_operator_func_factory,
-    is_potential_term,
-    matrix_power_sparse,
-    operator_func_factory,
-)
-from scqubits.core.namedslots_array import NamedSlotsNdarray
-from scqubits.core.symbolic_circuit import Branch, SymbolicCircuit
-from scqubits.io_utils.fileio import IOData
-from scqubits.io_utils.fileio_serializers import dict_deserialize, dict_serialize
-from scqubits.utils.misc import (
-    flatten_list,
-    flatten_list_recursive,
-    list_intersection,
-    number_of_lists_in_list,
-)
-from scqubits.utils.plot_utils import _process_options
-from scqubits.utils.spectrum_utils import (
-    convert_matrix_to_qobj,
-    identity_wrap,
-    order_eigensystem,
-)
-
-
-class Subsystem(base.QubitBaseClass, serializers.Serializable):
-    """
-    Defines a subsystem for a circuit, which can further be used recursively to define
-    subsystems within subsystem.
-
-    Parameters
-    ----------
-    parent: Subsystem
-        the instance under which the new subsystem is defined.
-    hamiltonian_symbolic: sm.Expr
-        The symbolic expression which defines the Hamiltonian for the new subsystem
-    system_hierarchy: Optional[List], optional
-        Defines the hierarchy of the new subsystem, is set to None when hierarchical
-        diagonalization is not required. by default None
-    subsystem_trunc_dims: Optional[List], optional
-        Defines the truncated dimensions for the subsystems inside the current
-        subsystem, is set to None when hierarchical diagonalization is not required,
-        by default `None`
-    truncated_dim: Optional[int], optional
-        sets the truncated dimension for the current subsystem, by default 10
-    """
-
-    # switch used in protecting the class from erroneous addition of new attributes
-    _frozen = False
-
-    def __init__(
-        self,
-        parent: "Subsystem",
-        hamiltonian_symbolic: sm.Expr,
-        system_hierarchy: Optional[List] = None,
-        subsystem_trunc_dims: Optional[List] = None,
-        truncated_dim: Optional[int] = 10,
-    ):
-        base.QuantumSystem.__init__(self, id_str=None)
-
-        self.system_hierarchy = system_hierarchy
-        self.truncated_dim = truncated_dim
-        self.subsystem_trunc_dims = subsystem_trunc_dims
-
-        self.is_child = True
-        self.parent = parent
-        self.hamiltonian_symbolic = hamiltonian_symbolic
-        self._hamiltonian_sym_for_numerics = hamiltonian_symbolic
-        self._default_grid_phi = self.parent._default_grid_phi
-
-        self.junction_potential = None
-        self._H_LC_str_harmonic = None
-
-        self.ext_basis: str = self.parent.ext_basis
-        self.external_fluxes = [
-            var
-            for var in self.parent.external_fluxes
-            if var in self.hamiltonian_symbolic.free_symbols
-        ]
-        self.offset_charges = [
-            var
-            for var in self.parent.offset_charges
-            if var in self.hamiltonian_symbolic.free_symbols
-        ]
-        self.symbolic_params = {
-            var: self.parent.symbolic_params[var]
-            for var in self.parent.symbolic_params
-            if var in self.hamiltonian_symbolic.free_symbols
-        }
-
-        self.var_categories_list: List[int] = []
-        cutoffs: List[int] = []
-        for var_name in self.operator_names_in_hamiltonian_symbolic():
-            var_index = get_trailing_number(var_name)
-            if var_index not in self.var_categories_list and var_index is not None:
-                self.var_categories_list.append(var_index)
-                cutoffs += [self.cutoffs_dict()[var_index]]
-
-        self.var_categories_list.sort()
-
-        self.var_categories: Dict[str, List[int]] = {}
-        for var_type in self.parent.var_categories:
-            self.var_categories[var_type] = [
-                var_index
-                for var_index in self.parent.var_categories[var_type]
-                if var_index in self.var_categories_list
-            ]
-
-        self.cutoff_names: List[str] = []
-        for var_type in self.var_categories.keys():
-            if var_type == "periodic":
-                for var_index in self.var_categories["periodic"]:
-                    self.cutoff_names.append(f"cutoff_n_{var_index}")
-            if var_type == "extended":
-                for var_index in self.var_categories["extended"]:
-                    self.cutoff_names.append(f"cutoff_ext_{var_index}")
-
-        self.discretized_phi_range: Dict[int, Tuple[float]] = {
-            idx: self.parent.discretized_phi_range[idx]
-            for idx in self.parent.discretized_phi_range
-            if idx in self.var_categories_list
-        }
-
-        # storing the potential terms separately
-        # also bringing the potential to the same form as in the class Circuit
-        potential_symbolic = 0 * sm.symbols("x")
-        for term in self.hamiltonian_symbolic.as_ordered_terms():
-            if is_potential_term(term):
-                potential_symbolic += term
-        for i in self.var_categories_list:
-            potential_symbolic = (
-                potential_symbolic.replace(
-                    sm.symbols(f"cosθ{i}"), sm.cos(1.0 * sm.symbols(f"θ{i}"))
-                )
-                .replace(sm.symbols(f"sinθ{i}"), sm.sin(1.0 * sm.symbols(f"θ{i}")))
-                .subs(sm.symbols("I"), 1 / (2 * np.pi))
-            )
-
-        self.potential_symbolic = potential_symbolic
-
-        self.hierarchical_diagonalization: bool = (
-            system_hierarchy != [] and number_of_lists_in_list(system_hierarchy) > 0
-        )
-
-        if len(self.var_categories_list) == 1 and self.ext_basis == "harmonic":
-            self.type_of_matrices = "dense"
-        else:
-            self.type_of_matrices = "sparse"
-
-        # needs to be included to make sure that plot_evals_vs_paramvals works
-        self._init_params = []
-
-        # attributes for purely harmonic
-        self.normal_mode_freqs = []
-
-        self._configure()
-        self._frozen = True
-
-    def __setattr__(self, name, value):
-        if not self._frozen or name in dir(self):
-            super().__setattr__(name, value)
-        else:
-            raise Exception("Creating new attributes is disabled.")
-
-    def __repr__(self) -> str:
-        return self._id_str
-
-    @staticmethod
-    def default_params() -> Dict[str, Any]:
-        # return {"EJ": 15.0, "EC": 0.3, "ng": 0.0, "ncut": 30, "truncated_dim": 10}
-        return {}
-
-    def cutoffs_dict(self) -> Dict[int, int]:
-        """
-        Returns a dictionary, where each variable is associated with its respective
-        cutoff.
-
-        Returns
-        -------
-            Cutoffs dictionary; {var_index: cutoff}
-        """
-        cutoffs_dict = {}
-
-        for var_index in self.var_categories_list:
-            if self.is_child:
-                for cutoff_name in self.parent.cutoff_names:
-                    if str(var_index) in cutoff_name:
-                        cutoffs_dict[var_index] = getattr(self.parent, cutoff_name)
-            else:
-                for cutoff_name in self.cutoff_names:
-                    if str(var_index) in cutoff_name:
-                        cutoffs_dict[var_index] = getattr(self, cutoff_name)
-        return cutoffs_dict
-
-    def _regenerate_sym_hamiltonian(self) -> None:
-        """
-        Regenerates the system Hamiltonian from the symbolic circuit when needed (for
-        example when the circuit is large and circuit parameters are changed).
-        """
-        if not self.is_child and len(self.symbolic_circuit.nodes) > 3:
-            self.hamiltonian_symbolic = (
-                self.symbolic_circuit.generate_symbolic_hamiltonian(
-                    substitute_params=True
-                )
-            )
-            self.generate_hamiltonian_sym_for_numerics()
-
-    def _set_property_and_update_param_vars(
-        self, param_name: str, value: float
-    ) -> None:
-        """
-        Setter method to set parameter variables which are instance properties.
-
-        Parameters
-        ----------
-        param_name:
-            Name of the symbol which is updated
-        value:
-            The value to which the instance property is updated.
-        """
-        # update the attribute for the current instance
-        setattr(self, f"_{param_name}", value)
-
-        # update the attribute for the instance in symbolic_circuit
-        # generate _hamiltonian_sym_for_numerics if not already generated, delayed for
-        # large circuits
-        if (
-            not self.is_child and len(self.symbolic_circuit.nodes) > 3
-        ) or self.is_purely_harmonic:
-            self.symbolic_circuit.update_param_init_val(param_name, value)
-            self._regenerate_sym_hamiltonian()
-
-        # update Circuit instance
-
-        # if purely harmonic the circuit attributes should change
-        if self.is_purely_harmonic and isinstance(self, Circuit):
-            self.potential_symbolic = self.symbolic_circuit.potential_symbolic
-            self.transformation_matrix = self.symbolic_circuit.transformation_matrix
-            self.normal_mode_freqs = self.symbolic_circuit.normal_mode_freqs
-
-        if self.hierarchical_diagonalization:
-            self.generate_subsystems()
-            self.build_hilbertspace()
-        else:
-            self.operators_by_name = self.set_operators()
-
-    def _set_property_and_update_ext_flux_or_charge(
-        self, param_name: str, value: float
-    ) -> None:
-        """
-        Setter method to set external flux or offset charge variables which are instance
-        properties.
-
-        Parameters
-        ----------
-        param_name:
-            Name of the symbol which is updated
-        value:
-            The value to which the instance property is updated.
-        """
-
-        # update the attribute for the current instance
-        setattr(self, f"_{param_name}", value)
-
-        relevant_subsystem_indices = []
-        # update all subsystem instances
-        if self.hierarchical_diagonalization:
-            for subsys_idx, subsys in enumerate(self.subsystems.values()):
-                if hasattr(subsys, param_name):
-                    relevant_subsystem_indices.append(subsys_idx)
-                    setattr(subsys, param_name, value)
-            self.build_hilbertspace(
-                relevant_subsystem_indices=relevant_subsystem_indices
-            )
-
-    def _set_property_and_update_cutoffs(self, param_name: str, value: int) -> None:
-        """
-        Setter method to set cutoffs which are instance properties.
-
-        Parameters
-        ----------
-        param_name:
-            Name of the symbol which is updated
-        value:
-            The value to which the instance property is updated.
-        """
-        setattr(self, f"_{param_name}", value)
-
-        relevant_subsystem_indices = []
-        # set operators and rebuild the HilbertSpace object
-        if self.hierarchical_diagonalization:
-            for subsys_idx, subsys in enumerate(self.subsystems.values()):
-                if hasattr(subsys, param_name):
-                    relevant_subsystem_indices.append(subsys_idx)
-                    setattr(subsys, param_name, value)
-            self.build_hilbertspace(
-                relevant_subsystem_indices=relevant_subsystem_indices
-            )
-
-    def _make_property(
-        self, attrib_name: str, init_val: Union[int, float], property_update_type: str
-    ) -> None:
-        """
-        Creates a class instance property with the name attrib_name which is initialized
-        to `init_val`. The setter is set depending on the string in the
-        `property_update_type`.
-
-        Parameters
-        ----------
-        attrib_name:
-            Name of the property that needs to be created.
-        init_val:
-            The value to which the property is initialized.
-        property_update_type:
-            The string which sets the kind of setter used for this instance property.
-        """
-        setattr(self, f"_{attrib_name}", init_val)
-
-        def getter(obj, name=attrib_name):
-            return getattr(obj, f"_{name}")
-
-        if property_update_type == "update_param_vars":
-
-            def setter(obj, value, name=attrib_name):
-                return obj._set_property_and_update_param_vars(name, value)
-
-        elif property_update_type == "update_external_flux_or_charge":
-
-            def setter(obj, value, name=attrib_name):
-                return obj._set_property_and_update_ext_flux_or_charge(name, value)
-
-        elif property_update_type == "update_cutoffs":
-
-            def setter(obj, value, name=attrib_name):
-                return obj._set_property_and_update_cutoffs(name, value)
-
-        setattr(self.__class__, attrib_name, property(fget=getter, fset=setter))
-
-    def _configure(self) -> None:
-        """
-        Function which is used to initiate the subsystem instance.
-        """
-
-        for x, param in enumerate(self.symbolic_params):
-            # if harmonic oscillator basis is used, param vars become class properties.
-            self._make_property(
-                param.name, getattr(self.parent, param.name), "update_param_vars"
-            )
-
-        # getting attributes from parent
-        for flux in self.external_fluxes:
-            self._make_property(
-                flux.name,
-                getattr(self.parent, flux.name),
-                "update_external_flux_or_charge",
-            )
-        for offset_charge in self.offset_charges:
-            self._make_property(
-                offset_charge.name,
-                getattr(self.parent, offset_charge.name),
-                "update_external_flux_or_charge",
-            )
-
-        for cutoff_str in self.cutoff_names:
-            self._make_property(
-                cutoff_str, getattr(self.parent, cutoff_str), "update_cutoffs"
-            )
-
-        # Creating the attributes for purely harmonic circuits
-        self.is_purely_harmonic = self.parent.is_purely_harmonic
-        if (
-            self.is_purely_harmonic
-        ):  # assuming that the parent has only extended variables and are ordered
-            # starting from 1, 2, 3, ...
-            self.normal_mode_freqs = self.parent.normal_mode_freqs[
-                [var_idx - 1 for var_idx in self.var_categories["extended"]]
-            ]
-
-        self._set_vars()
-        if self.hierarchical_diagonalization:
-            self.generate_subsystems()
-            self._check_truncation_indices()
-            self.operators_by_name = self.set_operators()
-            self.build_hilbertspace()
-        else:
-            self.operators_by_name = self.set_operators()
-
-    # *****************************************************************
-    # **** Functions to construct the operators for the Hamiltonian ****
-    # *****************************************************************
-    def grids_dict(self):
-        cutoffs_dict = self.cutoffs_dict()
-        grids = {}
-        for i in self.var_categories["extended"]:
-            grids[i] = discretization.Grid1d(
-                self.discretized_phi_range[i][0],
-                self.discretized_phi_range[i][1],
-                cutoffs_dict[i],
-            )
-        return grids
-
-    def _constants_in_subsys(self, H_sys: sm.Expr) -> sm.Expr:
-        """
-        Returns an expression of constants that belong to the subsystem with the
-        Hamiltonian H_sys
-
-        Parameters
-        ----------
-        H_sys:
-            subsystem hamiltonian
-
-        Returns
-        -------
-            expression of constants belonging to the subsystem
-        """
-        constant_expr = 0
-        subsys_free_symbols = set(H_sys.free_symbols)
-        constant_terms = self._constant_terms_in_hamiltonian.copy()
-        for term in constant_terms:
-            if set(term.free_symbols) & subsys_free_symbols == set(term.free_symbols):
-                constant_expr += term
-                self._constant_terms_in_hamiltonian.remove(term)
-        return constant_expr
-
-    def _list_of_constants_from_expr(self, expr: sm.Expr) -> List[sm.Expr]:
-        ordered_terms = expr.as_ordered_terms()
-        constants = [
-            term
-            for term in ordered_terms
-            if (
-                set(
-                    self.external_fluxes
-                    + self.offset_charges
-                    + list(self.symbolic_params.keys())
-                    + [sm.symbols("I")]
-                )
-                & set(term.free_symbols)
-            )
-            == set(term.free_symbols)
-        ]
-        return constants
-
-    def _check_truncation_indices(self):
-        """
-        Checks to see if the truncation indices for subsystems are not out of the range.
-        """
-        if not self.hierarchical_diagonalization:
-            return
-
-        for subsystem_idx, subsystem in self.subsystems.items():
-            if subsystem.truncated_dim >= subsystem.hilbertdim() - 1:
-                self.hierarchical_diagonalization = False
-                # find the correct position of the subsystem where the truncation
-                # index  is too big
-                subsystem_position = f"subsystem {subsystem_idx} "
-                parent = subsystem.parent
-                while parent.is_child:
-                    grandparent = parent.parent
-                    # find the subsystem position of the parent system
-                    subsystem_position += f"of subsystem {grandparent.get_subsystem_index(parent.var_categories_list[0])} "
-                    parent = grandparent
-                raise Exception(
-                    f"The truncation index for " + subsystem_position + f"is too big. "
-                    f"It should be lower than {subsystem.hilbertdim() - 1}."
-                )
-
-    def generate_subsystems(self):
-        """
-        Generates the subsystems (child instances of Circuit) depending on the attribute
-        `self.system_hierarchy`
-        """
-        hamiltonian = self._hamiltonian_sym_for_numerics
-        # collecting constants
-        constants = self._list_of_constants_from_expr(hamiltonian)
-        self._constant_terms_in_hamiltonian = constants
-        for const in constants:
-            hamiltonian -= const
-
-        systems_sym = []
-        interaction_sym = []
-
-        non_operator_symbols = (
-            self.offset_charges
-            + self.external_fluxes
-            + list(self.symbolic_params.keys())
-            + [sm.symbols("I")]
-        )
-
-        for subsys_index_list in self.system_hierarchy:
-            subsys_index_list = flatten_list_recursive(subsys_index_list)
-
-            hamiltonian_terms = hamiltonian.as_ordered_terms()
-
-            H_sys = 0 * sm.symbols("x")
-            H_int = 0 * sm.symbols("x")
-            for term in hamiltonian_terms:
-                term_operator_indices = [
-                    get_trailing_number(var_sym.name)
-                    for var_sym in term.free_symbols
-                    if var_sym not in non_operator_symbols
-                ]
-                term_operator_indices_unique = list(set(term_operator_indices))
-
-                if len(set(term_operator_indices_unique) - set(subsys_index_list)) == 0:
-                    H_sys += term
-
-                if (
-                    len(set(term_operator_indices_unique) - set(subsys_index_list)) > 0
-                    and len(set(term_operator_indices_unique) & set(subsys_index_list))
-                    > 0
-                ):
-                    H_int += term
-
-            # adding constants
-            systems_sym.append(H_sys + self._constants_in_subsys(H_sys))
-            interaction_sym.append(H_int)
-            hamiltonian -= H_sys + H_int  # removing the terms added to a subsystem
-
-        if len(constants) > 0:
-            systems_sym[0] += sum(constants)
-        # storing data in class attributes
-        self.subsystem_hamiltonians: Dict[int, sm.Expr] = dict(
-            zip(
-                range(len(self.system_hierarchy)),
-                [systems_sym[index] for index in range(len(self.system_hierarchy))],
-            )
-        )
-
-        self.subsystem_interactions: Dict[int, sm.Expr] = dict(
-            zip(
-                range(len(self.system_hierarchy)),
-                [interaction_sym[index] for index in range(len(self.system_hierarchy))],
-            )
-        )
-
-        self.subsystems: Dict[int, "Subsystem"] = dict(
-            zip(
-                range(len(self.system_hierarchy)),
-                [
-                    Subsystem(
-                        self,
-                        systems_sym[index],
-                        system_hierarchy=self.system_hierarchy[index],
-                        truncated_dim=self.subsystem_trunc_dims[index][0]
-                        if type(self.subsystem_trunc_dims[index]) == list
-                        else self.subsystem_trunc_dims[index],
-                        subsystem_trunc_dims=self.subsystem_trunc_dims[index][1]
-                        if type(self.subsystem_trunc_dims[index]) == list
-                        else None,
-                    )
-                    for index in range(len(self.system_hierarchy))
-                ],
-            )
-        )
-
-        self.hilbert_space = HilbertSpace(
-            [self.subsystems[i] for i in range(len(self.system_hierarchy))]
-        )
-
-    def generate_hilbertspace_lookup(self, subsystem_indices=None) -> None:
-        hilbert_space = self.hilbert_space
-        bare_evals = np.empty((hilbert_space.subsystem_count,), dtype=object)
-        bare_evecs = np.empty((hilbert_space.subsystem_count,), dtype=object)
-        bare_esys_dict = {}
-
-        if subsystem_indices is None:
-            subsystem_indices = list(range(hilbert_space.subsystem_count))
-
-        for subsys_index, subsys in enumerate(hilbert_space):
-            if subsys_index in subsystem_indices:
-                bare_esys = subsys.eigensys(evals_count=subsys.truncated_dim)
-            else:
-                bare_esys = (
-                    hilbert_space["bare_evals"][subsys_index][0],
-                    hilbert_space["bare_evecs"][subsys_index][0],
-                )
-            bare_esys_dict[subsys_index] = bare_esys
-            bare_evals[subsys_index] = NamedSlotsNdarray(
-                np.asarray([bare_esys[0].tolist()]),
-                hilbert_space._parameters.paramvals_by_name,
-            )
-            bare_evecs[subsys_index] = NamedSlotsNdarray(
-                np.asarray([bare_esys[1].tolist()]),
-                hilbert_space._parameters.paramvals_by_name,
-            )
-        hilbert_space._data["bare_evals"] = NamedSlotsNdarray(
-            bare_evals, {"subsys": np.arange(hilbert_space.subsystem_count)}
-        )
-        hilbert_space._data["bare_evecs"] = NamedSlotsNdarray(
-            bare_evecs, {"subsys": np.arange(hilbert_space.subsystem_count)}
-        )
-
-        hilbert_space._lookup = spec_lookup.SpectrumLookupAdapter(hilbert_space)
-
-    def get_eigenstates(self) -> ndarray:
-        """
-        Returns the eigenstates for the SubSystem instance
-        """
-        if self.is_child:
-            subsys_index = self.parent.hilbert_space.subsys_list.index(self)
-            if self.parent.hilbert_space._lookup is not None:
-                return self.parent.hilbert_space["bare_evecs"][subsys_index][0]
-        else:
-            return self.eigensys()[1]
-
-    def get_subsystem_index(self, var_index: int) -> int:
-        """
-        Returns the subsystem index for the subsystem to which the given var_index
-        belongs.
-
-        Parameters
-        ----------
-        var_index:
-            variable index in integer starting from 1.
-
-        Returns
-        -------
-            subsystem index which can be used to identify the subsystem index in the
-            list self.subsystems.
-        """
-        for index, system_hierarchy in enumerate(self.system_hierarchy):
-            if var_index in flatten_list_recursive(system_hierarchy):
-                return index
-        raise Exception(
-            f"The var_index={var_index} could not be identified with any " "subsystem."
-        )
-
-    def build_hilbertspace(
-        self, relevant_subsystem_indices: Optional[List[int]] = None
-    ):
-        """
-        Builds the HilbertSpace object for the `Circuit` instance if
-        `hierarchical_diagonalization` is set to true.
-        """
-        # generate lookup table in HilbertSpace
-        self.generate_hilbertspace_lookup(subsystem_indices=relevant_subsystem_indices)
-
-        self.hilbert_space.interaction_list = []
-
-        # Adding interactions using the symbolic interaction term
-        for sys_index in range(len(self.system_hierarchy)):
-            interaction = self.subsystem_interactions[sys_index].expand()
-            if interaction == 0:  # if the interaction term is zero
-                continue
-            # modifying interaction terms:
-            # substituting all the external flux, offset charge and branch parameters.
-            interaction = interaction.subs(
-                [
-                    (param, getattr(self, str(param)))
-                    for param in list(self.symbolic_params.keys())
-                    + self.external_fluxes
-                    + self.offset_charges
-                ]
-            )
-            #   - substituting Identity with 1
-            interaction = interaction.subs("I", 1)
-
-            expr_dict = interaction.as_coefficients_dict()
-            interaction_terms = list(expr_dict.keys())
-
-            for idx, term in enumerate(interaction_terms):
-                coefficient_sympy = expr_dict[term]
-                self.hilbert_space.add_interaction(
-                    qobj=float(coefficient_sympy)
-                    * self._interaction_operator_from_expression(term),
-                    check_validity=False,
-                )
-
-    def _interaction_operator_from_expression(self, symbolic_interaction_term: sm.Expr):
-        """
-        Returns the matrix which has the hilbert dimension equal to the hilbert
-        dimension of the parent. Note that this method cannot deal with a coefficient
-        which is different from 1. That should be dealt with externally.
-
-        Parameters
-        ----------
-        symbolic_interaction_term:
-            The symbolic expression which has the interaction terms.
-        """
-
-        non_operator_symbols = (
-            self.offset_charges
-            + self.external_fluxes
-            + list(self.symbolic_params.keys())
-        )
-
-        # substitute all non_operator_symbols
-        for var_sym in non_operator_symbols:
-            symbolic_interaction_term = symbolic_interaction_term.subs(
-                var_sym, getattr(self, var_sym.name)
-            )
-
-        if symbolic_interaction_term.has(sm.cos):
-            return self._evaluate_matrix_cosine_terms(symbolic_interaction_term)
-
-        term_var_indices = [
-            get_trailing_number(var_sym.name)
-            for var_sym in symbolic_interaction_term.free_symbols
-            if var_sym not in non_operator_symbols
-        ]
-
-        term_operator_syms = [
-            var_sym
-            for var_sym in symbolic_interaction_term.free_symbols
-            if var_sym not in non_operator_symbols
-        ]
-
-        interacting_subsystem_indices = set(
-            [self.get_subsystem_index(idx) for idx in term_var_indices]
-        )
-
-        operator_dict = dict.fromkeys([idx for idx, _ in enumerate(self.subsystems)])
-
-        for subsys_index in operator_dict:
-            operator_dict[subsys_index] = qt.tensor(
-                [
-                    qt.identity(subsys.truncated_dim)
-                    for subsys in list(self.subsystems.values())
-                ]
-            )
-            if subsys_index in interacting_subsystem_indices:
-                for operator_sym in term_operator_syms:
-                    if (
-                        self.get_subsystem_index(get_trailing_number(operator_sym.name))
-                        == subsys_index
-                    ):
-                        operator_matrix = self.subsystems[
-                            subsys_index
-                        ].get_operator_by_name(operator_sym.name)
-                        if isinstance(operator_matrix, qt.Qobj):
-                            operator_matrix = operator_matrix.data.tocsc()
-                        operator_dict[subsys_index] *= identity_wrap(
-                            operator_matrix,
-                            self.subsystems[subsys_index],
-                            list(self.subsystems.values()),
-                            evecs=self.subsystems[subsys_index].get_eigenstates(),
-                        )
-        operator_list = list(operator_dict.values())
-        return functools.reduce(builtin_op.mul, operator_list)
-
-    def _generate_symbols_list(
-        self, var_str: str, iterable_list: List[int] or ndarray
-    ) -> List[sm.Symbol]:
-        """
-        Returns the list of symbols generated using the var_str + iterable as the name
-        of the symbol.
-
-        Parameters
-        ----------
-        var_str:
-            name of the variable which needs to be generated
-        iterable_list:
-            The list of indices which generates the symbols
-        """
-        return [sm.symbols(var_str + str(iterable)) for iterable in iterable_list]
-
-    def _set_vars(self):
-        """
-        Sets the attribute vars which is a dictionary containing all the Sympy Symbol
-        objects for all the operators present in the circuit
-        """
-        # Defining the list of variables for periodic operators
-        periodic_symbols_sin = _generate_symbols_list(
-            "sinθ", self.var_categories["periodic"]
-        )
-
-        periodic_symbols_cos = _generate_symbols_list(
-            "cosθ", self.var_categories["periodic"]
-        )
-        periodic_symbols_n = _generate_symbols_list(
-            "n", self.var_categories["periodic"]
-        )
-
-        # Defining the list of discretized_ext variables
-        y_symbols = _generate_symbols_list("θ", self.var_categories["extended"])
-        p_symbols = _generate_symbols_list("Q", self.var_categories["extended"])
-
-        if self.ext_basis == "discretized":
-
-            ps_symbols = [
-                sm.symbols("Qs" + str(i)) for i in self.var_categories["extended"]
-            ]
-            sin_symbols = [
-                sm.symbols(f"sinθ{i}") for i in self.var_categories["extended"]
-            ]
-            cos_symbols = [
-                sm.symbols(f"cosθ{i}") for i in self.var_categories["extended"]
-            ]
-
-        elif self.ext_basis == "harmonic":
-
-            a_symbols = [sm.symbols(f"a{i}") for i in self.var_categories["extended"]]
-            ad_symbols = [sm.symbols(f"ad{i}") for i in self.var_categories["extended"]]
-            Nh_symbols = [sm.symbols(f"Nh{i}") for i in self.var_categories["extended"]]
-            pos_symbols = [sm.symbols(f"θ{i}") for i in self.var_categories["extended"]]
-            sin_symbols = [
-                sm.symbols(f"sinθ{i}") for i in self.var_categories["extended"]
-            ]
-            cos_symbols = [
-                sm.symbols(f"cosθ{i}") for i in self.var_categories["extended"]
-            ]
-            momentum_symbols = [
-                sm.symbols(f"Q{i}") for i in self.var_categories["extended"]
-            ]
-
-        # setting the attribute self.vars
-        self.vars: Dict[str, Any] = {
-            "periodic": {
-                "sin": periodic_symbols_sin,
-                "cos": periodic_symbols_cos,
-                "number": periodic_symbols_n,
-            },
-            "identity": [sm.symbols("I")],
-        }
-
-        if self.ext_basis == "discretized":
-            self.vars["extended"] = {
-                "position": y_symbols,
-                "momentum": p_symbols,
-                "momentum_squared": ps_symbols,
-                "sin": sin_symbols,
-                "cos": cos_symbols,
-            }
-        elif self.ext_basis == "harmonic":
-            self.vars["extended"] = {
-                "annihilation": a_symbols,
-                "creation": ad_symbols,
-                "number": Nh_symbols,
-                "position": pos_symbols,
-                "momentum": momentum_symbols,
-                "sin": sin_symbols,
-                "cos": cos_symbols,
-            }
-
-    def _shift_harmonic_oscillator_potential(self, hamiltonian: sm.Expr) -> sm.Expr:
-        # shifting the harmonic oscillator potential to the point of external fluxes
-        flux_shift_vars = {}
-        for var_index in self.var_categories["extended"]:
-            if hamiltonian.coeff(f"θ{var_index}") != 0:
-                flux_shift_vars[var_index] = sm.symbols("Δθ" + str(var_index))
-                hamiltonian = hamiltonian.replace(
-                    sm.symbols(f"θ{var_index}"),
-                    sm.symbols(f"θ{var_index}") + flux_shift_vars[var_index],
-                )  # substituting the flux offset variable offsets to collect the
-                # coefficients later
-        hamiltonian = hamiltonian.expand()
-
-        flux_shift_equations = [
-            hamiltonian.coeff(f"θ{var_index}").subs(
-                [(f"θ{i}", 0) for i in self.var_categories["extended"]]
-            )
-            for var_index in flux_shift_vars.keys()
-        ]  # finding the coefficients of the linear terms
-
-        flux_shifts = sm.linsolve(
-            flux_shift_equations, tuple(flux_shift_vars.values())
-        )  # solving for the flux offsets
-
-        if len(flux_shifts) != 0:
-            flux_shifts = list(list(flux_shifts)[0])
-        else:
-            flux_shifts = []
-
-        flux_shifts_dict = dict(zip(list(flux_shift_vars.keys()), list(flux_shifts)))
-
-        hamiltonian = hamiltonian.subs(
-            [
-                (sm.symbols("Δθ" + str(var_index)), flux_shifts_dict[var_index])
-                for var_index in flux_shifts_dict.keys()
-            ]
-        )  # substituting the flux offsets to remove the linear terms
-        hamiltonian = hamiltonian.subs(
-            [(var, 0) for var in flux_shift_vars.values()]
-        )  # removing the constants from the Hamiltonian
-
-        flux_shifts_dict.update(
-            {
-                var_index: 0
-                for var_index in self.var_categories["extended"]
-                if var_index not in flux_shifts_dict
-            }
-        )
-        # remove constants from Hamiltonian
-        hamiltonian -= hamiltonian.as_coefficients_dict()[1]
-        return hamiltonian.expand()
-        # * ##########################################################################
-
-    def generate_hamiltonian_sym_for_numerics(self):
-        """
-        Generates a symbolic expression which is ready for numerical evaluation starting
-        from the expression stored in the attribute hamiltonian_symbolic. Stores the
-        result in the attribute _hamiltonian_sym_for_numerics.
-        """
-
-        hamiltonian = (
-            self.hamiltonian_symbolic.expand()
-        )  # applying expand is critical; otherwise the replacement of p^2 with ps2
-        # would not succeed
-
-        # shifting the potential to the point of external fluxes
-        hamiltonian = self._shift_harmonic_oscillator_potential(hamiltonian)
-
-        if self.ext_basis == "discretized":
-
-            # marking the squared momentum operators with a separate symbol
-            for i in self.var_categories["extended"]:
-                hamiltonian = hamiltonian.replace(
-                    sm.symbols(f"Q{i}") ** 2, sm.symbols("Qs" + str(i))
-                )
-
-        # removing the constants from the Hamiltonian
-        ordered_terms = hamiltonian.as_ordered_terms()
-        constants = [
-            term
-            for term in ordered_terms
-            if (
-                set(
-                    self.external_fluxes
-                    + self.offset_charges
-                    + list(self.symbolic_params.keys())
-                    + [sm.symbols("I")]
-                )
-                & set(term.free_symbols)
-            )
-            == set(term.free_symbols)
-        ]
-        self._constant_terms_in_hamiltonian = constants
-        for const in constants:
-            hamiltonian -= const
-
-        # associate an identity matrix with the external flux vars
-        for ext_flux in self.external_fluxes:
-            hamiltonian = hamiltonian.subs(
-                ext_flux, ext_flux * sm.symbols("I") * 2 * np.pi
-            )
-
-        # associate an identity matrix with offset charge vars
-        for offset_charge in self.offset_charges:
-            hamiltonian = hamiltonian.subs(
-                offset_charge, offset_charge * sm.symbols("I")
-            )
-
-        # finding the cosine terms
-        cos_terms = sum(
-            [term for term in hamiltonian.as_ordered_terms() if "cos" in str(term)]
-        )
-        setattr(self, "_hamiltonian_sym_for_numerics", hamiltonian)
-        setattr(self, "junction_potential", cos_terms)
-
-    # #################################################################
-    # ############## Functions to construct the operators #############
-    # #################################################################
-    def get_cutoffs(self) -> Dict[str, list]:
-        """
-        Method to get the cutoffs for each of the circuit's degree of freedom.
-        """
-        cutoffs_dict: Dict[str, List[Any]] = {
-            "cutoff_n": [],
-            "cutoff_ext": [],
-        }
-
-        for cutoff_type in cutoffs_dict.keys():
-            attr_list = [x for x in self.cutoff_names if cutoff_type in x]
-
-            if len(attr_list) > 0:
-                attr_list.sort()
-                cutoffs_dict[cutoff_type] = [getattr(self, attr) for attr in attr_list]
-
-        return cutoffs_dict
-
-    def _collect_cutoff_values(self):
-        if not self.hierarchical_diagonalization:
-            cutoff_dict = self.get_cutoffs()
-            for cutoff_name in cutoff_dict.keys():
-                for cutoff in cutoff_dict[cutoff_name]:
-                    if "cutoff_n" in cutoff_name:
-                        yield 2 * cutoff + 1
-                    elif "cutoff_ext" in cutoff_name:
-                        yield cutoff
-        else:
-            for idx, _ in enumerate(self.system_hierarchy):
-                if isinstance(self.subsystem_trunc_dims[idx], list):
-                    yield self.subsystem_trunc_dims[idx][0]
-                else:
-                    yield self.subsystem_trunc_dims[idx]
-
-    def hilbertdim(self):
-        """
-        Returns the Hilbert dimension of the Circuit instance
-        """
-        cutoff_values = np.fromiter(self._collect_cutoff_values(), dtype=int)
-        return np.prod(cutoff_values)
-
-    # helper functions
-    def _kron_operator(
-        self, operator: Union[csc_matrix, ndarray], index: int
-    ) -> Union[csc_matrix, ndarray]:
-        """
-        Identity wraps the operator with identities generated for all the other variable
-        indices present in the current Subsystem.
-
-        Parameters
-        ----------
-        operator:
-            The operator belonging to the variable index set in the argument index.
-        index:
-            Variable index to which the operator belongs
-
-        Returns
-        -------
-            Returns the operator which is identity wrapped for the current subsystem.
-        """
-        var_index_list = (
-            self.var_categories["periodic"] + self.var_categories["extended"]
-        )
-
-        cutoff_names = np.fromiter(self._collect_cutoff_values(), dtype=int)  # [
-
-        if self.type_of_matrices == "dense":
-            matrix_format = "array"
-        elif self.type_of_matrices == "sparse":
-            matrix_format = "csc"
-
-        if len(var_index_list) > 1:
-            if index > var_index_list[0]:
-                identity_left = sparse.identity(
-                    np.prod(cutoff_names[: var_index_list.index(index)]),
-                    format=matrix_format,
-                )
-            if index < var_index_list[-1]:
-                identity_right = sparse.identity(
-                    np.prod(cutoff_names[var_index_list.index(index) + 1 :]),
-                    format=matrix_format,
-                )
-
-            if index == var_index_list[0]:
-                return sparse.kron(operator, identity_right, format=matrix_format)
-            elif index == var_index_list[-1]:
-                return sparse.kron(identity_left, operator, format=matrix_format)
-            else:
-                return sparse.kron(
-                    sparse.kron(identity_left, operator, format=matrix_format),
-                    identity_right,
-                    format=matrix_format,
-                )
-        else:
-            return self._sparsity_adaptive(operator)
-
-    def _sparsity_adaptive(
-        self, matrix: Union[csc_matrix, ndarray]
-    ) -> Union[csc_matrix, ndarray]:
-        """
-        Changes the type of matrix depending on the attribute
-        type_of_matrices
-
-        Parameters
-        ----------
-        matrix:
-            The operator or matrix whose type needs to be changed
-
-        Returns
-        -------
-            Returns the matrix in sparse or dense version depending on the type of
-            matrices used.
-        """
-        #  all of this can be simplified.
-        if sparse.issparse(matrix):
-            if self.type_of_matrices == "sparse":
-                return matrix
-            return matrix.toarray()
-
-        if self.type_of_matrices == "sparse":
-            return sparse.csc_matrix(matrix)
-        return matrix
-
-    def _identity_qobj(self):
-        """
-        Returns the Qobj of the identity matrix of the right dimensions
-        """
-        if not self.hierarchical_diagonalization:
-            return qt.identity(self.hilbertdim())
-
-        subsys_trunc_dims = [
-            subsys.truncated_dim for subsys in list(self.subsystems.values())
-        ]
-
-        return qt.tensor([qt.identity(truncdim) for truncdim in subsys_trunc_dims])
-
-    def _identity(self):
-        """
-        Returns the Identity operator for the entire Hilber space of the circuit.
-        """
-        if (
-            hasattr(self, "hierarchical_diagonalization")
-            and self.hierarchical_diagonalization
-        ):
-            return None
-        dim = self.hilbertdim()
-        if self.type_of_matrices == "sparse":
-            op = sparse.identity(dim, format="csc")
-            return op
-        elif self.type_of_matrices == "dense":
-            return np.identity(dim)
-
-    def exp_i_pos_operator(
-        self, var_sym: sm.Symbol, prefactor: float
-    ) -> Union[csc_matrix, ndarray]:
-        """
-        Returns the bare operator exp(i*\theta*prefactor), without the kron product.
-        Needs the oscillator lengths to be set in the attribute, `osc_lengths`,
-        when `ext_basis` is set to "harmonic".
-        """
-        var_index = get_trailing_number(var_sym.name)
-
-        if var_index in self.var_categories["periodic"]:
-            if abs(prefactor) != 1:
-                raise Exception("Prefactor for periodic variable should be 1.")
-            if prefactor > 0:
-                exp_i_theta = _exp_i_theta_operator(self.cutoffs_dict()[var_index])
-            else:
-                exp_i_theta = _exp_i_theta_operator_conjugate(
-                    self.cutoffs_dict()[var_index]
-                )
-        elif var_index in self.var_categories["extended"]:
-            if self.ext_basis == "discretized":
-                phi_grid = discretization.Grid1d(
-                    self.discretized_phi_range[var_index][0],
-                    self.discretized_phi_range[var_index][1],
-                    self.cutoffs_dict()[var_index],
-                )
-                diagonal = np.exp(phi_grid.make_linspace() * prefactor * 1j)
-                exp_i_theta = sparse.dia_matrix(
-                    (diagonal, [0]), shape=(phi_grid.pt_count, phi_grid.pt_count)
-                ).tocsc()
-            elif self.ext_basis == "harmonic":
-                osc_length = self.osc_lengths[var_index]
-                pos_operator = (osc_length / 2**0.5) * (
-                    op.creation(self.cutoffs_dict()[var_index])
-                    + op.annihilation(self.cutoffs_dict()[var_index])
-                )
-                exp_i_theta = sp.linalg.expm(pos_operator * prefactor * 1j)
-
-        return self._sparsity_adaptive(exp_i_theta)
-
-    def _evaluate_matrix_cosine_terms(self, junction_potential: sm.Expr) -> qt.Qobj:
-
-        if self.hierarchical_diagonalization:
-            subsystem_list = list(self.subsystems.values())
-            identity = qt.tensor(
-                [qt.identity(subsystem.truncated_dim) for subsystem in subsystem_list]
-            )
-        else:
-            identity = qt.identity(self.hilbertdim())
-
-        junction_potential_matrix = identity * 0
-
-        if (
-            isinstance(junction_potential, (int, float))
-            or len(junction_potential.free_symbols) == 0
-        ):
-            return junction_potential_matrix
-
-        for cos_term in junction_potential.as_ordered_terms():
-            coefficient = float(list(cos_term.as_coefficients_dict().values())[0])
-            cos_argument_expr = [
-                arg.args[0] for arg in (1.0 * cos_term).args if arg.has(sm.cos)
-            ][0]
-
-            var_indices = [
-                get_trailing_number(var_symbol.name)
-                for var_symbol in cos_argument_expr.free_symbols
-            ]
-
-            # removing any constant terms
-            for term in cos_argument_expr.as_ordered_terms():
-                if len(term.free_symbols) == 0:
-                    cos_argument_expr -= term
-                    coefficient *= np.exp(float(term) * 1j)
-
-            operator_list = []
-            for idx, var_symbol in enumerate(cos_argument_expr.free_symbols):
-                prefactor = float(cos_argument_expr.coeff(var_symbol))
-                operator_list.append(
-                    self.identity_wrap_for_hd(
-                        self.exp_i_pos_operator(var_symbol, prefactor), var_indices[idx]
-                    )
-                )
-
-            cos_term_operator = coefficient * functools.reduce(
-                builtin_op.mul,
-                operator_list,
-            )
-
-            junction_potential_matrix += (
-                cos_term_operator + cos_term_operator.dag()
-            ) * 0.5
-
-        return junction_potential_matrix
-
-    def circuit_operator_functions(self) -> Dict[str, Callable]:
-        """
-        Returns the set of operator functions to be turned into methods of the `Circuit`
-        class.
-        """
-        periodic_vars = self.vars["periodic"]
-        extended_vars = self.vars["extended"]
-
-        # constructing the operators for extended variables
-        extended_operators = {}
-        if self.ext_basis == "discretized":
-            nonwrapped_ops = {
-                "position": _phi_operator,
-                "cos": _cos_phi,
-                "sin": _sin_phi,
-                "momentum": _i_d_dphi_operator,
-                "momentum_squared": _i_d2_dphi2_operator,
-            }
-            for short_op_name in nonwrapped_ops.keys():
-                for sym_variable in extended_vars[short_op_name]:
-                    index = int(get_trailing_number(sym_variable.name))
-                    op_func = nonwrapped_ops[short_op_name]
-                    op_name = sym_variable.name + "_operator"
-                    extended_operators[op_name] = grid_operator_func_factory(
-                        op_func, index
-                    )
-
-        else:  # expect that self.ext_basis is "harmonic":
-            hamiltonian = self._hamiltonian_sym_for_numerics
-            # substitute all the parameter values
-            hamiltonian = hamiltonian.subs(
-                [
-                    (param, getattr(self, str(param)))
-                    for param in list(self.symbolic_params.keys())
-                    + self.external_fluxes
-                    + self.offset_charges
-                ]
-            )
-
-            osc_lengths = {}
-            osc_freqs = {}
-            nonwrapped_ops = {
-                "creation": op.creation_sparse,
-                "annihilation": op.annihilation_sparse,
-                "number": op.number_sparse,
-                "position": None,  # need to set for each variable separately
-                "sin": None,
-                "cos": None,
-                "momentum": None,
-            }
-
-            for list_idx, var_index in enumerate(self.var_categories["extended"]):
-                ECi = float(hamiltonian.coeff(f"Q{var_index}**2").cancel()) / 4
-                ELi = float(hamiltonian.coeff(f"θ{var_index}**2").cancel()) * 2
-                osc_freqs[var_index] = (8 * ELi * ECi) ** 0.5
-                osc_lengths[var_index] = (8.0 * ECi / ELi) ** 0.25
-                nonwrapped_ops["position"] = functools.partial(
-                    op.a_plus_adag_sparse, prefactor=osc_lengths[var_index] / (2**0.5)
-                )
-                nonwrapped_ops["sin"] = compose(
-                    sp.linalg.sinm,
-                    functools.partial(
-                        op.a_plus_adag, prefactor=osc_lengths[var_index] / (2**0.5)
-                    ),
-                )
-                nonwrapped_ops["cos"] = compose(
-                    sp.linalg.cosm,
-                    functools.partial(
-                        op.a_plus_adag, prefactor=osc_lengths[var_index] / (2**0.5)
-                    ),
-                )
-                nonwrapped_ops["momentum"] = functools.partial(
-                    op.ia_minus_iadag_sparse,
-                    prefactor=1 / (osc_lengths[var_index] * 2**0.5),
-                )
-
-                for short_op_name in nonwrapped_ops.keys():
-                    op_func = nonwrapped_ops[short_op_name]
-                    sym_variable = extended_vars[short_op_name][list_idx]
-                    op_name = sym_variable.name + "_operator"
-                    extended_operators[op_name] = operator_func_factory(
-                        op_func, var_index
-                    )
-
-            self.osc_lengths = osc_lengths
-            self.osc_freqs = osc_freqs
-
-        # constructing the operators for periodic variables
-        periodic_operators = {}
-        nonwrapped_ops = {
-            "sin": _sin_theta,
-            "cos": _cos_theta,
-            "number": _n_theta_operator,
-        }
-        for short_op_name, op_func in nonwrapped_ops.items():
-            for sym_variable in periodic_vars[short_op_name]:
-                index = get_operator_number(sym_variable.name)
-                op_name = sym_variable.name + "_operator"
-                periodic_operators[op_name] = operator_func_factory(op_func, index)
-
-        return {
-            **periodic_operators,
-            **extended_operators,
-            "I_operator": Circuit._identity,
-        }
-
-    # #################################################################
-    # ############### Functions for parameter queries #################
-    # #################################################################
-    def get_params(self) -> List[float]:
-        """
-        Method to get the circuit parameters set for all the branches.
-        """
-        params = []
-        for param in self.symbolic_params:
-            params.append(getattr(self, param.name))
-        return params
-
-    def external_flux_values(self) -> List[float]:
-        """
-        Returns all the time independent external flux set using the circuit attributes
-        for each of the closure branches.
-        """
-        return [getattr(self, flux.name) for flux in self.external_fluxes]
-
-    def offset_charge_values(self) -> List[float]:
-        """
-        Returns all the offset charges set using the circuit attributes for each of the
-        periodic degree of freedom.
-        """
-        return [
-            getattr(self, offset_charge.name) for offset_charge in self.offset_charges
-        ]
-
-    def set_operators(self) -> Dict[str, Callable]:
-        """
-        Creates the operator methods `<name>_operator` for the circuit.
-        """
-
-        if self.hierarchical_diagonalization:
-            for subsys in self.subsystems.values():
-                subsys.operators_by_name = subsys.set_operators()
-
-        op_func_by_name = self.circuit_operator_functions()
-        for op_name, op_func in op_func_by_name.items():
-            setattr(self, op_name, MethodType(op_func, self))
-
-        return op_func_by_name
-
-    def identity_wrap_for_hd(
-        self,
-        operator: Optional[Union[csc_matrix, ndarray]],
-        var_index: Optional[int] = None,
-    ) -> qt.Qobj:
-        """
-        Returns an identity wrapped operator whose size is equal to the
-        `self.hilbertdim()`. Only converts operator which belongs to a specific variable
-        index. For example, operator Q_1 or cos(\theta_1). But not, Q1*Q2.
-
-        Parameters
-        ----------
-        operator:
-            operator in the form of csc_matrix, ndarray
-        var_index:
-            integer which represents which variable index the given operator belongs to
-
-        Returns
-        -------
-            identity wrapped operator.
-        """
-        if not self.hierarchical_diagonalization:
-            return qt.Qobj(self._kron_operator(operator, var_index))
-
-        subsystem_index = self.get_subsystem_index(var_index)
-        subsystem = self.subsystems[subsystem_index]
-        operator = subsystem.identity_wrap_for_hd(operator, var_index=var_index)
-
-        if isinstance(operator, qt.Qobj):
-            operator = operator.full()
-
-        operator = convert_matrix_to_qobj(
-            operator,
-            subsystem,
-            op_in_eigenbasis=False,
-            evecs=subsystem.get_eigenstates(),
-        )
-        return identity_wrap(
-            operator,
-            subsystem,
-            list(self.subsystems.values()),
-            evecs=subsystem.get_eigenstates(),
-        )
-
-    def get_operator_by_name(self, operator_name: str) -> qt.Qobj:
-        """
-        Returns the operator for the given operator symbol which has the same dimension
-        as the hilbertdim of the instance from which the operator is requested.
-
-        Parameters
-        ----------
-        operator_name:
-            Name of a sympy Symbol object which should be one among the symbols in the
-            attribute vars
-
-        Returns
-        -------
-            operator identified by `operator_name`
-        """
-        if not self.hierarchical_diagonalization:
-            return getattr(self, operator_name + "_operator")()
-
-        var_index = get_trailing_number(operator_name)
-        assert var_index
-        subsystem_index = self.get_subsystem_index(var_index)
-        subsystem = self.subsystems[subsystem_index]
-        operator = subsystem.get_operator_by_name(operator_name)
-
-        if isinstance(operator, qt.Qobj):
-            operator = operator.data.tocsc()
-
-        operator = convert_matrix_to_qobj(
-            operator,
-            subsystem,
-            op_in_eigenbasis=False,
-            evecs=subsystem.get_eigenstates(),
-        )
-        return identity_wrap(
-            operator,
-            subsystem,
-            list(self.subsystems.values()),
-            evecs=subsystem.get_eigenstates(),
-        )
-
-    # #################################################################
-    # ############ Functions for eigenvalues and matrices ############
-    # #################################################################
-    def _is_mat_mul_replacement_necessary(self, term):
-        return (
-            set(self.var_categories["extended"])
-            & set([get_trailing_number(str(i)) for i in term.free_symbols])
-        ) and "*" in str(term)
-
-    def _replace_mat_mul_operator(self, term: sm.Expr):
-
-        if not self._is_mat_mul_replacement_necessary(term):
-            return str(term)
-
-        if self.ext_basis == "discretized":
-            term_string = str(term)
-            term_var_categories = [
-                get_trailing_number(str(i)) for i in term.free_symbols
-            ]
-            if len(set(term_var_categories) & set(self.var_categories["extended"])) > 1:
-                if all(["Q" in var.name for var in term.free_symbols]):
-                    term_string = str(term).replace(
-                        "*", "@"
-                    )  # replacing all the * with @
-
-        elif self.ext_basis == "harmonic":
-            # replace ** with np.matrix_power
-            if "**" in str(term):
-                operators = [
-                    match.replace("**", "")
-                    for match in re.findall(r"[^*]+\*{2}", str(term), re.MULTILINE)
-                ]
-                exponents = re.findall(r"(?<=\*{2})\d", str(term), re.MULTILINE)
-
-                new_string_list = []
-                for idx, operator in enumerate(operators):
-                    if get_trailing_number(operator) in self.var_categories["extended"]:
-                        new_string_list.append(
-                            f"matrix_power({operator},{exponents[idx]})"
-                        )
-                    else:
-                        new_string_list.append(operator + "**" + exponents[idx])
-                term_string = "*".join(new_string_list)
-            else:
-                term_string = str(term)
-
-            # replace * with @ in the entire term
-            if len(term.free_symbols) > 1:
-                term_string = re.sub(
-                    r"(?<=[^*])\*(?!\*)", "@", term_string, re.MULTILINE
-                )
-        return term_string
-
-    def _get_eval_hamiltonian_string(self, H: sm.Expr) -> str:
-        """
-        Returns the string which defines the expression for Hamiltonian in harmonic
-        oscillator basis
-        """
-        expr_dict = H.as_coefficients_dict()
-        terms_list = list(expr_dict.keys())
-        coeff_list = list(expr_dict.values())
-
-        H_string = ""
-        for idx, term in enumerate(terms_list):
-            term_string = f"{coeff_list[idx]}*{self._replace_mat_mul_operator(term)}"
-            if float(coeff_list[idx]) > 0:
-                term_string = "+" + term_string
-            H_string += term_string
-
-        # replace all position, sin and cos operators with methods
-        H_string = re.sub(r"(?P<x>(θ\d)|(cosθ\d))", r"\g<x>_operator(self)", H_string)
-
-        # replace all other operators with methods
-        operator_symbols_list = flatten_list_recursive(
-            [
-                list(short_op_dict.values())
-                if isinstance(short_op_dict, dict)
-                else short_op_dict
-                for short_op_dict in list(self.vars.values())
-            ]
-        )
-        operator_name_list = [symbol.name for symbol in operator_symbols_list]
-        for operator_name in operator_name_list:
-            if "θ" not in operator_name:
-                H_string = H_string.replace(
-                    operator_name, operator_name + "_operator(self)"
-                )
-        return H_string
-
-    def _hamiltonian_for_harmonic_extended_vars(self) -> Union[csc_matrix, ndarray]:
-        hamiltonian = self._hamiltonian_sym_for_numerics
-        # substitute all parameter values
-        all_sym_parameters = (
-            list(self.symbolic_params.keys())
-            + self.external_fluxes
-            + self.offset_charges
-        )
-        hamiltonian = hamiltonian.subs(
-            [
-                (sym_param, getattr(self, sym_param.name))
-                for sym_param in all_sym_parameters
-            ]
-        )
-        hamiltonian = hamiltonian.subs("I", 1)
-        # remove constants from the Hamiltonian
-        constant = float(hamiltonian.as_coefficients_dict()[1])
-        hamiltonian -= hamiltonian.as_coefficients_dict()[1]
-        hamiltonian = hamiltonian.expand() + constant * sm.symbols("I")
-
-        # replace the extended degrees of freedom with harmonic oscillators
-        for var_index in self.var_categories["extended"]:
-            ECi = float(hamiltonian.coeff(f"Q{var_index}" + "**2").cancel()) / 4
-            ELi = float(hamiltonian.coeff(f"θ{var_index}" + "**2").cancel()) * 2
-            osc_freq = (8 * ELi * ECi) ** 0.5
-            hamiltonian = (
-                (
-                    hamiltonian
-                    - ECi * 4 * sm.symbols(f"Q{var_index}") ** 2
-                    - ELi / 2 * sm.symbols(f"θ{var_index}") ** 2
-                    + osc_freq
-                    * (sm.symbols("Nh" + str(var_index)) + 0.5 * sm.symbols("I"))
-                )
-                .cancel()
-                .expand()
-            )
-
-        # separating cosine and LC part of the Hamiltonian
-        junction_potential = sum(
-            [term for term in hamiltonian.as_ordered_terms() if "cos" in str(term)]
-        )
-
-        self.junction_potential = junction_potential
-        hamiltonian_LC = hamiltonian - junction_potential
-
-        H_LC_str = self._get_eval_hamiltonian_string(hamiltonian_LC)
-
-        offset_charge_names = [
-            offset_charge.name for offset_charge in self.offset_charges
-        ]
-        offset_charge_dict = dict(zip(offset_charge_names, self.offset_charge_values()))
-        external_flux_names = [
-            external_flux.name for external_flux in self.external_fluxes
-        ]
-        external_flux_dict = dict(zip(external_flux_names, self.external_flux_values()))
-
-        replacement_dict: Dict[str, Any] = {
-            **self.operators_by_name,
-            **offset_charge_dict,
-            **external_flux_dict,
-        }
-
-        # adding matrix power to the dict
-        if self.type_of_matrices == "dense":
-            replacement_dict["matrix_power"] = np.linalg.matrix_power
-            replacement_dict["cos"] = _cos_dia_dense
-            replacement_dict["sin"] = _sin_dia_dense
-        else:
-            replacement_dict["matrix_power"] = matrix_power_sparse
-            replacement_dict["cos"] = _cos_dia
-            replacement_dict["sin"] = _sin_dia
-
-        # adding self to the list
-        replacement_dict["self"] = self
-
-        junction_potential_matrix = self._evaluate_matrix_cosine_terms(
-            junction_potential
-        ).data.tocsc()
-
-        return eval(H_LC_str, replacement_dict) + junction_potential_matrix
-
-    def _hamiltonian_for_discretized_extended_vars(self) -> csc_matrix:
-        hamiltonian = self._hamiltonian_sym_for_numerics
-        hamiltonian = hamiltonian.subs(
-            [
-                (param, getattr(self, str(param)))
-                for param in list(self.symbolic_params.keys())
-                + self.external_fluxes
-                + self.offset_charges
-            ]
-        )
-        hamiltonian = hamiltonian.subs("I", 1)
-        # # remove constants from the Hamiltonian
-        constant = float(hamiltonian.as_coefficients_dict()[1])
-        hamiltonian -= hamiltonian.as_coefficients_dict()[1]
-        hamiltonian = hamiltonian.expand() + constant * sm.symbols("I")
-
-        junction_potential = sum(
-            [term for term in hamiltonian.as_ordered_terms() if "cos" in str(term)]
-        )
-
-        self.junction_potential = junction_potential
-        hamiltonian_LC = hamiltonian - junction_potential
-
-        H_LC_str = self._get_eval_hamiltonian_string(hamiltonian_LC)
-
-        replacement_dict: Dict[str, Any] = self.operators_by_name
-
-        # adding self to the list
-        replacement_dict["self"] = self
-
-        junction_potential_matrix = self._evaluate_matrix_cosine_terms(
-            junction_potential
-        ).data.tocsc()
-
-        return eval(H_LC_str, replacement_dict) + junction_potential_matrix
-
-    def _eigenvals_for_purely_harmonic(self, evals_count: int):
-        """
-        Returns Hamiltonian for purely harmonic circuits. Hierarchical diagonalization
-        is disabled for such circuits.
-
-        Parameters
-        ----------
-        evals_count:
-            Number of eigenenergies
-        """
-        normal_mode_freqs = self.normal_mode_freqs
-        excitations = [np.arange(evals_count) for i in self.var_categories["extended"]]
-        energy_array = sum(
-            [
-                (grid + 0.5) * normal_mode_freqs[idx]
-                for idx, grid in enumerate(np.meshgrid(*excitations, indexing="ij"))
-            ]
-        )
-        excitation_indices = []
-        energies = []
-        num_oscs = len(self.var_categories["extended"])
-        for energy in np.unique(energy_array.flatten()):
-            if energy not in energies:
-                indices = np.where(energy_array == energy)
-                for idx in range(len(indices[0])):
-                    configuration = [
-                        indices[osc_index][idx] for osc_index in range(num_oscs)
-                    ]
-                    excitation_indices.append(configuration)
-                    energies.append(energy)
-                    if len(excitation_indices) == evals_count:
-                        break
-            if len(excitation_indices) >= evals_count:
-                break
-
-        return energies, excitation_indices
-
-    def _eigensys_for_purely_harmonic(self, evals_count: int):
-        eigenvals, excitation_numbers = self._eigenvals_for_purely_harmonic(
-            evals_count=evals_count
-        )
-        eigen_vectors = []
-        for eig_idx, energy in enumerate(eigenvals):
-            eigen_vector = []
-            for osc_idx, var_index in enumerate(self.var_categories["extended"]):
-                evec = np.zeros(self.cutoffs_dict()[var_index])
-                evec[excitation_numbers[eig_idx][osc_idx]] = 1
-                eigen_vector.append(evec)
-            eigen_vectors.append(functools.reduce(np.kron, eigen_vector))
-        return eigenvals, np.array(eigen_vectors).T
-
-    def hamiltonian(self) -> Union[csc_matrix, ndarray]:
-        """
-        Returns the Hamiltonian of the Circuit.
-        """
-        if not self.hierarchical_diagonalization:
-            if isinstance(self, Circuit) and self.is_purely_harmonic:
-                return self._hamiltonian_for_harmonic_extended_vars()
-            elif self.ext_basis == "harmonic":
-                return self._hamiltonian_for_harmonic_extended_vars()
-            elif self.ext_basis == "discretized":
-                return self._hamiltonian_for_discretized_extended_vars()
-
-        else:
-            bare_esys = {
-                sys_index: (
-                    self.hilbert_space["bare_evals"][sys_index][0],
-                    self.hilbert_space["bare_evecs"][sys_index][0],
-                )
-                for sys_index, sys in enumerate(self.hilbert_space.subsys_list)
-            }
-            hamiltonian = self.hilbert_space.hamiltonian(bare_esys=bare_esys)
-            if self.type_of_matrices == "dense":
-                return hamiltonian.full()
-            if self.type_of_matrices == "sparse":
-                return hamiltonian.data.tocsc()
-
-    def _evals_calc(self, evals_count: int) -> ndarray:
-        # dimension of the hamiltonian
-        hilbertdim = self.hilbertdim()
-
-        if (
-            isinstance(self, Circuit)
-            and self.is_purely_harmonic
-            and not self.hierarchical_diagonalization
-        ):
-            return self._eigenvals_for_purely_harmonic(evals_count=evals_count)[0]
-
-        hamiltonian_mat = self.hamiltonian()
-        if self.type_of_matrices == "sparse":
-            evals = sparse.linalg.eigsh(
-                hamiltonian_mat,
-                return_eigenvectors=False,
-                k=evals_count,
-                v0=settings.RANDOM_ARRAY[:hilbertdim],
-                which="SA",
-            )
-        elif self.type_of_matrices == "dense":
-            evals = sp.linalg.eigvalsh(
-                hamiltonian_mat, subset_by_index=[0, evals_count - 1]
-            )
-        return np.sort(evals)
-
-    def _esys_calc(self, evals_count: int) -> Tuple[ndarray, ndarray]:
-
-        if (
-            isinstance(self, Circuit)
-            and self.is_purely_harmonic
-            and not self.hierarchical_diagonalization
-        ):
-            return self._eigensys_for_purely_harmonic(evals_count=evals_count)
-
-        # dimension of the hamiltonian
-        hilbertdim = self.hilbertdim()
-
-        hamiltonian_mat = self.hamiltonian()
-        if self.type_of_matrices == "sparse":
-            evals, evecs = sparse.linalg.eigsh(
-                hamiltonian_mat,
-                return_eigenvectors=True,
-                k=evals_count,
-                which="SA",
-                v0=settings.RANDOM_ARRAY[:hilbertdim],
-            )
-        elif self.type_of_matrices == "dense":
-            evals, evecs = sp.linalg.eigh(
-                hamiltonian_mat,
-                eigvals_only=False,
-                subset_by_index=[0, evals_count - 1],
-            )
-        evals, evecs = order_eigensystem(evals, evecs)
-        return evals, evecs
-
-    # ****************************************************************
-    # ***** Functions for pretty display of symbolic expressions *****
-    # ****************************************************************
-
-    def _make_expr_human_readable(self, expr: sm.Expr, float_round: int = 6) -> sm.Expr:
-        """
-        Method returns a user readable symbolic expression for the current instance
-
-        Parameters
-        ----------
-        expr:
-            A symbolic sympy expression
-        float_round:
-            Number of digits after the decimal to which floats are rounded
-
-        Returns
-        -------
-            Sympy expression which is simplified to make it human readable.
-        """
-        expr_modified = expr
-        # rounding the decimals in the coefficients
-        # citation:
-        # https://stackoverflow.com/questions/43804701/round-floats-within-an-expression
-        # accepted answer
-        for term in sm.preorder_traversal(expr):
-            if isinstance(term, sm.Float):
-                expr_modified = expr_modified.subs(term, round(term, float_round))
-
-        for var_index in self.var_categories_list:
-            # replace sinθ with sin(..) and similarly with cos
-            expr_modified = (
-                expr_modified.replace(
-                    sm.symbols(f"cosθ{var_index}"),
-                    sm.cos(1.0 * sm.symbols(f"θ{var_index}")),
-                )
-                .replace(
-                    sm.symbols(f"sinθ{var_index}"),
-                    sm.sin(1.0 * sm.symbols(f"θ{var_index}")),
-                )
-                .replace(
-                    (1.0 * sm.symbols(f"θ{var_index}")),
-                    (sm.symbols(f"θ{var_index}")),
-                )
-            )
-            # replace Qs with Q^2 etc
-            expr_modified = expr_modified.replace(
-                sm.symbols("Qs" + str(var_index)), sm.symbols(f"Q{var_index}") ** 2
-            )
-            expr_modified = expr_modified.replace(
-                sm.symbols("ng" + str(var_index)), sm.symbols("n_g" + str(var_index))
-            )
-            # replace I by 1
-            expr_modified = expr_modified.replace(sm.symbols("I"), 1)
-        for ext_flux_var in self.external_fluxes:
-            # removing 1.0 decimals from flux vars
-            expr_modified = expr_modified.replace(1.0 * ext_flux_var, ext_flux_var)
-        return expr_modified
-
-    def sym_potential(self, float_round: int = 6, print_latex: bool = False) -> sm.Expr:
-        """
-        Method returns a user readable symbolic potential for the current instance
-
-        Parameters
-        ----------
-        float_round:
-            Number of digits after the decimal to which floats are rounded
-        print_latex:
-            if set to True, the expression is additionally printed as LaTeX code
-
-        Returns
-        -------
-            Human readable form of the potential
-        """
-        potential = self._make_expr_human_readable(
-            self.potential_symbolic, float_round=float_round
-        )
-
-        for external_flux in self.external_fluxes:
-            potential = potential.replace(
-                external_flux,
-                sm.symbols(
-                    "(2π" + "Φ_{" + str(get_trailing_number(str(external_flux))) + "})"
-                ),
-            )
-
-        if print_latex:
-            print(latex(potential))
-        return potential
-
-    def sym_hamiltonian(
-        self,
-        subsystem_index: Optional[int] = None,
-        float_round: int = 6,
-        print_latex: bool = False,
-    ) -> sm.Expr:
-        """
-        Method returns a user readable symbolic Hamiltonian for the current instance
-
-        Parameters
-        ----------
-        subsystem_index:
-            when set to an index, the Hamiltonian for the corresponding subsystem is
-            returned.
-        float_round:
-            Number of digits after the decimal to which floats are rounded
-        print_latex:
-            if set to True, the expression is additionally printed as LaTeX code
-
-        Returns
-        -------
-        hamiltonian
-            Sympy expression which is simplified to make it human readable.
-        """
-        if subsystem_index is not None:
-            if not self.hierarchical_diagonalization:
-                raise Exception(
-                    "Current instance does not have any subsystems as hierarchical "
-                    "diagonalization is not utilized. If so, do not set subsystem_index"
-                    " keyword argument."
-                )
-            # start with the raw system hamiltonian
-            sym_hamiltonian = self._make_expr_human_readable(
-                self.subsystems[subsystem_index].hamiltonian_symbolic.expand(),
-                float_round=float_round,
-            )
-            # create PE symbolic expressions
-            sym_hamiltonian_PE = self._make_expr_human_readable(
-                self.subsystems[subsystem_index].potential_symbolic.expand(),
-                float_round=float_round,
-            )
-            # obtain the KE of hamiltonian
-            pot_symbols = (
-                self.external_fluxes
-                + [
-                    sm.symbols("θ" + str(idx))
-                    for idx in self.var_categories["extended"]
-                ]
-                + [
-                    sm.symbols("θ" + str(idx))
-                    for idx in self.var_categories["periodic"]
-                ]
-            )
-            sym_hamiltonian_KE = 0 * sm.Symbol("x")
-            for term in sym_hamiltonian.args:
-                if term.free_symbols.isdisjoint(pot_symbols):
-                    sym_hamiltonian_KE = sm.Add(sym_hamiltonian_KE, term)
-
-            # add a symbolic 2pi
-            for external_flux in self.external_fluxes:
-                sym_hamiltonian_PE = self._make_expr_human_readable(
-                    sym_hamiltonian_PE.replace(
-                        external_flux,
-                        sm.symbols(
-                            "(2π"
-                            + "Φ_{"
-                            + str(get_trailing_number(str(external_flux)))
-                            + "})"
-                        ),
-                    ),
-                    float_round=float_round,
-                )
-            # obtain system symbolic hamiltonian by glueing KE and PE
-            sym_hamiltonian = sm.Add(
-                sym_hamiltonian_KE, sym_hamiltonian_PE, evaluate=False
-            )
-        else:
-            # create KE and PE symbolic expressions
-            sym_hamiltonian = self._make_expr_human_readable(
-                self.hamiltonian_symbolic.expand(),
-                float_round=float_round,
-            )
-            pot_symbols = (
-                self.external_fluxes
-                + [
-                    sm.symbols("θ" + str(idx))
-                    for idx in self.var_categories["extended"]
-                ]
-                + [
-                    sm.symbols("θ" + str(idx))
-                    for idx in self.var_categories["periodic"]
-                ]
-            )
-            sym_hamiltonian_KE = 0 * sm.Symbol("x")
-            for term in sym_hamiltonian.args:
-                if term.free_symbols.isdisjoint(pot_symbols):
-                    sym_hamiltonian_KE = sm.Add(sym_hamiltonian_KE, term)
-            sym_hamiltonian_PE = self._make_expr_human_readable(
-                self.potential_symbolic.expand(), float_round=float_round
-            )
-            # add a 2pi coefficient in front of externa fluxes, since the the external
-            # fluxes are measured in 2pi numerically
-            for external_flux in self.external_fluxes:
-                sym_hamiltonian_PE = sym_hamiltonian_PE.replace(
-                    external_flux,
-                    sm.symbols(
-                        "(2π"
-                        + "Φ_{"
-                        + str(get_trailing_number(str(external_flux)))
-                        + "})"
-                    ),
-                )
-            # add the KE and PE and suppress the evaluation
-            sym_hamiltonian = sm.Add(
-                sym_hamiltonian_KE, sym_hamiltonian_PE, evaluate=False
-            )
-        if print_latex:
-            print(latex(sym_hamiltonian))
-        return sym_hamiltonian
-
-    def sym_interaction(
-        self,
-        subsystem_indices: Tuple[int],
-        float_round: int = 6,
-        print_latex: bool = False,
-    ) -> sm.Expr:
-        """
-        Returns the interaction between any set of subsystems for the current instance.
-        It would return the interaction terms having operators from all the subsystems
-        mentioned in the tuple.
-
-        Parameters
-        ----------
-        subsystem_indices:
-            Tuple of subsystem indices
-        float_round:
-            Number of digits after the decimal to which floats are rounded
-        print_latex:
-             if set to True, the expression is additionally printed as LaTeX code
-
-        Returns
-        -------
-        interaction
-            Sympy Expr object having interaction terms which have operators from all the
-            mentioned subsystems.
-        """
-        interaction = sm.symbols("x") * 0
-        for subsys_index_pair in itertools.combinations(subsystem_indices, 2):
-            for term in self.subsystem_interactions[
-                min(subsys_index_pair)
-            ].as_ordered_terms():
-                term_mod = term.subs(
-                    [
-                        (symbol, 1)
-                        for symbol in self.external_fluxes
-                        + self.offset_charges
-                        + [sm.symbols("I")]
-                    ]
-                )
-                interaction_var_indices = [
-                    self.get_subsystem_index(get_trailing_number(symbol.name))
-                    for symbol in term_mod.free_symbols
-                ]
-                if np.array_equal(
-                    np.sort(interaction_var_indices), np.sort(subsystem_indices)
-                ):
-                    interaction += term
-        for external_flux in self.external_fluxes:
-            interaction = self._make_expr_human_readable(
-                interaction.replace(external_flux, external_flux / (2 * np.pi)),
-                float_round=float_round,
-            )
-            interaction = interaction.replace(
-                external_flux,
-                sm.symbols(
-                    "(2π" + "Φ_{" + str(get_trailing_number(str(external_flux))) + "})"
-                ),
-            )
-        if print_latex:
-            print(latex(interaction))
-        return interaction
-
-    # ****************************************************************
-    # ************* Functions for plotting potential *****************
-    # ****************************************************************
-    def potential_energy(self, **kwargs) -> ndarray:
-        """
-        Returns the full potential of the circuit evaluated in a grid of points as
-        chosen by the user or using default variable ranges.
-
-        Parameters
-        ----------
-        θ<index>:
-            value(s) for variable :math:`\theta_i` in the potential.
-        """
-        periodic_indices = self.var_categories["periodic"]
-        discretized_ext_indices = self.var_categories["extended"]
-        var_categories = discretized_ext_indices + periodic_indices
-
-        # method to concatenate sublists
-        potential_sym = self.potential_symbolic.subs("I", 1)
-        for ext_flux in self.external_fluxes:
-            potential_sym = potential_sym.subs(ext_flux, ext_flux * 2 * np.pi)
-        for var in self.external_fluxes:
-            potential_sym = potential_sym.subs(var, var * np.pi * 2)
-
-        # constructing the grids
-        parameters = dict.fromkeys(
-            [f"θ{index}" for index in var_categories]
-            + [var.name for var in self.external_fluxes]
-            + [var.name for var in self.symbolic_params]
-        )
-
-        for var_name in kwargs:
-            if isinstance(kwargs[var_name], np.ndarray):
-                parameters[var_name] = kwargs[var_name]
-            elif isinstance(kwargs[var_name], (int, float)):
-                parameters[var_name] = kwargs[var_name]
-            else:
-                raise AttributeError(
-                    "Only float, int or Numpy ndarray assignments are allowed."
-                )
-
-        for var_name in parameters.keys():
-            if parameters[var_name] is None:
-                if var_name in [
-                    var.name
-                    for var in list(self.symbolic_params.keys()) + self.external_fluxes
-                ]:
-                    parameters[var_name] = getattr(self, var_name)
-                elif var_name in [f"θ{index}" for index in var_categories]:
-                    raise AttributeError(var_name + " is not set.")
-
-        # creating a meshgrid for multiple dimensions
-        sweep_vars = {}
-        for var_name in kwargs:
-            if isinstance(kwargs[var_name], np.ndarray):
-                sweep_vars[var_name] = kwargs[var_name]
-        if len(sweep_vars) > 1:
-            sweep_vars.update(
-                zip(
-                    sweep_vars,
-                    np.meshgrid(*[grid for grid in sweep_vars.values()]),
-                )
-            )
-            for var_name in sweep_vars:
-                parameters[var_name] = sweep_vars[var_name]
-
-        potential_func = sm.lambdify(parameters.keys(), potential_sym, "numpy")
-
-        return potential_func(*parameters.values())
-
-    def plot_potential(self, **kwargs) -> Tuple[Figure, Axes]:
-        r"""
-        Returns the plot of the potential for the circuit instance. Make sure to not set
-        more than two variables in the instance.potential to a Numpy array, as the the
-        code cannot plot with more than 3 dimensions.
-
-        Parameters
-        ----------
-        θ<index>:
-            value(s) for the variable :math:`\theta_i` occurring in the potential.
-
-        Returns
-        -------
-            Returns a axes and figure for further editing.
-        """
-
-        periodic_indices = self.var_categories["periodic"]
-        discretized_ext_indices = self.var_categories["extended"]
-        var_categories = discretized_ext_indices + periodic_indices
-
-        # constructing the grids
-        parameters = dict.fromkeys(
-            [f"θ{index}" for index in var_categories]
-            + [var.name for var in self.external_fluxes]
-            + [var.name for var in self.symbolic_params]
-        )
-
-        # filtering the plotting options
-        plot_kwargs = {}
-        list_of_keys = list(kwargs.keys())
-        for key in list_of_keys:
-            if key not in parameters:
-                plot_kwargs[key] = kwargs[key]
-                del kwargs[key]
-
-        sweep_vars = {}
-        for var_name in kwargs:
-            if isinstance(kwargs[var_name], np.ndarray):
-                sweep_vars[var_name] = kwargs[var_name]
-        if len(sweep_vars) > 1:
-            sweep_vars.update(zip(sweep_vars, np.meshgrid(*list(sweep_vars.values()))))
-            for var_name in sweep_vars:
-                parameters[var_name] = sweep_vars[var_name]
-
-        if len(sweep_vars) > 2:
-            raise AttributeError(
-                "Cannot plot with a dimension greater than 3; Only give a maximum of "
-                "two grid inputs"
-            )
-
-        potential_energies = self.potential_energy(**kwargs)
-
-        fig, axes = kwargs.get("fig_ax") or plt.subplots()
-
-        if len(sweep_vars) == 1:
-            axes.plot(*(list(sweep_vars.values()) + [potential_energies]))
-            axes.set_xlabel(
-                r"$\theta_{{{}}}$".format(
-                    get_trailing_number(list(sweep_vars.keys())[0])
-                )
-            )
-            axes.set_ylabel("Potential energy in " + scq.get_units())
-
-        if len(sweep_vars) == 2:
-            contourset = axes.contourf(
-                *(list(sweep_vars.values()) + [potential_energies])
-            )
-            var_indices = [
-                get_trailing_number(var_name) for var_name in list(sweep_vars.keys())
-            ]
-            axes.set_xlabel(r"$\theta_{{{}}}$".format(var_indices[0]))
-            axes.set_ylabel(r"$\theta_{{{}}}$".format(var_indices[1]))
-            cbar = plt.colorbar(contourset, ax=axes)
-            cbar.set_label("Potential energy in " + scq.get_units())
-        _process_options(fig, axes, **plot_kwargs)
-        return fig, axes
-
-    # ****************************************************************
-    # ************* Functions for plotting wave function *************
-    # ****************************************************************
-    def get_osc_param(self, var_index: int, which_param: str = "length") -> float:
-        """
-        Returns the oscillator parameters based on the oscillator used to diagonalize
-        the Hamiltonian in the harmonic oscillator basis.
-
-        Parameters
-        ----------
-        var_index:
-            var index whose oscillator parameter needs to be fetched
-        which_param:
-            "length" or "freq" - decides which parameter is returned, by default
-            "length"
-
-        Returns
-        -------
-            returns the float value which is the oscillator length or the frequency of
-            the oscillator corresponding to var_index depending on the string
-            `which_param`.
-        """
-        if not self.hierarchical_diagonalization:
-            return eval("self.osc_" + which_param + "s[" + str(var_index) + "]")
-
-        subsystem = self.subsystems[self.get_subsystem_index(var_index)]
-        return subsystem.get_osc_param(var_index, which_param=which_param)
-
-    def _recursive_basis_change(
-        self, wf_reshaped, wf_dim, subsystem, relevant_indices=None
-    ):
-        """
-        Method to change the basis recursively, to reverse hierarchical diagonalization
-        and get to the basis in which the variables were initially defined.
-
-        Parameters
-        ----------
-        wf_dim:
-            The dimension of the wave function which needs to be rewritten in terms of
-            the initial basis
-
-        """
-        U_subsys = (
-            subsystem.get_eigenstates()
-        )  # eigensys(evals_count=subsystem.truncated_dim)
-        wf_sublist = list(range(len(wf_reshaped.shape)))
-        U_sublist = [wf_dim, len(wf_sublist)]
-        target_sublist = wf_sublist.copy()
-        target_sublist[wf_dim] = len(wf_sublist)
-        wf_new_basis = np.einsum(
-            wf_reshaped, wf_sublist, U_subsys.T, U_sublist, target_sublist
-        )
-        if subsystem.hierarchical_diagonalization:
-            wf_shape = list(wf_new_basis.shape)
-            wf_shape[wf_dim] = [
-                sub_subsys.truncated_dim for sub_subsys in subsystem.subsystems.values()
-            ]
-            wf_new_basis = wf_new_basis.reshape(flatten_list_recursive(wf_shape))
-            for sub_subsys_index, sub_subsys in enumerate(
-                subsystem.subsystems.values()
-            ):
-                if len(set(relevant_indices) & set(sub_subsys.var_categories_list)) > 0:
-                    wf_new_basis = self._recursive_basis_change(
-                        wf_new_basis,
-                        wf_dim + sub_subsys_index,
-                        sub_subsys,
-                        relevant_indices=relevant_indices,
-                    )
-        else:
-            if len(set(relevant_indices) & set(subsystem.var_categories_list)) > 0:
-                wf_shape = list(wf_new_basis.shape)
-                wf_shape[wf_dim] = [
-                    getattr(subsystem, cutoff_attrib)
-                    if "ext" in cutoff_attrib
-                    else (2 * getattr(subsystem, cutoff_attrib) + 1)
-                    for cutoff_attrib in subsystem.cutoff_names
-                ]
-                wf_new_basis = wf_new_basis.reshape(flatten_list_recursive(wf_shape))
-        return wf_new_basis
-
-    def _basis_change_harm_osc_to_phi(
-        self, wf_original_basis, wf_dim, var_index, grid_phi: discretization.Grid1d
-    ):
-        """
-        Method to change the basis from harmonic oscillator to phi basis
-        """
-        U_ho_phi = np.array(
-            [
-                osc.harm_osc_wavefunction(
-                    n,
-                    grid_phi.make_linspace(),
-                    abs(self.get_osc_param(var_index, which_param="length")),
-                )
-                for n in range(getattr(self, "cutoff_ext_" + str(var_index)))
-            ]
-        )
-        wf_sublist = [idx for idx, _ in enumerate(wf_original_basis.shape)]
-        U_sublist = [wf_dim, len(wf_sublist)]
-        target_sublist = wf_sublist.copy()
-        target_sublist[wf_dim] = len(wf_sublist)
-        wf_ext_basis = np.einsum(
-            wf_original_basis, wf_sublist, U_ho_phi, U_sublist, target_sublist
-        )
-        return wf_ext_basis
-
-    def _basis_change_n_to_phi(
-        self, wf_original_basis, wf_dim, var_index, grid_phi: discretization.Grid1d
-    ):
-        """
-        Method to change the basis from harmonic oscillator to phi basis
-        """
-        U_n_phi = np.array(
-            [
-                np.exp(n * grid_phi.make_linspace() * 1j)
-                for n in range(
-                    -getattr(self, "cutoff_n_" + str(var_index)),
-                    getattr(self, "cutoff_n_" + str(var_index)) + 1,
-                )
-            ]
-        )
-        wf_sublist = list(range(len(wf_original_basis.shape)))
-        U_sublist = [wf_dim, len(wf_sublist)]
-        target_sublist = wf_sublist.copy()
-        target_sublist[wf_dim] = len(wf_sublist)
-        wf_ext_basis = np.einsum(
-            wf_original_basis, wf_sublist, U_n_phi, U_sublist, target_sublist
-        )
-        return wf_ext_basis
-
-    def _get_var_dim_for_reshaped_wf(self, wf_var_indices, var_index):
-        wf_dim = 0
-        if not self.hierarchical_diagonalization:
-            return self.var_categories_list.index(var_index)
-        for subsys in self.subsystems.values():
-            intersection = list_intersection(subsys.var_categories_list, wf_var_indices)
-            if len(intersection) > 0 and var_index not in intersection:
-                if subsys.hierarchical_diagonalization:
-                    wf_dim += subsys._get_var_dim_for_reshaped_wf(
-                        wf_var_indices, var_index
-                    )
-                else:
-                    wf_dim += len(subsys.var_categories_list)
-            elif len(intersection) > 0 and var_index in intersection:
-                if subsys.hierarchical_diagonalization:
-                    wf_dim += subsys._get_var_dim_for_reshaped_wf(
-                        wf_var_indices, var_index
-                    )
-                else:
-                    wf_dim += subsys.var_categories_list.index(var_index)
-                break
-            else:
-                wf_dim += 1
-        return wf_dim
-
-    def _dims_to_be_summed(self, var_indices: List[int], num_wf_dims) -> List[int]:
-
-        all_var_indices = self.var_categories_list
-        non_summed_dims = []
-        for var_index in all_var_indices:
-            if var_index in var_indices:
-                non_summed_dims.append(
-                    self._get_var_dim_for_reshaped_wf(var_indices, var_index)
-                )
-        return [dim for dim in range(num_wf_dims) if dim not in non_summed_dims]
-
-    def generate_wf_plot_data(
-        self,
-        which: int = 0,
-        var_indices: Tuple[int] = (1,),
-        eigensys: ndarray = None,
-        change_discrete_charge_to_phi: bool = True,
-        grids_dict: Dict[int, discretization.Grid1d] = None,
-    ):
-        """
-        Returns the plot of the probability density of the wave function in the
-        requested variables for the current Circuit instance.
-
-        Parameters
-        ----------
-        which:
-            integer to choose which wave function to plot
-        var_indices:
-            A tuple containing the indices of the variables chosen to plot the
-            wave function in. Should not have more than 2 entries.
-        eigensys:
-            The object returned by the method instance. `eigensys` is used to avoid the
-            re-evaluation of the eigensystems if already evaluated.
-        change_discrete_charge_to_phi: bool
-            boolean to choose if the discrete charge basis for the periodic variable
-            needs to be changed to phi basis.
-        grids_dict:
-            A dictionary which pairs var indices with the requested grids used to create
-            the plot.
-        """
-        # checking to see if eigensys needs to be generated
-        if eigensys is None:
-            evals_count = 6 if which < 6 else which
-            _, wfs = self.eigensys(evals_count=which + 1)
-        else:
-            _, wfs = eigensys
-
-        wf = wfs[:, which]
-        if self.hierarchical_diagonalization:
-            system_hierarchy_for_vars_chosen = list(
-                set([self.get_subsystem_index(index) for index in var_indices])
-            )  # getting the subsystem index for each of the variable indices
-
-            subsys_trunc_dims = [sys.truncated_dim for sys in self.subsystems.values()]
-            # reshaping the wave functions to truncated dims of subsystems
-            wf_hd_reshaped = wf.reshape(*subsys_trunc_dims)
-
-            # **** Converting to the basis in which the variables are defined *****
-            wf_original_basis = wf_hd_reshaped
-            for subsys_index in system_hierarchy_for_vars_chosen:
-                wf_dim = 0
-                for sys_index in range(subsys_index):
-                    if sys_index in system_hierarchy_for_vars_chosen:
-                        wf_dim += len(self.subsystems[sys_index].var_categories_list)
-                    else:
-                        wf_dim += 1
-                wf_original_basis = self._recursive_basis_change(
-                    wf_original_basis,
-                    wf_dim,
-                    self.subsystems[subsys_index],
-                    relevant_indices=var_indices,
-                )
-        else:
-            wf_original_basis = wf.reshape(
-                *[
-                    getattr(self, cutoff_attrib)
-                    if "ext" in cutoff_attrib
-                    else (2 * getattr(self, cutoff_attrib) + 1)
-                    for cutoff_attrib in self.cutoff_names
-                ]
-            )
-
-        # making a basis change to phi for every var_index
-        wf_ext_basis = wf_original_basis
-        for var_index in var_indices:
-            # finding the dimension corresponding to the var_index
-            if not self.hierarchical_diagonalization:
-                wf_dim = self.var_categories_list.index(var_index)
-            else:
-                wf_dim = self._get_var_dim_for_reshaped_wf(var_indices, var_index)
-
-            if (
-                var_index in self.var_categories["extended"]
-                and self.ext_basis == "harmonic"
-            ):
-                wf_ext_basis = self._basis_change_harm_osc_to_phi(
-                    wf_ext_basis, wf_dim, var_index, grids_dict[var_index]
-                )
-            if (
-                var_index in self.var_categories["periodic"]
-                and change_discrete_charge_to_phi
-            ):
-                wf_ext_basis = self._basis_change_n_to_phi(
-                    wf_ext_basis, wf_dim, var_index, grids_dict[var_index]
-                )
-
-        # if a probability plot is requested, sum over the dimensions not relevant to
-        # the ones in var_categories
-        if self.hierarchical_diagonalization:
-            dims_to_be_summed = self._dims_to_be_summed(
-                var_indices, len(wf_ext_basis.shape)
-            )
-
-        else:
-            dims_to_be_summed = self._dims_to_be_summed(
-                var_indices, len(wf_ext_basis.shape)
-            )
-        wf_plot = np.sum(
-            np.abs(wf_ext_basis) ** 2,
-            axis=tuple(dims_to_be_summed),
-        )
-        return wf_plot
-
-    def plot_wavefunction(
-        self,
-        which=0,
-        var_indices: Tuple[int] = (1,),
-        esys: Tuple[ndarray, ndarray] = None,
-        change_discrete_charge_to_phi: bool = True,
-        zero_calibrate: bool = True,
-        grids_dict: Dict[int, discretization.Grid1d] = {},
-        **kwargs,
-    ) -> Tuple[Figure, Axes]:
-        """
-        Returns the plot of the probability density of the wave function in the
-        requested variables for the current Circuit instance.
-
-        Parameters
-        ----------
-        which:
-            integer to choose which wave function to plot
-        var_indices:
-            A tuple containing the indices of the variables chosen to plot the
-            wave function in. Should not have more than 2 entries.
-        esys:
-            The object returned by the method `.eigensys`, is used to avoid the
-            re-evaluation of the eigen systems if already evaluated.
-        change_discrete_charge_to_phi:
-            chooses if the discrete charge basis for the periodic variable
-            needs to be changed to phi basis.
-        zero_calibrate: bool, optional
-            if True, colors are adjusted to use zero wavefunction amplitude as the
-            neutral color in the palette
-        grids_dict:
-            A dictionary which pairs var indices with the requested grids used to create
-            the plot.
-        **kwargs:
-            plotting parameters
-
-        Returns
-        -------
-            Returns a axes and figure for further editing.
-        """
-        if len(var_indices) > 2:
-            raise AttributeError(
-                "Cannot plot wave function in more than 2 dimensions. The number of "
-                "dimensions should be less than 2."
-            )
-        var_indices = np.sort(var_indices)
-        cutoffs_dict = (
-            self.cutoffs_dict()
-        )  # dictionary for cutoffs for each variable index
-        grids_per_varindex_dict = {}
-        var_index_dims_dict = {}
-        for cutoff_attrib in self.cutoff_names:
-            var_index = get_trailing_number(cutoff_attrib)
-            if "cutoff_n" in cutoff_attrib:
-                grids_per_varindex_dict[var_index] = (
-                    grids_per_varindex_dict[var_index]
-                    if var_index in grids_per_varindex_dict
-                    else discretization.Grid1d(
-                        -np.pi, np.pi, self._default_grid_phi.pt_count
-                    )
-                )
-            else:
-                var_index_dims_dict[var_index] = getattr(self, cutoff_attrib)
-                if self.ext_basis == "harmonic":
-                    grid = (
-                        grids_per_varindex_dict[var_index]
-                        if var_index in grids_per_varindex_dict
-                        else self._default_grid_phi
-                    )
-                elif self.ext_basis == "discretized":
-                    grid = discretization.Grid1d(
-                        self.discretized_phi_range[var_index][0],
-                        self.discretized_phi_range[var_index][1],
-                        cutoffs_dict[var_index],
-                    )
-                grids_per_varindex_dict[var_index] = grid
-
-        wf_plot = self.generate_wf_plot_data(
-            which=which,
-            var_indices=var_indices,
-            eigensys=esys,
-            change_discrete_charge_to_phi=change_discrete_charge_to_phi,
-            grids_dict=grids_per_varindex_dict,
-        )
-
-        var_types = []
-
-        for var_index in np.sort(var_indices):
-            if var_index in self.var_categories["periodic"]:
-                if not change_discrete_charge_to_phi:
-                    var_types.append("Charge in units of 2e, variable:")
-                else:
-                    var_types.append("Dimensionless flux, discrete charge variable:")
-            else:
-                var_types.append("Dimensionless flux, variable:")
-
-        if len(var_indices) == 1:
-
-            wavefunc = storage.WaveFunction(
-                basis_labels=grids_per_varindex_dict[var_indices[0]].make_linspace(),
-                amplitudes=wf_plot,
-            )
-
-            if not change_discrete_charge_to_phi and (
-                var_indices[0] in self.var_categories["periodic"]
-            ):
-                kwargs = {
-                    **defaults.wavefunction1d_discrete("abs_sqr"),
-                    **kwargs,
-                }
-                wavefunc.basis_labels = np.arange(
-                    -getattr(self, "cutoff_n_" + str(var_index)),
-                    getattr(self, "cutoff_n_" + str(var_index)) + 1,
-                )
-                fig, axes = plot.wavefunction1d_discrete(wavefunc, **kwargs)
-                # changing the tick frequency for axes
-                if getattr(self, "cutoff_n_" + str(var_index)) >= 7:
-                    axes.xaxis.set_major_locator(plt.MaxNLocator(15, integer=True))
-                else:
-                    axes.xaxis.set_major_locator(
-                        plt.MaxNLocator(
-                            1
-                            + 2
-                            * getattr(self, "cutoff_n_" + str(var_index), integer=True)
-                        )
-                    )
-            else:
-                fig, axes = plot.wavefunction1d_nopotential(
-                    wavefunc,
-                    0,
-                    xlabel=r"$\theta_{{{}}}$".format(str(var_indices[0])),
-                    ylabel=r"$|\psi(\theta_{{{}}})|^2$".format(str(var_indices[0])),
-                    **kwargs,
-                )
-
-        elif len(var_indices) == 2:
-
-            # check if each variable is periodic
-            grids = []
-            labels = []
-            for index_order in [1, 0]:
-                if not change_discrete_charge_to_phi and (
-                    var_indices[index_order] in self.var_categories["periodic"]
-                ):
-                    grids.append(
-                        [
-                            -getattr(self, "cutoff_n_" + str(var_indices[index_order])),
-                            getattr(self, "cutoff_n_" + str(var_indices[index_order])),
-                            2
-                            * getattr(self, "cutoff_n_" + str(var_indices[index_order]))
-                            + 1,
-                        ]
-                    )
-                    labels.append(r"$n_{{{}}}$".format(str(var_indices[index_order])))
-                else:
-                    grids.append(
-                        list(
-                            grids_per_varindex_dict[var_indices[index_order]]
-                            .get_initdata()
-                            .values()
-                        ),
-                    )
-                    labels.append(
-                        r"$\theta_{{{}}}$".format(str(var_indices[index_order]))
-                    )
-            wavefunc_grid = discretization.GridSpec(np.asarray(grids))
-
-            wavefunc = storage.WaveFunctionOnGrid(wavefunc_grid, wf_plot)
-            # obtain fig and axes from
-            fig, axes = plot.wavefunction2d(
-                wavefunc,
-                zero_calibrate=zero_calibrate,
-                ylabel=labels[1],
-                xlabel=labels[0],
-                **kwargs,
-            )
-            # change frequency of tick mark for variables in charge basis
-            # also force the tick marks to be integers
-            if not change_discrete_charge_to_phi:
-                if var_indices[0] in self.var_categories["periodic"]:
-                    if getattr(self, "cutoff_n_" + str(var_indices[0])) >= 6:
-                        axes.yaxis.set_major_locator(plt.MaxNLocator(13, integer=True))
-                    else:
-                        axes.yaxis.set_major_locator(
-                            plt.MaxNLocator(
-                                1
-                                + 2 * getattr(self, "cutoff_n_" + str(var_indices[0])),
-                                integer=True,
-                            )
-                        )
-                if var_indices[1] in self.var_categories["periodic"]:
-                    if getattr(self, "cutoff_n_" + str(var_indices[1])) >= 15:
-                        axes.xaxis.set_major_locator(plt.MaxNLocator(31, integer=True))
-                    else:
-                        axes.xaxis.set_major_locator(
-                            plt.MaxNLocator(
-                                1
-                                + 2 * getattr(self, "cutoff_n_" + str(var_indices[1])),
-                                integer=True,
-                            )
-                        )
-
-        return fig, axes
-
-    def _get_cutoff_value(self, var_index: int) -> int:
-        """Return the cutoff value associated with the variable with integer index
-        `var_index`."""
-        for cutoff_name in self.parent.cutoff_names:
-            if str(var_index) in cutoff_name:
-                return getattr(self.parent, cutoff_name)
-
-    def operator_names_in_hamiltonian_symbolic(self) -> List[str]:
-        """
-        Returns a list of the names (strings) of all operators
-        occurring in the symbolic Hamiltonian.
-        """
-        return [
-            symbol.name
-            for symbol in self.hamiltonian_symbolic.free_symbols
-            if ("ng" not in symbol.name and "Φ" not in symbol.name)
-            and symbol not in self.symbolic_params
-        ]
-
-
-class Circuit(Subsystem):
-    """
-    Class for analysis of custom superconducting circuits.
-
-    Parameters
-    ----------
-    input_string: str
-        String describing the number of nodes and branches connecting then along
-        with their parameters
-    from_file: bool
-        Set to True by default, when a file name should be provided to
-        `input_string`, else the circuit graph description in YAML should be
-        provided as a string.
-    basis_completion: str
-        either "heuristic" or "canonical", defines the matrix used for completing the
-        transformation matrix. Sometimes used to change the variable transformation
-        to result in a simpler symbolic Hamiltonian, by default "heuristic"
-    ext_basis: str
-        can be "discretized" or "harmonic" which chooses whether to use discretized
-        phi or harmonic oscillator basis for extended variables,
-        by default "discretized"
-    initiate_sym_calc: bool
-        attribute to initiate Circuit instance, by default `True`
-    truncated_dim: Optional[int]
-        truncated dimension if the user wants to use this circuit instance in
-        HilbertSpace, by default `None`
-    """
-
-    # switch used in protecting the class from erroneous addition of new attributes
-    _frozen = False
-
-    def __init__(
-        self,
-        input_string: str,
-        from_file: bool = True,
-        basis_completion="heuristic",
-        ext_basis: str = "discretized",
-        initiate_sym_calc: bool = True,
-        truncated_dim: int = None,
-    ):
-        base.QuantumSystem.__init__(self, id_str=None)
-        if basis_completion not in ["heuristic", "canonical"]:
-            raise Exception(
-                "Incorrect parameter set for basis_completion. It can either be "
-                "'heuristic' or 'canonical'"
-            )
-
-        symbolic_circuit = SymbolicCircuit.from_yaml(
-            input_string,
-            from_file=from_file,
-            basis_completion=basis_completion,
-            initiate_sym_calc=True,
-        )
-
-        sm.init_printing(order="none")
-        self.is_child = False
-        self.symbolic_circuit: SymbolicCircuit = symbolic_circuit
-
-        self.ext_basis: str = ext_basis
-        self.truncated_dim: int = truncated_dim
-        self.system_hierarchy: list = None
-        self.subsystem_trunc_dims: list = None
-        self.operators_by_name = None
-
-        self.discretized_phi_range: Dict[int, Tuple[float, float]] = {}
-        self.cutoff_names: List[str] = []
-
-        # setting default grids for plotting
-        self._default_grid_phi: discretization.Grid1d = discretization.Grid1d(
-            -6 * np.pi, 6 * np.pi, 200
-        )
-
-        self.type_of_matrices: str = (
-            "sparse"  # type of matrices used to construct the operators
-        )
-        # copying all the required attributes
-        required_attributes = [
-            "branches",
-            "closure_branches",
-            "external_fluxes",
-            "ground_node",
-            "hamiltonian_symbolic",
-            "input_string",
-            "is_grounded",
-            "lagrangian_node_vars",
-            "lagrangian_symbolic",
-            "nodes",
-            "offset_charges",
-            "potential_symbolic",
-            "potential_node_vars",
-            "symbolic_params",
-            "transformation_matrix",
-            "var_categories",
-        ]
-        for attr in required_attributes:
-            setattr(self, attr, getattr(self.symbolic_circuit, attr))
-
-        if initiate_sym_calc:
-            self.configure()
-
-        # needs to be included to make sure that plot_evals_vs_paramvals works
-        self._init_params = []
-        self._frozen = True
-
-    def __setattr__(self, name, value):
-        if not self._frozen or name in dir(self):
-            super().__setattr__(name, value)
-        else:
-            raise Exception(f"Creating new attributes is disabled [{name}, {value}].")
-
-    def __reduce__(self):
-        # needed for multiprocessing / proper pickling
-        pickle_func, pickle_args, pickled_state = super().__reduce__()
-        new_pickled_state = {
-            key: value for key, value in pickled_state.items() if "_operator" not in key
-        }
-        new_pickled_state["_frozen"] = False
-
-        pickled_properties = {
-            property_name: property_obj
-            for property_name, property_obj in self.__class__.__dict__.items()
-            if isinstance(property_obj, property)
-        }
-
-        return pickle_func, pickle_args, (new_pickled_state, pickled_properties)
-
-    def __setstate__(self, state):
-        # needed for multiprocessing / proper unpickling
-        pickled_attribs, pickled_properties = state
-        self._frozen = False
-
-        self.__dict__.update(pickled_attribs)
-        self.operators_by_name = self.set_operators()
-
-        for property_name, property_obj in pickled_properties.items():
-            setattr(self.__class__, property_name, property_obj)
-
-    def set_discretized_phi_range(
-        self, var_indices: Tuple[int], phi_range: Tuple[float]
-    ) -> None:
-        """
-        Sets the flux range for discretized phi basis when ext_basis is set to
-        'discretized'.
-
-        Parameters
-        ----------
-        var_indices:
-            list of var_indices whose range needs to be changed
-        phi_range:
-            The desired range for each of the discretized phi variables
-        """
-        if self.ext_basis != "discretized":
-            raise Exception(
-                "Discretized phi range is only used when ext_basis is set to "
-                "'discretized'."
-            )
-        for var_index in var_indices:
-            if var_index not in self.var_categories["extended"]:
-                raise Exception(
-                    f"Variable index {var_index}, is not an extended variable."
-                )
-            self.discretized_phi_range[var_index] = phi_range
-        self.operators_by_name = self.set_operators()
-
-    @classmethod
-    def from_yaml(
-        cls,
-        input_string: str,
-        from_file: bool = True,
-        basis_completion="heuristic",
-        ext_basis: str = "discretized",
-        initiate_sym_calc: bool = True,
-        truncated_dim: int = None,
-    ):
-        """
-        Wrapper to Circuit __init__ to create a class instance. This is deprecated and
-        will not be supported in future releases.
-
-        Parameters
-        ----------
-        input_string:
-            String describing the number of nodes and branches connecting then along
-            with their parameters
-        from_file:
-            Set to True by default, when a file name should be provided to
-            `input_string`, else the circuit graph description in YAML should be
-            provided as a string.
-        basis_completion:
-            either "heuristic" or "canonical", defines the matrix used for completing
-            the transformation matrix. Sometimes used to change the variable
-            transformation to result in a simpler symbolic Hamiltonian, by default
-            "heuristic"
-        ext_basis:
-            can be "discretized" or "harmonic" which chooses whether to use discretized
-            phi or harmonic oscillator basis for extended variables,
-            by default "discretized"
-        initiate_sym_calc:
-            attribute to initiate Circuit instance, by default `True`
-        truncated_dim:
-            truncated dimension if the user wants to use this circuit instance in
-            HilbertSpace, by default `None`
-        """
-        warnings.warn(
-            "Initializing Circuit instances with `from_yaml` will not be "
-            "supported in the future. Use `Circuit` to initialize a Circuit instance.",
-            np.VisibleDeprecationWarning,
-        )
-        return Circuit(
-            input_string=input_string,
-            from_file=from_file,
-            basis_completion=basis_completion,
-            ext_basis=ext_basis,
-            initiate_sym_calc=initiate_sym_calc,
-            truncated_dim=truncated_dim,
-        )
-
-    def dict_for_serialization(self):
-        # setting the __init__params attribute
-        modified_attrib_keys = (
-            [param.name for param in self.symbolic_params]
-            + [flux.name for flux in self.external_fluxes]
-            + [offset_charge.name for offset_charge in self.offset_charges]
-            + self.cutoff_names
-            + ["system_hierarchy", "subsystem_trunc_dims", "transformation_matrix"]
-        )
-        modified_attrib_dict = {key: getattr(self, key) for key in modified_attrib_keys}
-        init_params_dict = {}
-        init_params_list = ["ext_basis", "input_string", "truncated_dim"]
-
-        for param in init_params_list:
-            init_params_dict[param] = getattr(self, param)
-        init_params_dict["from_file"] = False
-        init_params_dict["basis_completion"] = self.symbolic_circuit.basis_completion
-
-        # storing which branches are used for closure_branches
-        closure_branches_data = []
-        for branch in self.closure_branches:  # store symbolic param as string
-            branch_params = branch.parameters.copy()
-            for param in branch_params:
-                if isinstance(branch_params[param], sm.Symbol):
-                    branch_params[param] = branch_params[param].name
-            branch_data = [
-                branch.nodes[0].index,
-                branch.nodes[1].index,
-                branch.type,
-                branch_params,
-            ]
-            closure_branches_data.append(branch_data)
-        modified_attrib_dict["closure_branches_data"] = closure_branches_data
-
-        init_params_dict["_modified_attributes"] = modified_attrib_dict
-        return init_params_dict
-
-    def serialize(self):
-        iodata = dict_serialize(self.dict_for_serialization())
-        iodata.typename = type(self).__name__
-        return iodata
-
-    @classmethod
-    def deserialize(cls, iodata: "IOData") -> "Circuit":
-        """
-        Take the given IOData and return an instance of the described class, initialized
-        with the data stored in io_data.
-
-        Parameters
-        ----------
-        iodata:
-
-        Returns
-        -------
-            Circuit instance
-        """
-        init_params = iodata.as_kwargs()
-        _modified_attributes = init_params.pop("_modified_attributes")
-
-        circuit = cls(**init_params)
-
-        closure_branches = [
-            circuit._find_branch(*branch_data)
-            for branch_data in _modified_attributes["closure_branches_data"]
-        ]
-        del _modified_attributes["closure_branches_data"]
-
-        # removing parameters that are not defined
-        configure_attribs = [
-            # "transformation_matrix",
-            "system_hierarchy",
-            "subsystem_trunc_dims",
-        ]
-        configure_attribs = [
-            attrib for attrib in configure_attribs if attrib in _modified_attributes
-        ]
-
-        circuit.configure(
-            closure_branches=closure_branches,
-            **{key: _modified_attributes[key] for key in configure_attribs},
-        )
-        # modifying the attributes if necessary
-        for attrib in _modified_attributes:
-            if attrib not in configure_attribs:
-                setattr(circuit, "_" + attrib, _modified_attributes[attrib])
-        if circuit.hierarchical_diagonalization:
-            circuit.generate_subsystems()
-            circuit.build_hilbertspace()
-        return circuit
-
-    def _find_branch(
-        self, node_id_1: int, node_id_2: int, branch_type: str, branch_params: dict
-    ):
-        for branch in self.symbolic_circuit.branches:
-            branch_node_ids = [node.index for node in branch.nodes]
-            branch_params_circ = branch.parameters.copy()
-            for param in branch_params_circ:
-                if isinstance(branch_params_circ[param], sm.Symbol):
-                    branch_params_circ[param] = branch_params_circ[param].name
-            if node_id_1 not in branch_node_ids or node_id_2 not in branch_node_ids:
-                continue
-            if branch.type != branch_type:
-                continue
-            if branch_params != branch_params_circ:
-                continue
-            return branch
-        return None
-
-    @staticmethod
-    def default_params() -> Dict[str, Any]:
-        return {}
-
-    def __repr__(self) -> str:
-        return self._id_str
-
-    def clear_unnecessary_attribs(self):
-        """
-        Clear all the attributes which are not part of the circuit description
-        """
-        necessary_attrib_names = (
-            self.cutoff_names
-            + [flux_symbol.name for flux_symbol in self.external_fluxes]
-            + [
-                offset_charge_symbol.name
-                for offset_charge_symbol in self.offset_charges
-            ]
-            + ["cutoff_names"]
-        )
-        attrib_keys = list(self.__dict__.keys()).copy()
-        for attrib in attrib_keys:
-            if attrib[1:] not in necessary_attrib_names:
-                if (
-                    "cutoff_n_" in attrib
-                    or "Φ" in attrib
-                    or "cutoff_ext_" in attrib
-                    or attrib[1:3] == "ng"
-                ):
-                    delattr(self, attrib)
-
-    def configure(
-        self,
-        transformation_matrix: ndarray = None,
-        system_hierarchy: list = None,
-        subsystem_trunc_dims: list = None,
-        closure_branches: List[Branch] = None,
-    ):
-        """
-        Method which re-initializes a circuit instance to update, hierarchical
-        diagonalization parameters or closure branches or the variable transformation
-        used to describe the circuit.
-
-        Parameters
-        ----------
-        transformation_matrix:
-            A user defined variable transformation which has the dimensions of the
-            number nodes (not counting the ground node), by default `None`
-        system_hierarchy:
-            A list of lists which is provided by the user to define subsystems,
-            by default `None`
-        subsystem_trunc_dims:
-            dict object which can be generated for a specific system_hierarchy using the
-            method `truncation_template`, by default `None`
-        closure_branches:
-            List of branches where external flux variables will be specified, by default
-            `None` which then chooses closure branches by an internally generated
-            spanning tree.
-
-        Raises
-        ------
-        Exception
-            when system_hierarchy is set and subsystem_trunc_dims is not set.
-        """
-        old_transformation_matrix = self.transformation_matrix
-        old_system_hierarchy = self.system_hierarchy
-        old_subsystem_trunc_dims = self.subsystem_trunc_dims
-        old_closure_branches = self.closure_branches
-        try:
-            self._configure(
-                transformation_matrix=transformation_matrix,
-                system_hierarchy=system_hierarchy,
-                subsystem_trunc_dims=subsystem_trunc_dims,
-                closure_branches=closure_branches,
-            )
-        except:
-            # resetting the necessary attributes
-            self.system_hierarchy = old_system_hierarchy
-            self.subsystem_trunc_dims = old_subsystem_trunc_dims
-            self.transformation_matrix = old_transformation_matrix
-            self.closure_branches = old_closure_branches
-            # Calling configure
-            self._configure(
-                transformation_matrix=old_transformation_matrix,
-                system_hierarchy=old_system_hierarchy,
-                subsystem_trunc_dims=old_subsystem_trunc_dims,
-                closure_branches=old_closure_branches,
-            )
-            raise Exception(
-                "Configure failed, incorrect parameters used. Please check the above exception."
-            )
-
-    def _configure(
-        self,
-        transformation_matrix: ndarray = None,
-        system_hierarchy: list = None,
-        subsystem_trunc_dims: list = None,
-        closure_branches: List[Branch] = None,
-    ):
-        """
-        Method which re-initializes a circuit instance to update, hierarchical
-        diagonalization parameters or closure branches or the variable transformation
-        used to describe the circuit.
-
-        Parameters
-        ----------
-        transformation_matrix:
-            A user defined variable transformation which has the dimensions of the
-            number nodes (not counting the ground node), by default `None`
-        system_hierarchy:
-            A list of lists which is provided by the user to define subsystems,
-            by default `None`
-        subsystem_trunc_dims:
-            dict object which can be generated for a specific system_hierarchy using the
-            method `truncation_template`, by default `None`
-        closure_branches:
-            List of branches where external flux variables will be specified, by default
-            `None` which then chooses closure branches by an internally generated
-            spanning tree.
-
-        Raises
-        ------
-        Exception
-            when system_hierarchy is set and subsystem_trunc_dims is not set.
-        """
-        self._frozen = False
-        system_hierarchy = system_hierarchy or self.system_hierarchy
-        subsystem_trunc_dims = subsystem_trunc_dims or self.subsystem_trunc_dims
-        closure_branches = closure_branches or self.closure_branches
-        if transformation_matrix is None:
-            if hasattr(
-                self, "transformation_matrix"
-            ):  # checking to see if configure is being called outside of init
-                transformation_matrix = self.transformation_matrix
-
-        self.hierarchical_diagonalization = (
-            True if system_hierarchy is not None else False
-        )
-
-        self.symbolic_circuit.configure(
-            transformation_matrix=transformation_matrix,
-            closure_branches=closure_branches,
-        )
-
-        # copying all the required attributes
-        required_attributes = [
-            "branches",
-            "closure_branches",
-            "external_fluxes",
-            "ground_node",
-            "hamiltonian_symbolic",
-            "input_string",
-            "is_grounded",
-            "lagrangian_node_vars",
-            "lagrangian_symbolic",
-            "nodes",
-            "offset_charges",
-            "potential_symbolic",
-            "potential_node_vars",
-            "symbolic_params",
-            "transformation_matrix",
-            "var_categories",
-            "is_purely_harmonic",
-        ]
-        for attr in required_attributes:
-            setattr(self, attr, getattr(self.symbolic_circuit, attr))
-
-        if self.is_purely_harmonic:
-            self.normal_mode_freqs = self.symbolic_circuit.normal_mode_freqs
-            if self.ext_basis != "harmonic":
-                warnings.warn(
-                    "Purely harmonic circuits need ext_basis to be set to 'harmonic'"
-                )
-                self.ext_basis = "harmonic"
-
-        # initiating the class properties
-        if not hasattr(self, "cutoff_names"):
-            self.cutoff_names = []
-        for var_type in self.var_categories.keys():
-            if var_type == "periodic":
-                for idx, var_index in enumerate(self.var_categories["periodic"]):
-                    if not hasattr(self, f"_cutoff_n_{var_index}"):
-                        self._make_property(
-                            f"cutoff_n_{var_index}", 5, "update_cutoffs"
-                        )
-                        self.cutoff_names.append(f"cutoff_n_{var_index}")
-            if var_type == "extended":
-                for idx, var_index in enumerate(self.var_categories["extended"]):
-                    if not hasattr(self, f"_cutoff_ext_{var_index}"):
-                        self._make_property(
-                            f"cutoff_ext_{var_index}", 30, "update_cutoffs"
-                        )
-                        self.cutoff_names.append(f"cutoff_ext_{var_index}")
-
-        self.var_categories_list = flatten_list(list(self.var_categories.values()))
-
-        # default values for the parameters
-        for idx, param in enumerate(self.symbolic_params):
-            if not hasattr(self, param.name):
-                self._make_property(
-                    param.name, self.symbolic_params[param], "update_param_vars"
-                )
-
-        # setting the ranges for flux ranges used for discrete phi vars
-        for var_index in self.var_categories["extended"]:
-            if var_index not in self.discretized_phi_range:
-                self.discretized_phi_range[var_index] = (-6 * np.pi, 6 * np.pi)
-        # external flux vars
-        for flux in self.external_fluxes:
-            # setting the default to zero external flux
-            if not hasattr(self, flux.name):
-                self._make_property(flux.name, 0.0, "update_external_flux_or_charge")
-        # offset charges
-        for offset_charge in self.offset_charges:
-            # default to zero offset charge
-            if not hasattr(self, offset_charge.name):
-                self._make_property(
-                    offset_charge.name, 0.0, "update_external_flux_or_charge"
-                )
-
-        # changing the matrix type if necessary
-        if (
-            len(flatten_list(self.var_categories.values())) == 1
-            and self.ext_basis == "harmonic"
-        ):
-            self.type_of_matrices = "dense"
-
-        self._set_vars()  # setting the attribute vars to store operator symbols
-
-        if len(self.symbolic_circuit.nodes) > 3:
-            self.hamiltonian_symbolic = (
-                self.symbolic_circuit.generate_symbolic_hamiltonian(
-                    substitute_params=True
-                )
-            )
-
-        if system_hierarchy is not None:
-            self.hierarchical_diagonalization = (
-                system_hierarchy != [] and number_of_lists_in_list(system_hierarchy) > 0
-            )
-
-        if not self.hierarchical_diagonalization:
-            self.generate_hamiltonian_sym_for_numerics()
-            self.operators_by_name = self.set_operators()
-        else:
-            self.operators_by_name = None
-            self.system_hierarchy = system_hierarchy
-            if subsystem_trunc_dims is None:
-                raise Exception(
-                    "The truncated dimensions attribute for hierarchical "
-                    "diagonalization is not set."
-                )
-
-            self.subsystem_trunc_dims = subsystem_trunc_dims
-            self.generate_hamiltonian_sym_for_numerics()
-            self.generate_subsystems()
-            self._check_truncation_indices()
-            self.operators_by_name = self.set_operators()
-            self.build_hilbertspace()
-        # clear unnecessary attribs
-        self.clear_unnecessary_attribs()
-        self._frozen = True
-
-    def variable_transformation(self) -> List[sm.Equality]:
-        """
-        Returns the variable transformation used in this circuit
-
-        Returns
-        -------
-            Expressions of transformed variables in terms of node variables
-        """
-        trans_mat = self.transformation_matrix
-        theta_vars = [
-            sm.symbols(f"θ{index}")
-            for index in range(1, len(self.symbolic_circuit.nodes) + 1)
-        ]
-        node_vars = [
-            sm.symbols(f"φ{index}")
-            for index in range(1, len(self.symbolic_circuit.nodes) + 1)
-        ]
-        node_var_eqns = []
-        for idx, node_var in enumerate(node_vars):
-            node_var_eqns.append(
-                sm.Eq(node_vars[idx], np.sum(trans_mat[idx, :] * theta_vars))
-            )
-        return node_var_eqns
-
-    def sym_lagrangian(
-        self, vars_type: str = "node", print_latex: bool = False
-    ) -> sm.Expr:
-        """
-        Method returns a user readable symbolic Lagrangian for the current instance
-
-        Parameters
-        ----------
-        vars_type:
-            "node" or "new", fixes the kind of lagrangian requested, by default "node"
-        print_latex:
-            if set to True, the expression is additionally printed as LaTeX code
-
-        Returns
-        -------
-            Human readable form of the Lagrangian
-        """
-        if vars_type == "node":
-            lagrangian = self.lagrangian_node_vars
-            # replace v\theta with \theta_dot
-            for var_index in range(1, 1 + len(self.symbolic_circuit.nodes)):
-                lagrangian = lagrangian.replace(
-                    sm.symbols(f"vφ{var_index}"),
-                    sm.symbols("\\dot{φ_" + str(var_index) + "}"),
-                )
-            # break down the lagrangian into kinetic and potential part, and rejoin
-            # with evaluate=False to force the kinetic terms together and appear first
-            sym_lagrangian_PE_node_vars = self.potential_node_vars
-            for external_flux in self.external_fluxes:
-                sym_lagrangian_PE_node_vars = sym_lagrangian_PE_node_vars.replace(
-                    external_flux,
-                    sm.symbols(
-                        "(2π"
-                        + "Φ_{"
-                        + str(get_trailing_number(str(external_flux)))
-                        + "})"
-                    ),
-                )
-            lagrangian = sm.Add(
-                (self._make_expr_human_readable(lagrangian + self.potential_node_vars)),
-                (self._make_expr_human_readable(-sym_lagrangian_PE_node_vars)),
-                evaluate=False,
-            )
-
-        elif vars_type == "new":
-            lagrangian = self.lagrangian_symbolic
-            # replace v\theta with \theta_dot
-            for var_index in self.var_categories_list:
-                lagrangian = lagrangian.replace(
-                    sm.symbols(f"vθ{var_index}"),
-                    sm.symbols("\\dot{θ_" + str(var_index) + "}"),
-                )
-            # break down the lagrangian into kinetic and potential part, and rejoin
-            # with evaluate=False to force the kinetic terms together and appear first
-            sym_lagrangian_PE_new = self.potential_symbolic.expand()
-            for external_flux in self.external_fluxes:
-                sym_lagrangian_PE_new = sym_lagrangian_PE_new.replace(
-                    external_flux,
-                    sm.symbols(
-                        "(2π"
-                        + "Φ_{"
-                        + str(get_trailing_number(str(external_flux)))
-                        + "})"
-                    ),
-                )
-            lagrangian = sm.Add(
-                (
-                    self._make_expr_human_readable(
-                        lagrangian + self.potential_symbolic.expand()
-                    )
-                ),
-                (self._make_expr_human_readable(-sym_lagrangian_PE_new)),
-                evaluate=False,
-            )
-        if print_latex:
-            print(latex(lagrangian))
-        return lagrangian
-
-    def offset_charge_transformation(self) -> List[sm.Equality]:
-        """
-        Returns the variable transformation between offset charges of periodic variables
-        and the offset node charges
-
-        Returns
-        -------
-            Human readable form of expressions of offset charges in terms of node offset
-            charges
-        """
-        trans_mat = self.transformation_matrix
-        node_offset_charge_vars = [
-            sm.symbols(f"q_g{index}")
-            for index in range(1, len(self.symbolic_circuit.nodes) + 1)
-        ]
-        periodic_offset_charge_vars = [
-            sm.symbols(f"ng{index}")
-            for index in self.symbolic_circuit.var_categories["periodic"]
-        ]
-        periodic_offset_charge_eqns = []
-        for idx, node_var in enumerate(periodic_offset_charge_vars):
-            periodic_offset_charge_eqns.append(
-                self._make_expr_human_readable(
-                    sm.Eq(
-                        periodic_offset_charge_vars[idx],
-                        np.sum(trans_mat[idx, :] * node_offset_charge_vars),
-                    )
-                )
-            )
-        return periodic_offset_charge_eqns
-
-    def sym_external_fluxes(self) -> Dict[sm.Expr, Tuple["Branch", List["Branch"]]]:
-        """
-        Method returns a dictionary of Human readable external fluxes with associated
-        branches and loops (represented as lists of branches) for the current instance
-
-        Returns
-        -------
-            A dictionary of Human readable external fluxes with their associated
-            branches and loops
-        """
-        return {
-            self._make_expr_human_readable(self.external_fluxes[ibranch]): (
-                self.closure_branches[ibranch],
-                self.symbolic_circuit._find_loop(self.closure_branches[ibranch]),
-            )
-            for ibranch in range(len(self.external_fluxes))
-        }
->>>>>>> bca8a330
+        }