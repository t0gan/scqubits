# circuit.py
#
# This file is part of scqubits.
#
#    Copyright (c) 2019 and later, Jens Koch and Peter Groszkowski
#    All rights reserved.
#
#    This source code is licensed under the BSD-style license found in the
#    LICENSE file in the root directory of this source tree.
############################################################################


from multiprocessing.spawn import old_main_modules
from sys import settrace
from typing import (
    Any,
    Dict,
    List,
    Optional,
    Tuple,
    Union,
)

import numpy as np
import regex as re

# import re
import scipy as sp
import sympy as sm
import numpy as np
import scipy as sp
import regex as re
import qutip as qt


from numpy import ndarray
from scipy import sparse
from scipy.sparse.csc import csc_matrix
from matplotlib import pyplot as plt

from scqubits.core import operators as op
from scqubits import HilbertSpace, settings
import scqubits.core.oscillator as osc
from scqubits.core.symboliccircuit import Branch, SymbolicCircuit
import scqubits.core.discretization as discretization
import scqubits.core.qubit_base as base
from scqubits.core.storage import DataStore
import scqubits.io_utils.fileio_serializers as serializers
from scqubits.utils.misc import list_intersection, flatten_list, flatten_list_recursive
from scqubits.utils.typedefs import QuantumSys

from scqubits.utils.spectrum_utils import (
    get_matrixelement_table,
    identity_wrap,
    order_eigensystem,
    convert_matrix_to_qobj,
)

# Causing a circular import
# if TYPE_CHECKING:
#     from scqubits.core.symboliccircuit import Circuit

<<<<<<< HEAD
def generate_trunc_dims_template(index_list: list) -> List[int]:
    trunc_dims: List[Union[int, list]] = []
    for x, subsystem_indices in enumerate(index_list):
        if subsystem_indices == flatten_list_recursive(subsystem_indices):
=======

def truncation_template(system_hierarchy: list) -> list:
    """
    Function to generate a template for defining the truncated dimensions for subsystems
    when hierarchical diagonalization is used.

    Parameters
    ----------
    index_list: list
        list of subsystem hierarchy
    """
    trunc_dims = []
    for x, system_hierarchy in enumerate(system_hierarchy):
        if system_hierarchy == flatten_list_recursive(system_hierarchy):
>>>>>>> 3339de2b
            trunc_dims.append(10)
        else:
            trunc_dims.append(
                [
                    50,
                    truncation_template(system_hierarchy),
                ]
            )
    return trunc_dims


def get_trailing_number(input_str: str) -> Union[int, None]:
    """
    Returns the number trailing a string given as input. Example:
        $ get_trailing_number("a23")
        $ 23

    Parameters
    ----------
    input_str :
        String which trails any number

    Returns
    -------
    int
        returns the trailing integer as int, else returns None
    """
    match = re.search(r"\d+$", input_str)
    return int(match.group()) if match else None


class SubSystem(base.QubitBaseClass, serializers.Serializable):
    """
    Class to numerically analyze an instance of SymbolicCircuit.

<<<<<<< HEAD
    Can be initialized using an input file. For example, the following input file can be
    used to define a Transmon:

        # file_name: transmon_num.yaml
=======
    Can be initialized using an input file. For example, the following input file can
    be used to define a Transmon.
    # file_name: transmon_num.yaml
>>>>>>> 3339de2b
        nodes: 2
        branches:
        - [JJ,1,2,10,1e15]
        - [L, 1,2,0.1]
        - [C,1,2,0.2]

    `Circuit.from_input_file("transmon_num.yaml")`

    A set of nodes with branches connecting them forms a circuit.
    """

    def __init__(
        self,
        parent: "SubSystem",
        hamiltonian_symbolic: sm.core.expr.Expr,
        system_hierarchy: Optional[List] = None,
        subsystem_trunc_dims: Optional[List] = None,
        truncated_dim: Optional[int] = 10,
    ):
        self.system_hierarchy: list = system_hierarchy
        self.truncated_dim: int = truncated_dim
        self.subsystem_trunc_dims: list = subsystem_trunc_dims

        self.is_child: bool = True
        self.parent: "SubSystem" = parent
        self.hamiltonian_symbolic: sm.core.expr.Expr = hamiltonian_symbolic
        self._hamiltonian_sym_for_numerics: sm.core.expr.Expr = hamiltonian_symbolic

        # _sys_type = type(self).__name__  # for object description
        # TODO we talked about this... did you not fix this meanwhile? -  I think this is somehow needed for some method call. I will need to test it further
        self.ext_basis: str = self.parent.ext_basis
        self.external_fluxes = [
            var
            for var in self.parent.external_fluxes
            if var in self.hamiltonian_symbolic.free_symbols
        ]
        self.offset_charges = [
            var
            for var in self.parent.offset_charges
            if var in self.hamiltonian_symbolic.free_symbols
        ]
        self.param_vars = [
            var
            for var in self.parent.param_vars
            if var in self.hamiltonian_symbolic.free_symbols
        ]

        # for var in param_vars + offset_charges + external_fluxes:
        #     setattr(self, str(var), getattr(parent, str(var)))

        self.var_categories_list = []
        cutoffs = []
        for var in list(self.hamiltonian_symbolic.free_symbols):
            if "I" not in str(var):
                filtered_var = re.findall(
                    "[0-9]+", re.sub(r"ng_[0-9]+|Φ[0-9]+", "", str(var))
                )  # filtering offset charges and external flux
                if not filtered_var:
                    continue
                else:
                    var_index = int(filtered_var[0])
                # var_index = (int(re.findall('[0-9]+', str(v))[0]))
                if var_index not in self.var_categories_list:
                    for cutoff_name in self.parent.cutoff_names:
                        if str(var_index) in cutoff_name:
                            cutoffs.append(getattr(self.parent, cutoff_name))
                    self.var_categories_list.append(var_index)
        # setting some class attributes
        self.var_categories_list.sort()
        self.var_categories = {}
        for var_type in self.parent.var_categories:
            self.var_categories[var_type] = [
                var_index
                for var_index in self.parent.var_categories[var_type]
                if var_index in self.var_categories_list
            ]

        self.cutoff_names = []
        for var_type in self.var_categories.keys():
            if var_type == "periodic":
                for x, var_index in enumerate(self.var_categories["periodic"]):
                    self.cutoff_names.append("cutoff_n_" + str(var_index))
            if var_type == "extended":
                for x, var_index in enumerate(self.var_categories["extended"]):
                    self.cutoff_names.append("cutoff_ext_" + str(var_index))

        self.cutoffs_dict = {}
        for var_index in self.var_categories_list:
            for cutoff_name in self.parent.cutoff_names:
                if str(var_index) in cutoff_name:
                    self.cutoffs_dict[var_index] = getattr(self.parent, cutoff_name)
        self.cutoffs_dict = self.cutoffs_dict
        self.discretized_phi_range = {
            i: self.parent.discretized_phi_range[i]
            for i in self.parent.discretized_phi_range
            if i in self.var_categories_list
        }

        # self.set_vars()
        self.hierarchical_diagonalization = (
            system_hierarchy != []
            and system_hierarchy != flatten_list_recursive(system_hierarchy)
        )

        if len(self.var_categories_list) == 1 and self.ext_basis == "harmonic":
            self.type_of_matrices = "dense"
        else:
            self.type_of_matrices = "sparse"

        self._sys_type = type(self).__name__
        self._id_str = self._autogenerate_id_str()

        self._initiate_child()

    def __repr__(self) -> str:
        return self._id_str

    def _regenerate_sym_hamiltonian(self):
        # generate _hamiltonian_sym_for_numerics if not already generated(delayed for large circuits)
        if not self.is_child and len(self.symbolic_circuit.nodes) > 3:
            self.hamiltonian_symbolic = (
                self.symbolic_circuit.generate_symbolic_hamiltonian(
                    substitute_params=True
                )
            )
            self.generate_hamiltonian_sym_for_numerics()

    def _set_property_and_update_param_vars(self, param_name, value):

        # update the attribute for the current instance
        setattr(self, "_" + param_name, value)
        # update the attribute for the instance in symboliccircuit
        if not self.is_child and len(self.symbolic_circuit.nodes) > 3:
            self.symbolic_circuit.update_param_init_val(param_name, value)
            self._regenerate_sym_hamiltonian()

        # update Circuit instance
        # generate _hamiltonian_sym_for_numerics if not already generated, delayed for
        # large circuits
        if self.hierarchical_diagonalization:
            self.generate_subsystems()
            self.build_hilbertspace()
        else:
            self.set_operators()

    def _set_property_and_update_ext_flux_or_charge(self, param_name, value) -> None:

        # update the attribute for the current instance
        setattr(self, "_" + param_name, value)

        # update all subsystem instances
        if self.hierarchical_diagonalization:
            for subsys in self.subsystems.values():
                if hasattr(subsys, param_name):
                    setattr(subsys, param_name, value)

    def _set_property_and_update_cutoffs(self, param_name, value) -> None:
        setattr(self, "_" + param_name, value)

        # set operators and rebuild the hilbertspace object
        if self.hierarchical_diagonalization:
            for subsys in self.subsystems.values():
                if hasattr(subsys, param_name):
                    setattr(subsys, param_name, value)
            self.set_operators()
            self.build_hilbertspace()
        else:
            self.set_operators()

    def _make_property(self, attrib_name, init_val, property_update_type) -> None:
        setattr(self, "_" + attrib_name, init_val)

        def getter(self, name=attrib_name):
            return getattr(self, "_" + name)

        if property_update_type == "update_param_vars":

            def setter(self, value, name=attrib_name):
                return self._set_property_and_update_param_vars(name, value)

        elif property_update_type == "update_external_flux_or_charge":

            def setter(self, value, name=attrib_name):
                return self._set_property_and_update_ext_flux_or_charge(name, value)

        elif property_update_type == "update_cutoffs":

            def setter(self, value, name=attrib_name):
                return self._set_property_and_update_cutoffs(name, value)

        setattr(self.__class__, attrib_name, property(fget=getter, fset=setter))

    def _initiate_child(self) -> None:

        for x, param in enumerate(self.param_vars):
            # if harmonic oscillator basis is used, param vars become class properties.
            self._make_property(
                param.name, getattr(self.parent, param.name), "update_param_vars"
            )

        # getting attributes from parent
        for flux in self.external_fluxes:
            self._make_property(
                flux.name,
                getattr(self.parent, flux.name),
                "update_external_flux_or_charge",
            )
        for offset_charge in self.offset_charges:
            self._make_property(
                offset_charge.name,
                getattr(self.parent, offset_charge.name),
                "update_external_flux_or_charge",
            )

        for cutoff_str in self.cutoff_names:
            self._make_property(
                cutoff_str, getattr(self.parent, cutoff_str), "update_cutoffs"
            )

        self._init_params = (
            [param.name for param in self.param_vars]
            + [flux.name for flux in self.external_fluxes]
            + [offset_charge.name for offset_charge in self.offset_charges]
            + self.cutoff_names
        )

        self._set_vars()
        if self.hierarchical_diagonalization:
            self.generate_subsystems()
            self.set_operators()
            self.build_hilbertspace()
        else:
            self.set_operators()

    def set_system_hierarchy(
        self, system_hierarchy: list, subsystem_trunc_dims: list
    ) -> None:
        """
        Updates the subsystem hierarchy for the Circuit instance.

        Parameters
        ----------
        system_hierarchy : list, optional
            A list of lists which is provided by the user to define subsystems
        subsystem_trunc_dims : list, optional
            dict object which can be generated for a specific system_hierarchy using the method generate_default_trunc_dims
        """
        if len(self.symbolic_circuit.nodes) > 3:
            self.hamiltonian_symbolic = (
                self.symbolic_circuit.generate_symbolic_hamiltonian(
                    substitute_params=True
                )
            )

        self.hierarchical_diagonalization = True
        self.system_hierarchy = system_hierarchy
        self.subsystem_trunc_dims = subsystem_trunc_dims
        self.generate_hamiltonian_sym_for_numerics()
        self.generate_subsystems()
        self.build_hilbertspace()

    ##################################################################
    ##### Functions to construct the function for the Hamiltonian ####
    ##################################################################
    @staticmethod
    def _exp_dia(x):
        """
        This is a special function to calculate the expm of sparse diagonal matrices
        """
        return sparse.diags(np.exp((x.todia()).diagonal())).tocsc()

    @staticmethod
    def _cos_dia(x):
        """
        This is a special function to calculate the expm of sparse diagonal matrices
        """
        return sparse.diags(np.cos(x.diagonal())).tocsc()

    @staticmethod
    def _sin_dia(x):
        """
        This is a special function to calculate the expm of sparse diagonal matrices
        """
        return sparse.diags(np.sin(x.diagonal())).tocsc()

    def generate_subsystems(self):
        """
        Generates the subsystems (child instances of Circuit) depending on the setting self.system_hierarchy
        """
        H = self._hamiltonian_sym_for_numerics

        systems_sym = []
        interaction_sym = []

        for subsys_index_list in self.system_hierarchy:
            subsys_index_list = flatten_list_recursive(subsys_index_list)
            expr_dict = H.as_coefficients_dict()
            terms_list = list(expr_dict.keys())

            H_sys = 0 * sm.symbols("x")
            H_int = 0 * sm.symbols("x")
            for term in terms_list:
                term_var_categories = []
                for var in term.free_symbols:
                    # remove any branch parameters or flux and offset charge symbols
                    if (
                        "Φ" not in str(var)
                        and "ng" not in str(var)
                        and len(list_intersection(self.param_vars, [var])) == 0
                    ):
                        index = get_trailing_number(str(var))
                        if index not in term_var_categories and index is not None:
                            term_var_categories.append(index)

                if len(set(term_var_categories) - set(subsys_index_list)) == 0:
                    H_sys = H_sys + expr_dict[term] * term

                if (
                    len(set(term_var_categories) - set(subsys_index_list)) > 0
                    and len(set(term_var_categories) & set(subsys_index_list)) > 0
                ):
                    H_int = H_int + expr_dict[term] * term
            systems_sym.append(H_sys)
            interaction_sym.append(H_int)
            H = H - H_sys - H_int  # removing the terms added to a subsystem

        # storing data in class attributes
        self.subsystem_hamiltonians = dict(
            zip(
                range(len(self.system_hierarchy)),
                [systems_sym[index] for index in range(len(self.system_hierarchy))],
            )
        )

        self.subsystem_interactions = dict(
            zip(
                range(len(self.system_hierarchy)),
                [interaction_sym[index] for index in range(len(self.system_hierarchy))],
            )
        )

        self.subsystems = dict(
            zip(
                range(len(self.system_hierarchy)),
                [
                    SubSystem(
                        self,
                        systems_sym[index],
                        system_hierarchy=self.system_hierarchy[index],
                        truncated_dim=self.subsystem_trunc_dims[index][0]
                        if type(self.subsystem_trunc_dims[index]) == list
                        else self.subsystem_trunc_dims[index],
                        subsystem_trunc_dims=self.subsystem_trunc_dims[index][1]
                        if type(self.subsystem_trunc_dims[index]) == list
                        else None,
                    )
                    for index in range(len(self.system_hierarchy))
                ],
            )
        )

    def get_subsystem_index(self, var_index: int) -> int:
        """
        Returns the subsystem index for the subsystem to which the given var_index
        belongs.

        Parameters
        ----------
        var_index:
            variable index in integer starting from 1.

        Returns
        -------
            subsystem index which can be used to identify the subsystem index in the
            list self.subsystems.
        """
        for index, system_hierarchy in enumerate(self.system_hierarchy):
            if var_index in flatten_list_recursive(system_hierarchy):
                return index

    def build_hilbertspace(self):
        """
        Builds the HilbertSpace object for the `Circuit` instance if
        `hierarchical_diagonalization` is set to true.
        """
        hilbert_space = HilbertSpace(
            [self.subsystems[i] for i in range(len(self.system_hierarchy))]
        )

        # Adding interactions using the symbolic interaction term
        for sys_index in range(len(self.system_hierarchy)):
            interaction = self.subsystem_interactions[sys_index].expand()
            if interaction == 0:  # if the interaction term is zero
                continue
            # modifying interaction terms
            #   - substituting all the external flux, offset charge and branch
            #   parameters.
            interaction = interaction.subs(
                [
                    (param, getattr(self, str(param)))
                    for param in self.param_vars
                    + self.external_fluxes
                    + self.offset_charges
                ]
            )
            #   - substituting Identity with 1
            interaction = interaction.subs("I", 1)
            #   - substituting cos and sin operators with their own symbols
            for i in self.var_categories["extended"]:
                interaction = interaction.replace(
                    sm.cos(1.0 * sm.symbols("θ" + str(i))), sm.symbols("θc" + str(i))
                ).replace(
                    sm.sin(1.0 * sm.symbols("θ" + str(i))), sm.symbols("θs" + str(i))
                )

            expr_dict = interaction.as_coefficients_dict()
            terms_str = list(expr_dict.keys())
            # coeff_str = list(expr_dict.values())

            for i, term in enumerate(terms_str):
                coefficient_sympy = expr_dict[term]

                # adding external flux, offset charge and branch parameters to
                # coefficient
                for var in term.free_symbols:
                    if "Φ" in str(var) or "ng" in str(var) or var in self.param_vars:
                        coefficient_sympy = coefficient_sympy * getattr(self, str(var))

                operator_symbols = [
                    var
                    for var in term.free_symbols
                    if (("Φ" not in str(var)) and ("ng" not in str(var)))
                    and (var not in self.param_vars)
                ]

                sys_op_dict = {index: [] for index in range(len(self.system_hierarchy))}
                for var in operator_symbols:
                    var_index = get_trailing_number(str(var))
                    subsystem_index = self.get_subsystem_index(var_index)
                    if "I" not in str(var):
                        operator = self.subsystems[subsystem_index].get_operator(
                            var.name
                        )
                        if isinstance(operator, qt.Qobj):
                            operator = operator.full()

                        sys_op_dict[subsystem_index].append(operator)
                    else:
                        sys_op_dict[0].append(self.subsystems[0]._identity())

                operator_dict = {}

                for index in range(len(self.system_hierarchy)):
                    for op_index, operator in enumerate(sys_op_dict[index]):
                        operator_dict["op" + str(len(operator_dict) + 1)] = (
                            operator,
                            self.subsystems[index],
                        )
                hilbert_space.add_interaction(
                    g=float(coefficient_sympy), **operator_dict, check_validity=False
                )

        self.hilbert_space = hilbert_space

    def _set_vars(self):
        """
        Sets the attribute vars which is a dictionary containing all the Sympy symbol
        objects for all the operators present in the circuit
        """
        # Defining the list of variables for periodic operators
        periodic_symbols_sin = [
            sm.symbols("θs" + str(i)) for i in self.var_categories["periodic"]
        ]
        periodic_symbols_cos = [
            sm.symbols("θc" + str(i)) for i in self.var_categories["periodic"]
        ]
        periodic_symbols_n = [
            sm.symbols("n" + str(i)) for i in self.var_categories["periodic"]
        ]

        # Defining the list of discretized_ext variables
        y_symbols = [sm.symbols("θ" + str(i)) for i in self.var_categories["extended"]]
        p_symbols = [sm.symbols("Q" + str(i)) for i in self.var_categories["extended"]]

        if self.ext_basis == "discretized":

            ps_symbols = [
                sm.symbols("Qs" + str(i)) for i in self.var_categories["extended"]
            ]
            sin_symbols = [
                sm.symbols("θs" + str(i)) for i in self.var_categories["extended"]
            ]
            cos_symbols = [
                sm.symbols("θc" + str(i)) for i in self.var_categories["extended"]
            ]

        elif self.ext_basis == "harmonic":

            a_symbols = [
                sm.symbols("a" + str(i)) for i in self.var_categories["extended"]
            ]
            ad_symbols = [
                sm.symbols("ad" + str(i)) for i in self.var_categories["extended"]
            ]
            Nh_symbols = [
                sm.symbols("Nh" + str(i)) for i in self.var_categories["extended"]
            ]
            pos_symbols = [
                sm.symbols("θ" + str(i)) for i in self.var_categories["extended"]
            ]
            sin_symbols = [
                sm.symbols("θs" + str(i)) for i in self.var_categories["extended"]
            ]
            cos_symbols = [
                sm.symbols("θc" + str(i)) for i in self.var_categories["extended"]
            ]
            momentum_symbols = [
                sm.symbols("Q" + str(i)) for i in self.var_categories["extended"]
            ]

        # setting the attribute self.vars
        self.vars: Dict[str, Any] = {
            "periodic": {
                "sin": periodic_symbols_sin,
                "cos": periodic_symbols_cos,
                "number": periodic_symbols_n,
            },
            "identity": [sm.symbols("I")],
        }

        if self.ext_basis == "discretized":
            self.vars["extended"] = {
                "position": y_symbols,
                "momentum": p_symbols,
                "momentum_squared": ps_symbols,
                "sin": sin_symbols,
                "cos": cos_symbols,
            }
        elif self.ext_basis == "harmonic":
            self.vars["extended"] = {
                "annihilation": a_symbols,
                "creation": ad_symbols,
                "number": Nh_symbols,
                "position": pos_symbols,
                "momentum": momentum_symbols,
                "sin": sin_symbols,
                "cos": cos_symbols,
            }

    def generate_hamiltonian_sym_for_numerics(self):
        """
        Generates a symbolic expression which is ready for numerical evaluation starting
        from the expression stored in the attribute hamiltonian_symbolic.
        """
        H = (
            self.hamiltonian_symbolic.expand()
        )  # applying expand is critical; otherwise the replacement of p^2 with ps2
        # would not succeed

        # shifting the harmonic oscillator potential to the point of external fluxes
        flux_shift_vars = {}
        for var_index in self.var_categories["extended"]:
            if H.coeff("θ" + str(var_index)) != 0:
                flux_shift_vars[var_index] = sm.symbols("Δθ" + str(var_index))
                H = H.replace(
                    sm.symbols("θ" + str(var_index)),
                    sm.symbols("θ" + str(var_index)) + flux_shift_vars[var_index],
                )  # substituting the flux offset variable offsets to collect the
                # coefficients later
        H = H.expand()

        flux_shift_equations = [
            H.coeff("θ" + str(var_index)).subs(
                [("θ" + str(i), 0) for i in self.var_categories["extended"]]
            )
            for var_index in flux_shift_vars.keys()
        ]  # finding the coefficients of the linear terms

        flux_shifts = sm.linsolve(
            flux_shift_equations, tuple(flux_shift_vars.values())
        )  # solving for the flux offsets

        if len(flux_shifts) != 0:
            flux_shifts = list(list(flux_shifts)[0])
        else:
            flux_shifts = []

        flux_shifts_dict = dict(zip(list(flux_shift_vars.keys()), list(flux_shifts)))

        H = H.subs(
            [
                (sm.symbols("Δθ" + str(var_index)), flux_shifts_dict[var_index])
                for var_index in flux_shifts_dict.keys()
            ]
        )  # substituting the flux offsets to remove the linear terms
        H = H.subs(
            [(var, 0) for var in flux_shift_vars.values()]
        )  # removing the constants from the Hamiltonian

        flux_shifts_dict.update(
            {
                var_index: 0
                for var_index in self.var_categories["extended"]
                if var_index not in flux_shifts_dict
            }
        )
        # remove constants from Hamiltonian
        H = H - H.as_coefficients_dict()[1]
        H = H.expand()
        #############################

        # marking the sin and cos terms of the periodic variables with different symbols
        if len(self.var_categories["periodic"]) > 0:
            H = sm.expand_trig(H).expand()

        for i in self.var_categories["periodic"]:
            H = H.replace(
                sm.cos(1.0 * sm.symbols("θ" + str(i))), sm.symbols("θc" + str(i))
            ).replace(sm.sin(1.0 * sm.symbols("θ" + str(i))), sm.symbols("θs" + str(i)))

        if self.ext_basis == "discretized":

            # marking the squared momentum operators with a separate symbol
            for i in self.var_categories["extended"]:
                H = H.replace(sm.symbols("Q" + str(i)) ** 2, sm.symbols("Qs" + str(i)))

        elif self.ext_basis == "harmonic":
            H = sm.expand_trig(H).expand()

            for i in self.var_categories["extended"]:
                H = H.replace(
                    sm.cos(1.0 * sm.symbols("θ" + str(i))),
                    sm.symbols("θc" + str(i)),
                ).replace(
                    sm.sin(1.0 * sm.symbols("θ" + str(i))),
                    sm.symbols("θs" + str(i)),
                )

        # removing the constants from the Hamiltonian
        coeff_dict = H.as_coefficients_dict()
        constants = [
            i
            for i in coeff_dict
            if "Q" not in str(i)
            and "θ" not in str(i)
            and "n" not in str(i)
            and "a" not in str(i)
            and "Nh" not in str(i)
        ]
        for i in constants:
            # + i*coeff_dict[i]*sm.symbols("I")).expand()
            H = H - i * coeff_dict[i]

        # associate a identity matrix with the external flux vars
        for ext_flux in self.external_fluxes:
            H = H.subs(ext_flux, ext_flux * sm.symbols("I") * 2 * np.pi)

        # associate a identity matrix with offset charge vars
        for offset_charge in self.offset_charges:
            H = H.subs(offset_charge, offset_charge * sm.symbols("I"))
        setattr(self, "_hamiltonian_sym_for_numerics", H)

    ##################################################################
    ############### Functions to construct the operators #############
    ##################################################################
    def hilbertdim(self):
        """
        Returns the Hilbert dimension of the Circuit instance
        """
        if not self.hierarchical_diagonalization:
            cutoff_names = []
            for cutoffs in self.get_cutoffs().keys():
                if "cutoff_n" in cutoffs:
                    cutoff_names.append(
                        [2 * k + 1 for k in self.get_cutoffs()[cutoffs]]
                    )
                elif "cutoff_ext" in cutoffs:
                    cutoff_names.append([k for k in self.get_cutoffs()[cutoffs]])

            cutoff_names = [
                j for i in list(cutoff_names) for j in i
            ]  # concatenating the sublists
            return np.prod(cutoff_names)
        else:
            return np.prod(
                [subsystem.truncated_dim for subsystem in self.subsystems.values()]
            )

    # helper functions
    def _kron_operator(self, operator, index):
        """
        Returns the final operator
        """
        # if self.hierarchical_diagonalization:
        #     subsystem_index = self.get_subsystem_index(index)
        #     var_index_list = flatten_list_recursive(
        #         self.system_hierarchy[subsystem_index]
        #     )
        # else:
        var_index_list = (
            self.var_categories["periodic"] + self.var_categories["extended"]
        )

        var_index_list.sort()  # important to make sure that right cutoffs are chosen
        cutoff_dict = self.get_cutoffs()

        cutoff_names = []
        for cutoff_type in cutoff_dict.keys():
            if "cutoff_n" in cutoff_type:
                cutoff_names.append([2 * k + 1 for k in cutoff_dict[cutoff_type]])
            elif "cutoff_ext" in cutoff_type:
                cutoff_names.append([k for k in cutoff_dict[cutoff_type]])

        cutoffs = [
            j for i in list(cutoff_names) for j in i
        ]  # concatenating the sublists
        cutoffs_index_dict = dict(
            zip(
                self.var_categories["periodic"] + self.var_categories["extended"],
                cutoffs,
            )
        )
        cutoff_names = [
            cutoffs_index_dict[i] for i in var_index_list
        ]  # selecting the cutoffs present in

        if self.type_of_matrices == "dense":
            matrix_format = "array"
        elif self.type_of_matrices == "sparse":
            matrix_format = "csc"

        if len(var_index_list) > 1:
            if index > var_index_list[0]:
                Identity_l = sparse.identity(
                    np.prod(cutoff_names[: var_index_list.index(index)]),
                    format=matrix_format,
                )
            if index < var_index_list[-1]:
                Identity_r = sparse.identity(
                    np.prod(cutoff_names[var_index_list.index(index) + 1 :]),
                    format=matrix_format,
                )

            if index == var_index_list[0]:
                return sparse.kron(operator, Identity_r, format=matrix_format)
            elif index == var_index_list[-1]:
                return sparse.kron(Identity_l, operator, format=matrix_format)
            else:
                return sparse.kron(
                    sparse.kron(Identity_l, operator, format=matrix_format),
                    Identity_r,
                    format=matrix_format,
                )
        else:
            return self._change_sparsity(operator)

    def _change_sparsity(
        self, x: Union[csc_matrix, ndarray]
    ) -> Union[csc_matrix, ndarray]:
        """
        Changes the sparsity of sparce csc matrix depending on the attribute
        type_of_matrices

        Parameters
        ----------
        x : Union[csc_matrix, ndarray]

        Returns
        -------
        Union[csc_matrix, ndarray]
            returns the same or the dense matrix version if type_of_matrices is set to
            "dense"
        """
        if sparse.issparse(x):
            if self.type_of_matrices == "sparse":
                return x
            elif self.type_of_matrices == "dense":
                return x.toarray()
        else:
            if self.type_of_matrices == "sparse":
                return sparse.csc_matrix(x)
            elif self.type_of_matrices == "dense":
                return x

    # Identity Operator
    def _identity(self):
        """
        Returns the Identity operator for the entire Hilber space of the circuit.
        """
        if (
            hasattr(self, "hierarchical_diagonalization")
            and self.hierarchical_diagonalization
        ):
            return None
        dim = self.hilbertdim()
        if self.type_of_matrices == "sparse":
            op = sparse.identity(dim)
            return op.tocsc()
        elif self.type_of_matrices == "dense":
            return np.identity(dim)

    # ext basis
    def _identity_phi(self, grid: discretization.Grid1d) -> csc_matrix:
        """
        Returns Operator Identity in the discretized_phi basis.
        """
        pt_count = grid.pt_count
        return sparse.identity(pt_count, format="csc")

    def _phi_operator(self, grid: discretization.Grid1d) -> csc_matrix:
        """
        Returns Operator :math: `\\varphi` in the discretized_phi basis.
        """
        pt_count = grid.pt_count

        phi_matrix = sparse.dia_matrix((pt_count, pt_count))
        diag_elements = grid.make_linspace()
        phi_matrix.setdiag(diag_elements)
        return phi_matrix

    def _i_d_dphi_operator(self, grid: discretization.Grid1d) -> csc_matrix:
        """
        Returns Operator :math:`-i * d/d\varphi` in the discretized_phi basis.
        """
        return grid.first_derivative_matrix(prefactor=-1j)

    def _i_d2_dphi2_operator(self, grid: discretization.Grid1d) -> csc_matrix:
        """
        Returns Operator :math:`-1 * d^2/d\varphi^2`in the discretized_phi basis.
        """
        return grid.second_derivative_matrix(prefactor=-1.0)

    def _cos_phi(self, grid: discretization.Grid1d) -> csc_matrix:
        """
        Returns Operator :math:`\\cos \\varphi` in the discretized_phi basis.
        """
        pt_count = grid.pt_count

        cos_op = sparse.dia_matrix((pt_count, pt_count))
        diag_elements = np.cos(grid.make_linspace())
        cos_op.setdiag(diag_elements)
        return cos_op.tocsc()

    def _sin_phi(self, grid: discretization.Grid1d) -> csc_matrix:
        """
        Returns Operator :math:`\\sin \\varphi` in the discretized_phi basis.
        """
        pt_count = grid.pt_count

        sin_op = sparse.dia_matrix((pt_count, pt_count))
        diag_elements = np.cos(grid.make_linspace())
        sin_op.setdiag(diag_elements)
        return sin_op.tocsc()

    # charge basis

    def _identity_theta(self, ncut: int) -> csc_matrix:
        """
        Returns Operator identity in the charge basis.
        """
        dim_theta = 2 * ncut + 1
        return sparse.identity(dim_theta, format="csc")

    def _n_theta_operator(self, ncut: int) -> csc_matrix:
        """
        Returns charge operator `n` in the charge basis.
        """
        dim_theta = 2 * ncut + 1
        diag_elements = np.arange(-ncut, ncut + 1)
        n_theta_matrix = sparse.dia_matrix(
            (diag_elements, [0]), shape=(dim_theta, dim_theta)
        ).tocsc()
        return n_theta_matrix

    def _exp_i_theta_operator(self, ncut) -> csc_matrix:
        r"""
        Operator :math:`\cos(\theta)`, acting only on the `\theta` Hilbert subspace.
        """
        dim_theta = 2 * ncut + 1
        matrix = (
            sparse.dia_matrix(([-1.0] * dim_theta, [-1]), shape=(dim_theta, dim_theta))
        ).tocsc()
        return matrix

    def _exp_i_theta_operator_conjugate(self, ncut) -> csc_matrix:
        r"""
        Operator :math:`\cos(\theta)`, acting only on the `\theta` Hilbert subspace.
        """
        dim_theta = 2 * ncut + 1
        matrix = (
            sparse.dia_matrix(([-1.0] * dim_theta, [1]), shape=(dim_theta, dim_theta))
        ).tocsc()
        return matrix

    def _cos_theta(self, ncut: int) -> csc_matrix:
        """Returns operator :math:`\\cos \\varphi` in the charge basis"""
        cos_op = 0.5 * (
            self._exp_i_theta_operator(ncut)
            + self._exp_i_theta_operator_conjugate(ncut)
        )
        return cos_op

    def _sin_theta(self, ncut: int) -> csc_matrix:
        """Returns operator :math:`\\sin \\varphi` in the charge basis"""
        sin_op = (
            -1j
            * 0.5
            * (
                self._exp_i_theta_operator(ncut)
                - self._exp_i_theta_operator_conjugate(ncut)
            )
        )
        return sin_op

    def circuit_operators(self):
        """
        Returns the set of operators needed to evaluate the Hamiltonian of the current instance.
        """
        import scqubits.core.discretization as discretization
        from scipy import sparse

        periodic_vars = self.vars["periodic"]
        normal_vars = self.vars["extended"]

        index_list = [j for i in list(self.var_categories.values()) for j in i]
        cutoff_names = [j for i in list(self.get_cutoffs().values()) for j in i]
        cutoffs = dict(zip(index_list, cutoff_names))

        grids = {}
        for i in self.var_categories["extended"]:
            grids[i] = discretization.Grid1d(
                self.discretized_phi_range[i][0],
                self.discretized_phi_range[i][1],
                cutoffs[i],
            )

        # constructing the operators for extended variables

        if self.ext_basis == "discretized":
            extended_operators = {
                "position": [],
                "momentum": [],
                "momentum_squared": [],
                "cos": [],
                "sin": [],
            }
            for v in normal_vars["position"]:  # position operators
                index = int(get_trailing_number(v.name))
                phi_operator = self._phi_operator(grids[index])
                extended_operators["position"].append(
                    self._kron_operator(phi_operator, index)
                )
                extended_operators["sin"].append(
                    self._kron_operator(self._sin_phi(grids[index]), index)
                )
                extended_operators["cos"].append(
                    self._kron_operator(self._cos_phi(grids[index]), index)
                )
            for v in normal_vars["momentum"]:  # momentum operators
                index = int(get_trailing_number(v.name))
                a_operator = self._i_d_dphi_operator(grids[index])
                extended_operators["momentum"].append(
                    self._kron_operator(a_operator, index)
                )
            for v in normal_vars["momentum_squared"]:  # squared momentum operators
                index = int(get_trailing_number(v.name))
                ps_operator = self._i_d2_dphi2_operator(grids[index])
                extended_operators["momentum_squared"].append(
                    self._kron_operator(ps_operator, index)
                )
        elif self.ext_basis == "harmonic":
            H = self._hamiltonian_sym_for_numerics
            index_list = [j for i in list(self.var_categories.values()) for j in i]
            cutoff_names = [j for i in list(self.get_cutoffs().values()) for j in i]
            cutoffs_dict = dict(zip(index_list, cutoff_names))
            # substitute all the parameter values
            H = H.subs(
                [
                    (param, getattr(self, str(param)))
                    for param in self.param_vars
                    + self.external_fluxes
                    + self.offset_charges
                ]
            )

            # calculate oscillator frequencies and use harmonic oscillator basis
            osc_lengths = {}
            osc_freqs = {}
            extended_operators = {
                "annihilation": [],
                "creation": [],
                "number": [],
                "position": [],
                "momentum": [],
                "sin": [],
                "cos": [],
            }
            for var_index in self.var_categories["extended"]:
                ECi = float(H.coeff("Q" + str(var_index) + "**2").cancel()) / 4
                ELi = float(H.coeff("θ" + str(var_index) + "**2").cancel()) * 2
                osc_freqs[var_index] = (8 * ELi * ECi) ** 0.5
                osc_lengths[var_index] = (8.0 * ECi / ELi) ** 0.25
                ad_operator = op.creation_sparse(cutoffs_dict[var_index])
                a_operator = op.annihilation_sparse(cutoffs_dict[var_index])
                extended_operators["creation"].append(
                    self._kron_operator(a_operator, var_index)
                )
                extended_operators["annihilation"].append(
                    self._kron_operator(ad_operator, var_index)
                )
                extended_operators["number"].append(
                    self._kron_operator(
                        op.number_sparse(cutoffs_dict[var_index]), var_index
                    )
                )
                x_operator = (
                    (ad_operator + a_operator) * osc_lengths[var_index] / (2 ** 0.5)
                )
                extended_operators["position"].append(
                    self._kron_operator(x_operator, var_index)
                )
                extended_operators["momentum"].append(
                    self._kron_operator(
                        1j
                        * (ad_operator - a_operator)
                        / (osc_lengths[var_index] * 2 ** 0.5),
                        var_index,
                    )
                )

                extended_operators["sin"].append(
                    self._kron_operator(
                        sp.linalg.sinm(x_operator.toarray()),
                        var_index,
                    )
                )

                extended_operators["cos"].append(
                    self._kron_operator(
                        sp.linalg.cosm(x_operator.toarray()),
                        var_index,
                    )
                )

            self.osc_lengths = osc_lengths
            self.osc_freqs = osc_freqs

        # constructing the operators for periodic variables
        periodic_operators = {"sin": [], "cos": [], "number": []}
        for v in periodic_vars["sin"]:  # exp(ix) operators; ys
            index = int(v.name[2:])
            a_operator = self._change_sparsity(self._sin_theta(cutoffs[index]))
            periodic_operators["sin"].append(self._kron_operator(a_operator, index))
        for v in periodic_vars["cos"]:  # exp(-ix) operators; yc
            index = int(v.name[2:])
            a_operator = self._change_sparsity(self._cos_theta(cutoffs[index]))
            periodic_operators["cos"].append(self._kron_operator(a_operator, index))
        for v in periodic_vars["number"]:  # n operators; n
            index = int(v.name[1:])
            n_operator = self._change_sparsity(self._n_theta_operator(cutoffs[index]))
            periodic_operators["number"].append(self._kron_operator(n_operator, index))

        return {
            "periodic": periodic_operators,
            "extended": extended_operators,
            "identity": [self._identity()],
        }

    ##################################################################
    ################ Functions for parameter queries #################
    ##################################################################
    def get_params(self) -> List[float]:
        """
        Method to get the circuit parameters set using the instance attributes.
        """
        params = []
        for param in self.param_vars:
            params.append(getattr(self, param.name))
        return params

    def get_cutoffs(self) -> dict[str, list]:
        """
        Method to get the cutoffs for each of the circuit's degree of freedom.
        """
        cutoffs_dict = {
            "cutoff_n": [],
            "cutoff_ext": [],
        }

        for cutoff_type in cutoffs_dict.keys():
            attr_list = [x for x in self.cutoff_names if cutoff_type in x]

            if len(attr_list) > 0:
                attr_list.sort()
                cutoffs_dict[cutoff_type] = [getattr(self, attr) for attr in attr_list]

        return cutoffs_dict

    def get_external_flux(self) -> List[float]:
        """
        Returns all the time independent external flux set using the circuit attributes
        for each of the independent loops detected.
        """
        return [getattr(self, flux.name) for flux in self.external_fluxes]

    def get_offset_charges(self) -> List[float]:
        """
        Returns all the offset charges set using the circuit attributes for each of the
        periodic degree of freedom.
        """
        return [
            getattr(self, offset_charge.name) for offset_charge in self.offset_charges
        ]

    def get_all_operators(self, return_dict: bool = False):
        """
        Returns a list of operators which can be given as an argument to
        self._hamiltonian_sym_for_numericsunc. These operators are not calculated again
        and are fetched directly from the circuit attibutes. Use set_attributes instead
        if the paramaters, expecially cutoffs, are changed.

        Parameters
        ----------

        return_dict: bool
            returns the dictionary of operators if set to True.
        """
        variable_symbols_list = flatten_list(
            self.vars["periodic"].values()
        ) + flatten_list(self.vars["extended"].values())
        operator_list = []
        for operator in variable_symbols_list:
            operator_list.append(getattr(self, operator.name))

        # adding the identity operator
        operator_list.append(self._identity())

        if return_dict:
            variable_symbols_list.append(sm.symbols("I"))
            operator_dict = dict(zip(variable_symbols_list, operator_list))
            return operator_dict

        return operator_list

    @staticmethod
    def default_params() -> Dict[str, Any]:
        # return {"EJ": 15.0, "EC": 0.3, "ng": 0.0, "ncut": 30, "truncated_dim": 10}

        return {}

    def set_operators(self):
        """
        Sets the operator attributes of the circuit with new operators calculated using
        the paramaters set in the circuit attributes. Returns a list of operators
        similar to the method get_operators.
        """

        if self.hierarchical_diagonalization:
            for subsys in self.subsystems.values():
                subsys.set_operators()
        else:
            variable_symbols_list = (
                flatten_list(self.vars["periodic"].values())
                + flatten_list(self.vars["extended"].values())
                + self.vars["identity"]
            )

            # if not self.is_child:
            ops = self.circuit_operators()
            operator_list = flatten_list(ops["periodic"].values()) + flatten_list(
                ops["extended"].values()
            )

            operator_list = operator_list + [self._identity()]

            for x, operator in enumerate(variable_symbols_list):
                setattr(self, operator.name, operator_list[x])

    def get_operator(self, operator_name: str):
        """
        Returns the operator for the given operator symbol

        Parameters
        ----------
        operator_name : str
            A sympy Symbol object which should be one among the symbols in the attribute vars

        Returns
        -------
        ndarray or csc_matrix
        """
        if not self.hierarchical_diagonalization:
            return getattr(self, operator_name)
        else:
            var_index = get_trailing_number(operator_name)
            subsystem_index = self.get_subsystem_index(var_index)
            subsystem = self.subsystems[subsystem_index]
            operator = subsystem.get_operator(operator_name)

            if subsystem.hierarchical_diagonalization:
                # repeat the calculation from convert_matrix_to_qobj
                # take review from Jens. Also needs cleaning up.
                dim = subsystem.truncated_dim
                _, evecs = subsystem.eigensys(evals_count=dim)
                operator = qt.Qobj(inpt=get_matrixelement_table(operator, evecs.T))
                return identity_wrap(
                    operator, subsystem, list(self.subsystems.values())
                )
            else:
                operator = convert_matrix_to_qobj(
                    operator, subsystem, op_in_eigenbasis=False, evecs=None
                )
                return identity_wrap(
                    operator, subsystem, list(self.subsystems.values())
                )

    ##################################################################
    ############# Functions for eigen values and matrices ############
    ##################################################################
    def _is_mat_mul_replacement_necessary(self, term):
        return (
            set(self.var_categories["extended"])
            & set([get_trailing_number(str(i)) for i in term.free_symbols])
        ) and "*" in str(term)

    def _replace_mat_mul_operator(self, term):

        if not self._is_mat_mul_replacement_necessary(term):
            return str(term)

        if self.ext_basis == "discretized":
            term_string = str(term)
            term_var_categories = [
                get_trailing_number(str(i)) for i in term.free_symbols
            ]
            if len(set(term_var_categories) & set(self.var_categories["extended"])) > 1:
                if all(["Q" in var.name for var in term.free_symbols]):
                    term_string = str(term).replace(
                        "*", "@"
                    )  # replacing all the * with @

        elif self.ext_basis == "harmonic":
            term_string = ""
            # replace ** with np.matrix_power
            if "**" in str(term):
                operators = [
                    match.replace("**", "")
                    for match in re.findall(r"[^*]+\*{2}", str(term), re.MULTILINE)
                ]
                exponents = re.findall(r"\*{2}\K[0-9]", str(term), re.MULTILINE)

                new_string_list = []
                for x, operator in enumerate(operators):
                    if get_trailing_number(operator) in self.var_categories["extended"]:
                        new_string_list.append(
                            "matrix_power(" + operator + "," + exponents[x] + ")"
                        )
                    else:
                        new_string_list.append(operator + "**" + exponents[x])
                term_string = "*".join(new_string_list)
            else:
                term_string = str(term)

            # replace * with @ in the entire term
            if len(term.free_symbols) > 1:
                term_string = re.sub(
                    r"[^*]\K\*{1}(?!\*)", "@", term_string, re.MULTILINE
                )

        # # replace * with @ in the entire term
        # term_string = re.sub(r"[^*]\K\*{1}(?!\*)", "@", term_string, re.MULTILINE)

        # # replace @ with * for all the multiplications where constants are involved
        # term_string = re.sub(
        #     r"(?<=[0-9])\@(?=[0-9])|(\@(?=[0-9]))|((?<=[0-9])\@)",
        #     "*",
        #     term_string,
        #     re.MULTILINE,
        # )
        return term_string

    def _get_eval_hamiltonian_string(self, H):
        """
        Returns the string which defines the expression for Hamiltonian in harmonic
        oscillator basis
        """
        expr_dict = H.as_coefficients_dict()
        terms_list = list(expr_dict.keys())
        coeff_list = list(expr_dict.values())

        H_string = ""
        for x, term in enumerate(terms_list):
            term_string = (
                str(coeff_list[x]) + "*" + self._replace_mat_mul_operator(term)
            )
            if float(coeff_list[x]) > 0:
                term_string = "+" + term_string
            H_string += term_string

        return H_string

    @staticmethod
    def matrix_power_sparse(x, n: int):
        res = x.copy()
        for i in range(n - 1):
            res = res @ x
        return res

    @staticmethod
    def _cos_dia_dense(x):
        """
        This is a special function to calculate the cos of dense diagonal matrices
        """
        return np.diag(np.cos(x.diagonal()))

    @staticmethod
    def _sin_dia_dense(x):
        """
        This is a special function to calculate the sin of dense diagonal matrices
        """
        return np.diag(np.sin(x.diagonal()))

    def _hamiltonian_for_harmonic_extended_vars(self):

        H = self._hamiltonian_sym_for_numerics
        index_list = [j for i in list(self.var_categories.values()) for j in i]
        cutoff_names = [j for i in list(self.get_cutoffs().values()) for j in i]
        cutoffs_dict = dict(zip(index_list, cutoff_names))
        # substitute all the parameter values
        H = H.subs(
            [
                (param, getattr(self, str(param)))
                for param in self.param_vars
                + self.external_fluxes
                + self.offset_charges
            ]
        )
        H = H.subs(
            "I", 1
        )  # does not make a difference as all the trignometric expressions are
        # expanded out.
        # remove constants from the Hamiltonian
        H = H - H.as_coefficients_dict()[1]
        H = H.expand()

        # replace the extended degrees of freedom with harmonic oscillators
        for var_index in self.var_categories["extended"]:
            ECi = float(H.coeff("Q" + str(var_index) + "**2").cancel()) / 4
            ELi = float(H.coeff("θ" + str(var_index) + "**2").cancel()) * 2
            osc_freq = (8 * ELi * ECi) ** 0.5
            osc_length = (8.0 * ECi / ELi) ** 0.25
            H = (
                (
                    H
                    - ECi * 4 * sm.symbols("Q" + str(var_index)) ** 2
                    - ELi / 2 * sm.symbols("θ" + str(var_index)) ** 2
                    + osc_freq * (sm.symbols("Nh" + str(var_index)))
                )
                .cancel()
                .expand()
            )

        H_str = self._get_eval_hamiltonian_string(H)
        self._H_str_harmonic = H_str

        variable_symbols_list = (
            flatten_list(self.vars["periodic"].values())
            + flatten_list(self.vars["extended"].values())
            + self.vars["identity"]
        )

        variable_str_list = [
            str(operator)
            for operator in variable_symbols_list
            + self.offset_charges
            + self.external_fluxes
        ]
        variable_values_list = (
            self.get_all_operators()
            + self.get_offset_charges()
            + self.get_external_flux()
        )
        variable_dict = dict(zip(variable_str_list, variable_values_list))

        # adding matrix power to the dict
        if self.type_of_matrices == "dense":
            variable_dict["matrix_power"] = np.linalg.matrix_power
            variable_dict["cos"] = self._cos_dia_dense
            variable_dict["sin"] = self._sin_dia_dense
        else:
            variable_dict["matrix_power"] = self.matrix_power_sparse
            variable_dict["cos"] = self._cos_dia
            variable_dict["sin"] = self._sin_dia

        return eval(H_str, variable_dict)

    def _hamiltonian_for_discretized_extended_vars(self):

        H = self._hamiltonian_sym_for_numerics
        H = H.subs(
            [
                (param, getattr(self, str(param)))
                for param in self.param_vars
                + self.external_fluxes
                + self.offset_charges
            ]
        )
        # remove constants from the Hamiltonian
        H = H - H.as_coefficients_dict()[1]
        H = H.expand()

        H_str = self._get_eval_hamiltonian_string(H)
        self._H_str_sparse = H_str

        variable_dict = self.get_all_operators(return_dict=True)
        # changing variables to strings
        variable_dict_str = dict(
            zip([var.name for var in variable_dict.keys()], variable_dict.values())
        )
        variable_dict_str["cos"] = self._cos_dia
        variable_dict_str["sin"] = self._sin_dia

        return eval(H_str, variable_dict_str)

        # replace * with @ for non-diagonal operators

    def hamiltonian(self):
        """
        Returns the Hamiltonian of the Circuit.
        """

        if not self.hierarchical_diagonalization:
            if self.ext_basis == "harmonic":
                return self._hamiltonian_for_harmonic_extended_vars()
            elif self.ext_basis == "discretized":
                return self._hamiltonian_for_discretized_extended_vars()

        else:
            bare_esys = {
                sys_index: sys.eigensys(evals_count=sys.truncated_dim)
                for sys_index, sys in enumerate(self.hilbert_space.subsys_list)
            }
            hamiltonian = self.hilbert_space.hamiltonian(bare_esys=bare_esys)
            if self.type_of_matrices == "dense":
                return hamiltonian.full()
            elif self.type_of_matrices == "sparse":
                return hamiltonian.data.tocsc()

    ##################################################################
    ########### Functions from scqubits.core.qubit_base ##############
    ##################################################################
    def _evals_calc(self, evals_count: int) -> ndarray:
        # dimension of the hamiltonian
        if self.hierarchical_diagonalization:
            hilbertdim = np.prod(
                [
                    self.subsystem_trunc_dims[i][0]
                    if type(self.subsystem_trunc_dims[i]) == list
                    else self.subsystem_trunc_dims[i]
                    for i in range(len(self.system_hierarchy))
                ]
            )
        else:
            hilbertdim = self.hilbertdim()

        hamiltonian_mat = self.hamiltonian()
        if self.type_of_matrices == "sparse":
            evals = sparse.linalg.eigsh(
                hamiltonian_mat,
                return_eigenvectors=False,
                k=evals_count,
                v0=settings.RANDOM_ARRAY[:hilbertdim],
                which="SA",
            )
        elif self.type_of_matrices == "dense":
            evals = sp.linalg.eigvalsh(
                hamiltonian_mat, subset_by_index=[0, evals_count - 1]
            )
        return np.sort(evals)

    def _esys_calc(self, evals_count: int) -> Tuple[ndarray, ndarray]:
        # dimension of the hamiltonian
        if self.hierarchical_diagonalization:
            hilbertdim = np.prod(
                [
                    self.subsystem_trunc_dims[i][0]
                    if type(self.subsystem_trunc_dims[i]) == list
                    else self.subsystem_trunc_dims[i]
                    for i in range(len(self.system_hierarchy))
                ]
            )
        else:
            hilbertdim = self.hilbertdim()

        hamiltonian_mat = self.hamiltonian()
        if self.type_of_matrices == "sparse":
            evals, evecs = sparse.linalg.eigsh(
                hamiltonian_mat,
                return_eigenvectors=True,
                k=evals_count,
                which="SA",
                v0=settings.RANDOM_ARRAY[:hilbertdim],
            )
        elif self.type_of_matrices == "dense":
            evals, evecs = sp.linalg.eigh(
                hamiltonian_mat,
                eigvals_only=False,
                subset_by_index=[0, evals_count - 1],
            )
        evals, evecs = order_eigensystem(evals, evecs)
        return evals, evecs

    def matrixelement_table(
        self,
        operator: str,
        evecs: ndarray = None,
        evals_count: int = 6,
        filename: str = None,
        return_datastore: bool = False,
    ) -> ndarray:
        """Returns table of matrix elements for `operator` with respect to the
        eigenstates of the qubit. The operator is given as a string matching a class
        method returning an operator matrix. E.g., for an instance `trm` of Transmon,
        the matrix element table for the charge operator is given by
        `trm.op_matrixelement_table('n_operator')`. When `esys` is set to `None`,
        the eigensystem is calculated on-the-fly.

        Parameters
        ----------
        operator:
            name of class method in string form, returning operator matrix in
            qubit-internal basis.
        evecs:
            if not provided, then the necessary eigenstates are calculated on the fly
        evals_count:
            number of desired matrix elements, starting with ground state
            (default value = 6)
        filename:
            output file name
        return_datastore:
            if set to true, the returned data is provided as a DataStore object
            (default value = False)
        """
        if evecs is None:
            _, evecs = self.eigensys(evals_count=evals_count)
        operator_matrix = getattr(self, operator)
        table = get_matrixelement_table(operator_matrix, evecs)
        if filename or return_datastore:
            data_store = DataStore(
                system_params=self.get_initdata(), matrixelem_table=table
            )
        if filename:
            data_store.filewrite(filename)
        return data_store if return_datastore else table

    ##################################################################
    ############### Functions for plotting potential #################
    ##################################################################
    def potential_energy(self, **kwargs) -> ndarray:
        """
        Returns the full potential of the circuit evaluated in a grid of points as
        chosen by the user or using default variable ranges.

        Parameters
        ----------
        :math:`\theta_i`: Union[ndarray, float]
            Numpy array or a Float, is the value set to the variable :math:`\theta_i` in the potential.
        """
        periodic_indices = self.var_categories["periodic"]
        discretized_ext_indices = self.var_categories["extended"]
        var_categories = discretized_ext_indices + periodic_indices

        # method to concatenate sublists
        potential_sym = self.potential_symbolic
        for var in self.external_fluxes:
            potential_sym = potential_sym.subs(var, var * np.pi * 2)

        # constructing the grids
        parameters = dict.fromkeys(
            ["θ" + str(index) for index in var_categories]
            + [var.name for var in self.external_fluxes]
            + [var.name for var in self.param_vars]
        )

        for var_name in kwargs:
            if isinstance(kwargs[var_name], np.ndarray):
                parameters[var_name] = kwargs[var_name]
            elif isinstance(kwargs[var_name], int) or isinstance(
                kwargs[var_name], float
            ):
                parameters[var_name] = kwargs[var_name]
            else:
                raise AttributeError(
                    "Only float, Numpy ndarray or int assignments are allowed."
                )

        for var_name in parameters.keys():
            if parameters[var_name] is None:
                if var_name in [
                    var.name for var in self.param_vars + self.external_fluxes
                ]:
                    parameters[var_name] = getattr(self, var_name)
                elif var_name in ["θ" + str(index) for index in var_categories]:
                    raise AttributeError(var_name + " is not set.")

        # creating a meshgrid for multiple dimensions
        sweep_vars = {}
        for var_name in kwargs:
            if isinstance(kwargs[var_name], np.ndarray):
                sweep_vars[var_name] = kwargs[var_name]
        if len(sweep_vars) > 1:
            sweep_vars.update(
                zip(
                    sweep_vars,
                    np.meshgrid(*[grid for grid in sweep_vars.values()]),
                )
            )
            for var_name in sweep_vars:
                parameters[var_name] = sweep_vars[var_name]

        potential_func = sm.lambdify(parameters.keys(), potential_sym, "numpy")

        return potential_func(*parameters.values())

    def plot_potential(self, **kwargs):
        r"""
        Returns the plot of the potential for the circuit instance. Make sure to not set more than two variables in the instance.potential to a Numpy array, as the the code cannot plot with more than 3 dimensions.

        Parameters
        ----------
        :math:`\theta_i`: Union[ndarray, float]
            Numpy array or a Float, is the value set to the variable :math:`\theta_i` in the potential.
        """

        periodic_indices = self.var_categories["periodic"]
        discretized_ext_indices = self.var_categories["extended"]
        var_categories = discretized_ext_indices + periodic_indices

        # constructing the grids
        parameters = dict.fromkeys(
            ["θ" + str(index) for index in var_categories]
            + [var.name for var in self.external_fluxes]
            + [var.name for var in self.param_vars]
        )

        sweep_vars = {}
        for var_name in kwargs:
            if isinstance(kwargs[var_name], np.ndarray):
                sweep_vars[var_name] = kwargs[var_name]
        if len(sweep_vars) > 1:
            sweep_vars.update(zip(sweep_vars, np.meshgrid(*list(sweep_vars.values()))))
            for var_name in sweep_vars:
                parameters[var_name] = sweep_vars[var_name]

        if len(sweep_vars) > 2:
            raise AttributeError(
                "Cannot plot with a dimension greater than 3; Only give a maximum of "
                "two grid inputs"
            )

        potential_energies = self.potential_energy(**kwargs)

        if len(sweep_vars) == 1:
            plot = plt.plot(*(list(sweep_vars.values()) + [potential_energies]))
            plt.xlabel(list(sweep_vars.keys())[0])
            plt.ylabel("Potential energy in GHz")

        if len(sweep_vars) == 2:
            plot = plt.contourf(*(list(sweep_vars.values()) + [potential_energies]))
            var_names = list(sweep_vars.keys())
            plt.xlabel(var_names[0])
            plt.ylabel(var_names[1])
            cbar = plt.colorbar()
            cbar.set_label("Potential energy in GHz")
        return plot

    ##################################################################
    ############# Functions for plotting wavefunction ################
    ##################################################################
    def _recursive_basis_change(
        self, wf_reshaped, wf_dim, subsystem, relevant_indices=None
    ):
        """
        Method to change the basis recursively, to reverse hierarchical diagonalization and
        get to the basis in which the variables were initially defined.

        Parameters
        ----------
        wf_dim: int
            The dimension of the wavefunction which needs to be rewritten in terms of the inital basis

        """
        _, U_subsys = subsystem.eigensys(evals_count=subsystem.truncated_dim)
        wf_sublist = list(range(len(wf_reshaped.shape)))
        U_sublist = [wf_dim, len(wf_sublist)]
        target_sublist = wf_sublist.copy()
        target_sublist[wf_dim] = len(wf_sublist)
        wf_new_basis = np.einsum(
            wf_reshaped, wf_sublist, U_subsys.T, U_sublist, target_sublist
        )
        if subsystem.hierarchical_diagonalization:
            wf_shape = list(wf_new_basis.shape)
            wf_shape[wf_dim] = [
                sub_subsys.truncated_dim for sub_subsys in subsystem.subsystems.values()
            ]
            wf_new_basis = wf_new_basis.reshape(flatten_list_recursive(wf_shape))
            for sub_subsys_index, sub_subsys in enumerate(
                subsystem.subsystems.values()
            ):
                if len(set(relevant_indices) & set(sub_subsys.var_categories_list)) > 0:
                    wf_new_basis = self._recursive_basis_change(
                        wf_new_basis,
                        wf_dim + sub_subsys_index,
                        sub_subsys,
                        relevant_indices=relevant_indices,
                    )
        else:
            if len(set(relevant_indices) & set(subsystem.var_categories_list)) > 0:
                wf_shape = list(wf_new_basis.shape)
                wf_shape[wf_dim] = [
                    getattr(subsystem, cutoff_attrib)
                    if "ext" in cutoff_attrib
                    else (2 * getattr(subsystem, cutoff_attrib) + 1)
                    for cutoff_attrib in subsystem.cutoff_names
                ]
                wf_new_basis = wf_new_basis.reshape(flatten_list_recursive(wf_shape))
        return wf_new_basis

    def _basis_change_harm_osc_to_phi(self, wf_original_basis, wf_dim, var_index):
        """
        Method to change the basis from harmonic oscillator to phi basis
        """
        U_ho_phi = np.array(
            [
                osc.harm_osc_wavefunction(
                    n,
                    self._default_grid_phi.make_linspace(),
                    self.osc_lengths[var_index],
                )
                for n in range(getattr(self, "cutoff_ext_" + str(var_index)))
            ]
        )
        wf_sublist = list(range(len(wf_original_basis.shape)))
        U_sublist = [wf_dim, len(wf_sublist)]
        target_sublist = wf_sublist.copy()
        target_sublist[wf_dim] = len(wf_sublist)
        wf_ext_basis = np.einsum(
            wf_original_basis, wf_sublist, U_ho_phi, U_sublist, target_sublist
        )
        return wf_ext_basis

    def _basis_change_n_to_phi(self, wf_original_basis, wf_dim, var_index):
        """
        Method to change the basis from harmonic oscillator to phi basis
        """
        U_n_phi = np.array(
            [
                np.exp(n * self._default_grid_phi.make_linspace() * 1j)
                for n in range(2 * getattr(self, "cutoff_n_" + str(var_index)) + 1)
            ]
        )
        wf_sublist = list(range(len(wf_original_basis.shape)))
        U_sublist = [wf_dim, len(wf_sublist)]
        target_sublist = wf_sublist.copy()
        target_sublist[wf_dim] = len(wf_sublist)
        wf_ext_basis = np.einsum(
            wf_original_basis, wf_sublist, U_n_phi, U_sublist, target_sublist
        )
        return wf_ext_basis

    def _get_var_dim_for_reshaped_wf(self, wf_var_categories, var_index):
        wf_dim = 0
        system_hierarchy_for_vars_chosen = list(
            set(
                [
                    self.get_subsystem_index(index)
                    for index in np.sort(wf_var_categories)
                ]
            )
        )
        for subsys_index in self.subsystems:
            if subsys_index not in system_hierarchy_for_vars_chosen:
                wf_dim += 1
            if subsys_index in system_hierarchy_for_vars_chosen:
                subsys_var_index_list = self.subsystems[
                    subsys_index
                ].var_categories_list
                if var_index not in subsys_var_index_list:
                    wf_dim += len(subsys_var_index_list)
                else:
                    wf_dim += subsys_var_index_list.index(var_index)
                    break
        return wf_dim

    def generate_wf_plot_data(
        self,
        n: int = 0,
        var_categories: Tuple[int] = (1,),
        eigensys: ndarray = None,
        mode: str = "abs",
        change_discrete_charge_to_phi: bool = True,
    ):
        """
        Returns the plot of the probability density of the wavefunction in the requested variables for the current Circuit instance.

        Parameters
        ----------
        n: int
            integer to choose which wavefunction to plot
        var_categories: tuple(int)
            A tuple containing the indices of the variables chosen to plot the wavefunction in. Should not have more than 2 entries.
        mode: str
            "abs" or "real" or "imag" for absolute, real or imaginary parts of the wavefunction.
        eigensys:
            The object returned by the method instance.eigensys, is used to avoid the
            re-evaluation of the eigen systems if already evaluated.
        change_discrete_charge_to_phi: bool
            bolean to choose if the discreet charge basis for the periodic variable
            needs to be changed to phi basis.
        """
        # checking to see if eigensys needs to be generated
        if eigensys is None:
            _, wfs = self.eigensys()
        else:
            _, wfs = eigensys

        wf = wfs[:, n]
        if self.hierarchical_diagonalization:
            system_hierarchy_for_vars_chosen = list(
                set(
                    [
                        self.get_subsystem_index(index)
                        for index in np.sort(var_categories)
                    ]
                )
            )  # getting the subsystem index for each of the index dimension
            subsystems_for_vars_chosen = [
                self.subsystems[sys_index]
                for sys_index in system_hierarchy_for_vars_chosen
            ]
            subsys_trunc_dims = [sys.truncated_dim for sys in self.subsystems.values()]
            # reshaping the wavefunctions to truncated dims of subsystems
            wf_hd_reshaped = wf.reshape(*subsys_trunc_dims)

            ##### Converting to the basis in which the variables are defined ####
            wf_original_basis = wf_hd_reshaped
            wf_dim = system_hierarchy_for_vars_chosen[0]
            for subsys_index in system_hierarchy_for_vars_chosen:
                wf_dim = 0
                for sys_index in range(subsys_index):
                    if sys_index in system_hierarchy_for_vars_chosen:
                        wf_dim += len(self.subsystems[sys_index].var_categories_list)
                    else:
                        wf_dim += 1
                wf_original_basis = self._recursive_basis_change(
                    wf_original_basis,
                    wf_dim,
                    self.subsystems[subsys_index],
                    relevant_indices=var_categories,
                )
        else:
            wf_original_basis = wf.reshape(
                *[
                    getattr(self, cutoff_attrib)
                    if "ext" in cutoff_attrib
                    else (2 * getattr(self, cutoff_attrib) + 1)
                    for cutoff_attrib in self.cutoff_names
                ]
            )

        # making a basis change to phi for every var_index
        wf_ext_basis = wf_original_basis
        for x, var_index in enumerate(var_categories):
            # finding the dimension corresponding to the var_index
            if not self.hierarchical_diagonalization:
                wf_dim = var_index - 1
            else:
                wf_dim = self._get_var_dim_for_reshaped_wf(var_categories, var_index)

            if (
                var_index in self.var_categories["extended"]
                and self.ext_basis == "harmonic"
            ):
                wf_ext_basis = self._basis_change_harm_osc_to_phi(
                    wf_ext_basis, wf_dim, var_index
                )
            if change_discrete_charge_to_phi:
                if var_index in self.var_categories["periodic"]:
                    wf_ext_basis = self._basis_change_n_to_phi(
                        wf_ext_basis, wf_dim, var_index
                    )

        # if a probability plot is requested, sum over the dimesnsions not relevant to the ones in var_categories
        if self.hierarchical_diagonalization:
            num_wf_dims = 0
            dims_to_be_summed = []
            for x, subsys_index in enumerate(self.subsystems):
                if subsys_index in system_hierarchy_for_vars_chosen:
                    for index, var_index in enumerate(
                        self.subsystems[subsys_index].var_categories_list
                    ):
                        if var_index not in var_categories:
                            dims_to_be_summed += [num_wf_dims + index]
                    num_wf_dims += len(
                        self.subsystems[subsys_index].var_categories_list
                    )
                else:
                    dims_to_be_summed += [num_wf_dims]
                    num_wf_dims += 1
            wf_plot = np.sum(
                np.abs(wf_ext_basis),
                axis=tuple(dims_to_be_summed),
            )
        else:
            wf_plot = np.sum(
                np.abs(wf_ext_basis),
                axis=tuple(
                    [
                        var_index - 1
                        for var_index in self.var_categories["periodic"]
                        + self.var_categories["extended"]
                        if var_index not in var_categories
                    ]
                ),
            )

        return wf_plot

    def plot_wavefunction(
        self,
        n=0,
        var_categories: Tuple[int] = (1,),
        eigensys=None,
        mode: str = "abs",
        change_discrete_charge_to_phi: bool = True,
    ):
        """
        Returns the plot of the probability density of the wavefunction in the requested variables for the current Circuit instance.

        Parameters
        ----------
        n: int
            integer to choose which wavefunction to plot
        var_categories:
            A tuple containing the indices of the variables chosen to plot the wavefunction in. Should not have more than 2 entries.
        mode:
            "abs" or "real" or "imag" for absolute, real or imaginary parts of the wavefunction.
        eigensys:
            The object returned by the method instance.eigensys, is used to avoid the
            re-evaluation of the eigen systems if already evaluated.
        change_discrete_charge_to_phi: bool
            bolean to choose if the discreet charge basis for the periodic variable
            needs to be changed to phi basis.
        """
        if len(var_categories) > 2:
            raise AttributeError(
                "Cannot plot wavefunction in more than 2 dimensions. The number of dimensions should be less than 2."
            )
        var_categories = np.sort(var_categories)
        cutoffs_dict = {}  # dictionary for cutoffs for each variable index
        grids_dict = {}
        var_index_dims_dict = {}
        for cutoff_attrib in self.cutoff_names:
            var_index = get_trailing_number(cutoff_attrib)
            cutoffs_dict[var_index] = getattr(self, cutoff_attrib)
            if "cutoff_n" in cutoff_attrib:
                grids_dict[var_index] = self._default_grid_phi.make_linspace()
            else:
                var_index_dims_dict[var_index] = getattr(self, cutoff_attrib)
                if self.ext_basis == "harmonic":
                    grid = self._default_grid_phi.make_linspace()
                elif self.ext_basis == "discretized":
                    grid = np.linspace(
                        self.discretized_phi_range[var_index][0],
                        self.discretized_phi_range[var_index][1],
                        cutoffs_dict[var_index],
                    )
                grids_dict[var_index] = grid

        wf_plot = self.generate_wf_plot_data(
            n=n,
            var_categories=var_categories,
            eigensys=eigensys,
            change_discrete_charge_to_phi=change_discrete_charge_to_phi,
        )

        var_types = []

        for var_index in np.sort(var_categories):
            if var_index in self.var_categories["periodic"]:
                if not change_discrete_charge_to_phi:
                    var_types.append("Charge in units of 2e, variable:")
                else:
                    var_types.append("Dimensionless flux, discrete charge variable:")
            else:
                var_types.append("Dimensionless flux, variable:")

        if len(var_categories) == 1:
            if not change_discrete_charge_to_phi and (
                var_categories[0] in self.var_categories["periodic"]
            ):
                plt.bar(
                    np.arange(-cutoffs_dict[var_index], cutoffs_dict[var_index] + 1)
                    / (2 * np.pi),
                    eval("np." + mode + "(wf_plot.T)"),
                )
            else:
                plt.plot(
                    np.array(grids_dict[var_categories[0]]) / (2 * np.pi),
                    eval("np." + mode + "(wf_plot.T)"),
                )
            plt.xlabel(var_types[0] + str(var_categories[0]))
        elif len(var_categories) == 2:
            x, y = np.meshgrid(
                np.array(grids_dict[var_categories[0]]) / (2 * np.pi),
                np.array(grids_dict[var_categories[1]]) / (2 * np.pi),
            )
            plt.contourf(x, y, np.abs(wf_plot.T))
            plt.xlabel(var_types[0] + str(var_categories[0]))
            plt.ylabel(var_types[1] + str(var_categories[1]))
            plt.colorbar()
        plt.title("Distribution of Wavefuntion along variables " + str(var_categories))


class Circuit(SubSystem):
    def __init__(
        self,
        symbolic_circuit: SymbolicCircuit,
        ext_basis: str = "discretized",
        initiate_sym_calc: bool = True,
        system_hierarchy: list = None,
        subsystem_trunc_dims: list = None,
        truncated_dim: int = None,
    ):
        """
        init for Circuit class

        Parameters
        ----------
        symbolic_circuit : str
            an instance of the class SymbolicCircuit
        ext_basis : str, optional
            can be "discretized" or "harmonic" which chooses whether to use discretized phi or harmonic oscillator basis for extended variables, by default "discretized"
        basis_completion : str, optional
            either "simple" or "standard", defines the matrix used for completing the transformation matrix. Sometimes used to change the variable transformation to result in a simpler symbolic Hamiltonian, by default "simple"
        initiate_sym_calc : bool, optional
            attribute to initiate Circuit instance, by default True
        system_hierarchy : list, optional
            A list of lists which is provided by the user to define subsystems, by default None
        subsystem_trunc_dims : list, optional
            a dict object which can be generated for a specific system_hierarchy using the method generate_default_trunc_dims, by default None
        truncated_dim : int, optional
            truncated dimension if the user wants to use this circuit instance in HilbertSpace, by default None

        Returns
        -------
        Circuit
            An instance of class Circuit
        """
        self.is_child = False
        self.symbolic_circuit: SymbolicCircuit = symbolic_circuit

        self.ext_basis: str = ext_basis
        self.truncated_dim: int = truncated_dim
        self.system_hierarchy: list = system_hierarchy
        self.subsystem_trunc_dims: list = subsystem_trunc_dims

        self.discretized_phi_range: dict[int, tuple(float, float)] = {}
        self.cutoff_names: List[str] = []

        # setting default grids for plotting
        self._default_grid_phi: discretization.Grid1d = discretization.Grid1d(
            -6 * np.pi, 6 * np.pi, 200
        )

        self.type_of_matrices: str = (
            "sparse"  # type of matrices used to construct the operators
        )

        circuit_data = {
            "var_categories": symbolic_circuit.var_categories,
            "external_fluxes": symbolic_circuit.external_fluxes,
            "offset_charges": symbolic_circuit.offset_charges,
            "hamiltonian_symbolic": symbolic_circuit.hamiltonian_symbolic,
            "param_vars": symbolic_circuit.param_vars,
            "branches": symbolic_circuit.branches,
            "nodes": symbolic_circuit.nodes,
            "lagrangian_symbolic": symbolic_circuit.lagrangian_symbolic,
            "hamiltonian_symbolic": symbolic_circuit.hamiltonian_symbolic,
            "lagrangian_node_vars": symbolic_circuit.lagrangian_node_vars,
        }

        self.__dict__.update(
            circuit_data
        )  # copying the necessary attributes from symbolic circuit.

        self._sys_type = type(self).__name__
        self._id_str = self._autogenerate_id_str()

        # Hamiltonian function
        if initiate_sym_calc:
            self.initiate_circuit()

    def __repr__(self) -> str:
        return self._id_str

    def initiate_circuit(
        self,
        transformation_matrix: ndarray = None,
        system_hierarchy: list = None,
        subsystem_trunc_dims: list = None,
        closure_branches: List[Branch] = None,
    ):
        """
        Method which re-initializes a circuit instance to update, hierarchical diagonalization parameters or closure branches or the variable transformation used to describe the circuit.

        Parameters
        ----------
        transformation_matrix : ndarray, optional
            A user defined variable transformation which has the dimensions of the number nodes(not counting the ground node), by default None
        system_hierarchy : list, optional
            A list of lists which is provided by the user to define subsystems, by default None
        subsystem_trunc_dims : list, optional
            dict object which can be generated for a specific system_hierarchy using the method generate_default_trunc_dims, by default None
        closure_branches : List[Branch], optional
            List of branches where external flux variables will be specified, by default None which then chooses closure branches by an internally generated spanning tree.

        Raises
        ------
        Exception
            when system_hierarchy is set and subsystem_trunc_dims is not set.
        """
        system_hierarchy = system_hierarchy or self.system_hierarchy
        subsystem_trunc_dims = subsystem_trunc_dims or self.subsystem_trunc_dims

        self.hierarchical_diagonalization = (
            True if system_hierarchy is not None else False
        )

        self.symbolic_circuit.initiate_symboliccircuit(
            transformation_matrix=transformation_matrix,
            closure_branches=closure_branches,
        )
        self.__dict__.update(self.symbolic_circuit.__dict__)

        # removing any of the old cutoffs
        old_cutoffs = []
        for attr in self.__dict__:
            if "_cutoff_" in attr:
                old_cutoffs.append(attr)
        for attr in old_cutoffs:
            delattr(self, attr)

        # initiating the class properties
        self.cutoff_names = []
        for var_type in self.var_categories.keys():
            if var_type == "periodic":
                for x, var_index in enumerate(self.var_categories["periodic"]):
                    cutoff = (
                        5
                        if not hasattr(self, "parent")
                        else getattr(self.parent, "cutoff_n_" + str(var_index))
                    )
                    self._make_property(
                        "cutoff_n_" + str(var_index), cutoff, "update_cutoffs"
                    )
                    self.cutoff_names.append("cutoff_n_" + str(var_index))
            if var_type == "extended":
                for x, var_index in enumerate(self.var_categories["extended"]):
                    cutoff = (
                        30
                        if not hasattr(self, "parent")
                        else getattr(self.parent, "cutoff_ext_" + str(var_index))
                    )
                    self._make_property(
                        "cutoff_ext_" + str(var_index), cutoff, "update_cutoffs"
                    )
                    self.cutoff_names.append("cutoff_ext_" + str(var_index))

        # default values for the parameters
        for x, param in enumerate(self.param_vars):
            # if harmonic oscillator basis is used, param vars become class properties.
            self._make_property(
                param.name, self.param_init_vals[x], "update_param_vars"
            )

        # setting the ranges for floux ranges used for discrete phi vars
        for v in self.var_categories["extended"]:
            self.discretized_phi_range[v] = (-6 * np.pi, 6 * np.pi)
        # default values for the external flux vars
        for flux in self.external_fluxes:
            # setting the default to zero external flux
            self._make_property(flux.name, 0.0, "update_external_flux_or_charge")
        # default values for the offset charge vars
        for offset_charge in self.offset_charges:
            # default to zero offset charge
            self._make_property(
                offset_charge.name, 0.0, "update_external_flux_or_charge"
            )

        # changing the matrix type if necessary
        if (
            len(flatten_list(self.var_categories.values())) == 1
            and self.ext_basis == "harmonic"
        ):
            self.type_of_matrices = "dense"

        # setting the __init__params attribute
        self._init_params = (
            [param.name for param in self.param_vars]
            + [flux.name for flux in self.external_fluxes]
            + [offset_charge.name for offset_charge in self.offset_charges]
            + self.cutoff_names
            + ["input_string"]
        )

        self._set_vars()  # setting the attribute vars to store operator symbols

        if len(self.symbolic_circuit.nodes) > 3:
            self.hamiltonian_symbolic = (
                self.symbolic_circuit.generate_symbolic_hamiltonian(
                    substitute_params=True
                )
            )

        if system_hierarchy is not None:
            self.hierarchical_diagonalization = (
                system_hierarchy != []
                and system_hierarchy != flatten_list_recursive(system_hierarchy)
            )

        if not self.hierarchical_diagonalization:
            self.generate_hamiltonian_sym_for_numerics()
            self.set_operators()
        else:
            if system_hierarchy is None:
                self.system_hierarchy = [
                    self.var_categories["periodic"] + self.var_categories["extended"]
                ]
            else:
                self.system_hierarchy = system_hierarchy

            if subsystem_trunc_dims is None:
                raise Exception(
                    "The truncated dimensions attribute for hierarchical diagonalization is not set."
                )
            else:
                self.subsystem_trunc_dims = subsystem_trunc_dims
            self.generate_hamiltonian_sym_for_numerics()
            self.generate_subsystems()

    @classmethod
    def from_yaml(
        cls,
        input_string: str,
        is_file: bool = True,
        ext_basis="discretized",
        basis_completion="simple",
        initiate_sym_calc=True,
        system_hierarchy: list = None,
        subsystem_trunc_dims: list = None,
        truncated_dim: int = None,
    ):
        """
        Create a Circuit class instance from a circuit graph described in an input string in YAML format.

        Parameters
        ----------
        input_string : str
            string describing the graph of a circuit in the YAML format.
        ext_basis : str, optional
            can be "discretized" or "harmonic" which chooses whether to use discretized phi or harmonic oscillator basis for extended variables, by default "discretized"
        basis_completion : str, optional
            either "simple" or "standard", defines the matrix used for completing the transformation matrix. Sometimes used to change the variable transformation to result in a simpler symbolic Hamiltonian, by default "simple"
        initiate_sym_calc : bool, optional
            attribute to initiate Circuit instance, by default True
        hierarchical_diagonalization : bool, optional
            Boolean whether to use hierarchical diagonalization, by default False
        system_hierarchy : list, optional
            A list of lists which is provided by the user to define subsystems, by default None
        subsystem_trunc_dims : list, optional
            a dict object which can be generated for a specific system_hierarchy using the method generate_default_trunc_dims, by default None
        truncated_dim : int, optional
            truncated dimension if the user wants to use this circuit instance in HilbertSpace, by default None

        Returns
        -------
        Circuit
            An instance of class Circuit
        """

        symboliccircuit = SymbolicCircuit.from_yaml(
            input_string,
            is_file=is_file,
            basis_completion=basis_completion,
            initiate_sym_calc=True,
        )

        return cls(
            symboliccircuit,
            initiate_sym_calc=initiate_sym_calc,
            ext_basis=ext_basis,
            system_hierarchy=system_hierarchy,
            subsystem_trunc_dims=subsystem_trunc_dims,
            truncated_dim=truncated_dim,
        )


# example input strings
def example_circuit(qubit):
    """
    Returns example input strings for AnalyzeQCircuit and CustomQCircuit for some of the popular qubits.

    Parameters
    ----------
    qubit:
        "fluxonium" or "transmon" or "zero_pi" or "cos2phi" chosing the respective example input strings.
    """

    # example input strings for popular qubits
    fluxonium = "nodes: 2\nbranches:\nJJ	1,2	Ej	Ecj\nL	1,2	El\nC	1,2	Ec"

    transmon = "nodes: 2\nbranches:\nC\t1,2\tEc\nJJ\t1,2\tEj\tEcj\n"

    cos2phi = "nodes: 4\nbranches:\nC\t1,3\tEc\nJJ\t1,2\tEj\tEcj\nJJ\t3,4\tEj\tEcj\nL\t1,4\tEl\nL\t2,3\tEl\n\n"

    zero_pi = "nodes: 4\nbranches:\nJJ\t1,2\tEj\tEcj\nL\t2,3\tEl\nJJ\t3,4\tEj\tEcj\nL\t4,1\tEl\nC\t1,3\tEc\nC\t2,4\tEc\n"

    if qubit == "transmon":
        return transmon
    elif qubit == "cos2phi":
        return cos2phi
    elif qubit == "zero_pi":
        return zero_pi
    elif qubit == "fluxonium":
        return fluxonium
    else:
        raise (AttributeError()("Qubit not available or invalid input."))
<|MERGE_RESOLUTION|>--- conflicted
+++ resolved
@@ -1,2466 +1,2451 @@
-# circuit.py
-#
-# This file is part of scqubits.
-#
-#    Copyright (c) 2019 and later, Jens Koch and Peter Groszkowski
-#    All rights reserved.
-#
-#    This source code is licensed under the BSD-style license found in the
-#    LICENSE file in the root directory of this source tree.
-############################################################################
-
-
-from multiprocessing.spawn import old_main_modules
-from sys import settrace
-from typing import (
-    Any,
-    Dict,
-    List,
-    Optional,
-    Tuple,
-    Union,
-)
-
-import numpy as np
-import regex as re
-
-# import re
-import scipy as sp
-import sympy as sm
-import numpy as np
-import scipy as sp
-import regex as re
-import qutip as qt
-
-
-from numpy import ndarray
-from scipy import sparse
-from scipy.sparse.csc import csc_matrix
-from matplotlib import pyplot as plt
-
-from scqubits.core import operators as op
-from scqubits import HilbertSpace, settings
-import scqubits.core.oscillator as osc
-from scqubits.core.symboliccircuit import Branch, SymbolicCircuit
-import scqubits.core.discretization as discretization
-import scqubits.core.qubit_base as base
-from scqubits.core.storage import DataStore
-import scqubits.io_utils.fileio_serializers as serializers
-from scqubits.utils.misc import list_intersection, flatten_list, flatten_list_recursive
-from scqubits.utils.typedefs import QuantumSys
-
-from scqubits.utils.spectrum_utils import (
-    get_matrixelement_table,
-    identity_wrap,
-    order_eigensystem,
-    convert_matrix_to_qobj,
-)
-
-# Causing a circular import
-# if TYPE_CHECKING:
-#     from scqubits.core.symboliccircuit import Circuit
-
-<<<<<<< HEAD
-def generate_trunc_dims_template(index_list: list) -> List[int]:
-    trunc_dims: List[Union[int, list]] = []
-    for x, subsystem_indices in enumerate(index_list):
-        if subsystem_indices == flatten_list_recursive(subsystem_indices):
-=======
-
-def truncation_template(system_hierarchy: list) -> list:
-    """
-    Function to generate a template for defining the truncated dimensions for subsystems
-    when hierarchical diagonalization is used.
-
-    Parameters
-    ----------
-    index_list: list
-        list of subsystem hierarchy
-    """
-    trunc_dims = []
-    for x, system_hierarchy in enumerate(system_hierarchy):
-        if system_hierarchy == flatten_list_recursive(system_hierarchy):
->>>>>>> 3339de2b
-            trunc_dims.append(10)
-        else:
-            trunc_dims.append(
-                [
-                    50,
-                    truncation_template(system_hierarchy),
-                ]
-            )
-    return trunc_dims
-
-
-def get_trailing_number(input_str: str) -> Union[int, None]:
-    """
-    Returns the number trailing a string given as input. Example:
-        $ get_trailing_number("a23")
-        $ 23
-
-    Parameters
-    ----------
-    input_str :
-        String which trails any number
-
-    Returns
-    -------
-    int
-        returns the trailing integer as int, else returns None
-    """
-    match = re.search(r"\d+$", input_str)
-    return int(match.group()) if match else None
-
-
-class SubSystem(base.QubitBaseClass, serializers.Serializable):
-    """
-    Class to numerically analyze an instance of SymbolicCircuit.
-
-<<<<<<< HEAD
-    Can be initialized using an input file. For example, the following input file can be
-    used to define a Transmon:
-
-        # file_name: transmon_num.yaml
-=======
-    Can be initialized using an input file. For example, the following input file can
-    be used to define a Transmon.
-    # file_name: transmon_num.yaml
->>>>>>> 3339de2b
-        nodes: 2
-        branches:
-        - [JJ,1,2,10,1e15]
-        - [L, 1,2,0.1]
-        - [C,1,2,0.2]
-
-    `Circuit.from_input_file("transmon_num.yaml")`
-
-    A set of nodes with branches connecting them forms a circuit.
-    """
-
-    def __init__(
-        self,
-        parent: "SubSystem",
-        hamiltonian_symbolic: sm.core.expr.Expr,
-        system_hierarchy: Optional[List] = None,
-        subsystem_trunc_dims: Optional[List] = None,
-        truncated_dim: Optional[int] = 10,
-    ):
-        self.system_hierarchy: list = system_hierarchy
-        self.truncated_dim: int = truncated_dim
-        self.subsystem_trunc_dims: list = subsystem_trunc_dims
-
-        self.is_child: bool = True
-        self.parent: "SubSystem" = parent
-        self.hamiltonian_symbolic: sm.core.expr.Expr = hamiltonian_symbolic
-        self._hamiltonian_sym_for_numerics: sm.core.expr.Expr = hamiltonian_symbolic
-
-        # _sys_type = type(self).__name__  # for object description
-        # TODO we talked about this... did you not fix this meanwhile? -  I think this is somehow needed for some method call. I will need to test it further
-        self.ext_basis: str = self.parent.ext_basis
-        self.external_fluxes = [
-            var
-            for var in self.parent.external_fluxes
-            if var in self.hamiltonian_symbolic.free_symbols
-        ]
-        self.offset_charges = [
-            var
-            for var in self.parent.offset_charges
-            if var in self.hamiltonian_symbolic.free_symbols
-        ]
-        self.param_vars = [
-            var
-            for var in self.parent.param_vars
-            if var in self.hamiltonian_symbolic.free_symbols
-        ]
-
-        # for var in param_vars + offset_charges + external_fluxes:
-        #     setattr(self, str(var), getattr(parent, str(var)))
-
-        self.var_categories_list = []
-        cutoffs = []
-        for var in list(self.hamiltonian_symbolic.free_symbols):
-            if "I" not in str(var):
-                filtered_var = re.findall(
-                    "[0-9]+", re.sub(r"ng_[0-9]+|Φ[0-9]+", "", str(var))
-                )  # filtering offset charges and external flux
-                if not filtered_var:
-                    continue
-                else:
-                    var_index = int(filtered_var[0])
-                # var_index = (int(re.findall('[0-9]+', str(v))[0]))
-                if var_index not in self.var_categories_list:
-                    for cutoff_name in self.parent.cutoff_names:
-                        if str(var_index) in cutoff_name:
-                            cutoffs.append(getattr(self.parent, cutoff_name))
-                    self.var_categories_list.append(var_index)
-        # setting some class attributes
-        self.var_categories_list.sort()
-        self.var_categories = {}
-        for var_type in self.parent.var_categories:
-            self.var_categories[var_type] = [
-                var_index
-                for var_index in self.parent.var_categories[var_type]
-                if var_index in self.var_categories_list
-            ]
-
-        self.cutoff_names = []
-        for var_type in self.var_categories.keys():
-            if var_type == "periodic":
-                for x, var_index in enumerate(self.var_categories["periodic"]):
-                    self.cutoff_names.append("cutoff_n_" + str(var_index))
-            if var_type == "extended":
-                for x, var_index in enumerate(self.var_categories["extended"]):
-                    self.cutoff_names.append("cutoff_ext_" + str(var_index))
-
-        self.cutoffs_dict = {}
-        for var_index in self.var_categories_list:
-            for cutoff_name in self.parent.cutoff_names:
-                if str(var_index) in cutoff_name:
-                    self.cutoffs_dict[var_index] = getattr(self.parent, cutoff_name)
-        self.cutoffs_dict = self.cutoffs_dict
-        self.discretized_phi_range = {
-            i: self.parent.discretized_phi_range[i]
-            for i in self.parent.discretized_phi_range
-            if i in self.var_categories_list
-        }
-
-        # self.set_vars()
-        self.hierarchical_diagonalization = (
-            system_hierarchy != []
-            and system_hierarchy != flatten_list_recursive(system_hierarchy)
-        )
-
-        if len(self.var_categories_list) == 1 and self.ext_basis == "harmonic":
-            self.type_of_matrices = "dense"
-        else:
-            self.type_of_matrices = "sparse"
-
-        self._sys_type = type(self).__name__
-        self._id_str = self._autogenerate_id_str()
-
-        self._initiate_child()
-
-    def __repr__(self) -> str:
-        return self._id_str
-
-    def _regenerate_sym_hamiltonian(self):
-        # generate _hamiltonian_sym_for_numerics if not already generated(delayed for large circuits)
-        if not self.is_child and len(self.symbolic_circuit.nodes) > 3:
-            self.hamiltonian_symbolic = (
-                self.symbolic_circuit.generate_symbolic_hamiltonian(
-                    substitute_params=True
-                )
-            )
-            self.generate_hamiltonian_sym_for_numerics()
-
-    def _set_property_and_update_param_vars(self, param_name, value):
-
-        # update the attribute for the current instance
-        setattr(self, "_" + param_name, value)
-        # update the attribute for the instance in symboliccircuit
-        if not self.is_child and len(self.symbolic_circuit.nodes) > 3:
-            self.symbolic_circuit.update_param_init_val(param_name, value)
-            self._regenerate_sym_hamiltonian()
-
-        # update Circuit instance
-        # generate _hamiltonian_sym_for_numerics if not already generated, delayed for
-        # large circuits
-        if self.hierarchical_diagonalization:
-            self.generate_subsystems()
-            self.build_hilbertspace()
-        else:
-            self.set_operators()
-
-    def _set_property_and_update_ext_flux_or_charge(self, param_name, value) -> None:
-
-        # update the attribute for the current instance
-        setattr(self, "_" + param_name, value)
-
-        # update all subsystem instances
-        if self.hierarchical_diagonalization:
-            for subsys in self.subsystems.values():
-                if hasattr(subsys, param_name):
-                    setattr(subsys, param_name, value)
-
-    def _set_property_and_update_cutoffs(self, param_name, value) -> None:
-        setattr(self, "_" + param_name, value)
-
-        # set operators and rebuild the hilbertspace object
-        if self.hierarchical_diagonalization:
-            for subsys in self.subsystems.values():
-                if hasattr(subsys, param_name):
-                    setattr(subsys, param_name, value)
-            self.set_operators()
-            self.build_hilbertspace()
-        else:
-            self.set_operators()
-
-    def _make_property(self, attrib_name, init_val, property_update_type) -> None:
-        setattr(self, "_" + attrib_name, init_val)
-
-        def getter(self, name=attrib_name):
-            return getattr(self, "_" + name)
-
-        if property_update_type == "update_param_vars":
-
-            def setter(self, value, name=attrib_name):
-                return self._set_property_and_update_param_vars(name, value)
-
-        elif property_update_type == "update_external_flux_or_charge":
-
-            def setter(self, value, name=attrib_name):
-                return self._set_property_and_update_ext_flux_or_charge(name, value)
-
-        elif property_update_type == "update_cutoffs":
-
-            def setter(self, value, name=attrib_name):
-                return self._set_property_and_update_cutoffs(name, value)
-
-        setattr(self.__class__, attrib_name, property(fget=getter, fset=setter))
-
-    def _initiate_child(self) -> None:
-
-        for x, param in enumerate(self.param_vars):
-            # if harmonic oscillator basis is used, param vars become class properties.
-            self._make_property(
-                param.name, getattr(self.parent, param.name), "update_param_vars"
-            )
-
-        # getting attributes from parent
-        for flux in self.external_fluxes:
-            self._make_property(
-                flux.name,
-                getattr(self.parent, flux.name),
-                "update_external_flux_or_charge",
-            )
-        for offset_charge in self.offset_charges:
-            self._make_property(
-                offset_charge.name,
-                getattr(self.parent, offset_charge.name),
-                "update_external_flux_or_charge",
-            )
-
-        for cutoff_str in self.cutoff_names:
-            self._make_property(
-                cutoff_str, getattr(self.parent, cutoff_str), "update_cutoffs"
-            )
-
-        self._init_params = (
-            [param.name for param in self.param_vars]
-            + [flux.name for flux in self.external_fluxes]
-            + [offset_charge.name for offset_charge in self.offset_charges]
-            + self.cutoff_names
-        )
-
-        self._set_vars()
-        if self.hierarchical_diagonalization:
-            self.generate_subsystems()
-            self.set_operators()
-            self.build_hilbertspace()
-        else:
-            self.set_operators()
-
-    def set_system_hierarchy(
-        self, system_hierarchy: list, subsystem_trunc_dims: list
-    ) -> None:
-        """
-        Updates the subsystem hierarchy for the Circuit instance.
-
-        Parameters
-        ----------
-        system_hierarchy : list, optional
-            A list of lists which is provided by the user to define subsystems
-        subsystem_trunc_dims : list, optional
-            dict object which can be generated for a specific system_hierarchy using the method generate_default_trunc_dims
-        """
-        if len(self.symbolic_circuit.nodes) > 3:
-            self.hamiltonian_symbolic = (
-                self.symbolic_circuit.generate_symbolic_hamiltonian(
-                    substitute_params=True
-                )
-            )
-
-        self.hierarchical_diagonalization = True
-        self.system_hierarchy = system_hierarchy
-        self.subsystem_trunc_dims = subsystem_trunc_dims
-        self.generate_hamiltonian_sym_for_numerics()
-        self.generate_subsystems()
-        self.build_hilbertspace()
-
-    ##################################################################
-    ##### Functions to construct the function for the Hamiltonian ####
-    ##################################################################
-    @staticmethod
-    def _exp_dia(x):
-        """
-        This is a special function to calculate the expm of sparse diagonal matrices
-        """
-        return sparse.diags(np.exp((x.todia()).diagonal())).tocsc()
-
-    @staticmethod
-    def _cos_dia(x):
-        """
-        This is a special function to calculate the expm of sparse diagonal matrices
-        """
-        return sparse.diags(np.cos(x.diagonal())).tocsc()
-
-    @staticmethod
-    def _sin_dia(x):
-        """
-        This is a special function to calculate the expm of sparse diagonal matrices
-        """
-        return sparse.diags(np.sin(x.diagonal())).tocsc()
-
-    def generate_subsystems(self):
-        """
-        Generates the subsystems (child instances of Circuit) depending on the setting self.system_hierarchy
-        """
-        H = self._hamiltonian_sym_for_numerics
-
-        systems_sym = []
-        interaction_sym = []
-
-        for subsys_index_list in self.system_hierarchy:
-            subsys_index_list = flatten_list_recursive(subsys_index_list)
-            expr_dict = H.as_coefficients_dict()
-            terms_list = list(expr_dict.keys())
-
-            H_sys = 0 * sm.symbols("x")
-            H_int = 0 * sm.symbols("x")
-            for term in terms_list:
-                term_var_categories = []
-                for var in term.free_symbols:
-                    # remove any branch parameters or flux and offset charge symbols
-                    if (
-                        "Φ" not in str(var)
-                        and "ng" not in str(var)
-                        and len(list_intersection(self.param_vars, [var])) == 0
-                    ):
-                        index = get_trailing_number(str(var))
-                        if index not in term_var_categories and index is not None:
-                            term_var_categories.append(index)
-
-                if len(set(term_var_categories) - set(subsys_index_list)) == 0:
-                    H_sys = H_sys + expr_dict[term] * term
-
-                if (
-                    len(set(term_var_categories) - set(subsys_index_list)) > 0
-                    and len(set(term_var_categories) & set(subsys_index_list)) > 0
-                ):
-                    H_int = H_int + expr_dict[term] * term
-            systems_sym.append(H_sys)
-            interaction_sym.append(H_int)
-            H = H - H_sys - H_int  # removing the terms added to a subsystem
-
-        # storing data in class attributes
-        self.subsystem_hamiltonians = dict(
-            zip(
-                range(len(self.system_hierarchy)),
-                [systems_sym[index] for index in range(len(self.system_hierarchy))],
-            )
-        )
-
-        self.subsystem_interactions = dict(
-            zip(
-                range(len(self.system_hierarchy)),
-                [interaction_sym[index] for index in range(len(self.system_hierarchy))],
-            )
-        )
-
-        self.subsystems = dict(
-            zip(
-                range(len(self.system_hierarchy)),
-                [
-                    SubSystem(
-                        self,
-                        systems_sym[index],
-                        system_hierarchy=self.system_hierarchy[index],
-                        truncated_dim=self.subsystem_trunc_dims[index][0]
-                        if type(self.subsystem_trunc_dims[index]) == list
-                        else self.subsystem_trunc_dims[index],
-                        subsystem_trunc_dims=self.subsystem_trunc_dims[index][1]
-                        if type(self.subsystem_trunc_dims[index]) == list
-                        else None,
-                    )
-                    for index in range(len(self.system_hierarchy))
-                ],
-            )
-        )
-
-    def get_subsystem_index(self, var_index: int) -> int:
-        """
-        Returns the subsystem index for the subsystem to which the given var_index
-        belongs.
-
-        Parameters
-        ----------
-        var_index:
-            variable index in integer starting from 1.
-
-        Returns
-        -------
-            subsystem index which can be used to identify the subsystem index in the
-            list self.subsystems.
-        """
-        for index, system_hierarchy in enumerate(self.system_hierarchy):
-            if var_index in flatten_list_recursive(system_hierarchy):
-                return index
-
-    def build_hilbertspace(self):
-        """
-        Builds the HilbertSpace object for the `Circuit` instance if
-        `hierarchical_diagonalization` is set to true.
-        """
-        hilbert_space = HilbertSpace(
-            [self.subsystems[i] for i in range(len(self.system_hierarchy))]
-        )
-
-        # Adding interactions using the symbolic interaction term
-        for sys_index in range(len(self.system_hierarchy)):
-            interaction = self.subsystem_interactions[sys_index].expand()
-            if interaction == 0:  # if the interaction term is zero
-                continue
-            # modifying interaction terms
-            #   - substituting all the external flux, offset charge and branch
-            #   parameters.
-            interaction = interaction.subs(
-                [
-                    (param, getattr(self, str(param)))
-                    for param in self.param_vars
-                    + self.external_fluxes
-                    + self.offset_charges
-                ]
-            )
-            #   - substituting Identity with 1
-            interaction = interaction.subs("I", 1)
-            #   - substituting cos and sin operators with their own symbols
-            for i in self.var_categories["extended"]:
-                interaction = interaction.replace(
-                    sm.cos(1.0 * sm.symbols("θ" + str(i))), sm.symbols("θc" + str(i))
-                ).replace(
-                    sm.sin(1.0 * sm.symbols("θ" + str(i))), sm.symbols("θs" + str(i))
-                )
-
-            expr_dict = interaction.as_coefficients_dict()
-            terms_str = list(expr_dict.keys())
-            # coeff_str = list(expr_dict.values())
-
-            for i, term in enumerate(terms_str):
-                coefficient_sympy = expr_dict[term]
-
-                # adding external flux, offset charge and branch parameters to
-                # coefficient
-                for var in term.free_symbols:
-                    if "Φ" in str(var) or "ng" in str(var) or var in self.param_vars:
-                        coefficient_sympy = coefficient_sympy * getattr(self, str(var))
-
-                operator_symbols = [
-                    var
-                    for var in term.free_symbols
-                    if (("Φ" not in str(var)) and ("ng" not in str(var)))
-                    and (var not in self.param_vars)
-                ]
-
-                sys_op_dict = {index: [] for index in range(len(self.system_hierarchy))}
-                for var in operator_symbols:
-                    var_index = get_trailing_number(str(var))
-                    subsystem_index = self.get_subsystem_index(var_index)
-                    if "I" not in str(var):
-                        operator = self.subsystems[subsystem_index].get_operator(
-                            var.name
-                        )
-                        if isinstance(operator, qt.Qobj):
-                            operator = operator.full()
-
-                        sys_op_dict[subsystem_index].append(operator)
-                    else:
-                        sys_op_dict[0].append(self.subsystems[0]._identity())
-
-                operator_dict = {}
-
-                for index in range(len(self.system_hierarchy)):
-                    for op_index, operator in enumerate(sys_op_dict[index]):
-                        operator_dict["op" + str(len(operator_dict) + 1)] = (
-                            operator,
-                            self.subsystems[index],
-                        )
-                hilbert_space.add_interaction(
-                    g=float(coefficient_sympy), **operator_dict, check_validity=False
-                )
-
-        self.hilbert_space = hilbert_space
-
-    def _set_vars(self):
-        """
-        Sets the attribute vars which is a dictionary containing all the Sympy symbol
-        objects for all the operators present in the circuit
-        """
-        # Defining the list of variables for periodic operators
-        periodic_symbols_sin = [
-            sm.symbols("θs" + str(i)) for i in self.var_categories["periodic"]
-        ]
-        periodic_symbols_cos = [
-            sm.symbols("θc" + str(i)) for i in self.var_categories["periodic"]
-        ]
-        periodic_symbols_n = [
-            sm.symbols("n" + str(i)) for i in self.var_categories["periodic"]
-        ]
-
-        # Defining the list of discretized_ext variables
-        y_symbols = [sm.symbols("θ" + str(i)) for i in self.var_categories["extended"]]
-        p_symbols = [sm.symbols("Q" + str(i)) for i in self.var_categories["extended"]]
-
-        if self.ext_basis == "discretized":
-
-            ps_symbols = [
-                sm.symbols("Qs" + str(i)) for i in self.var_categories["extended"]
-            ]
-            sin_symbols = [
-                sm.symbols("θs" + str(i)) for i in self.var_categories["extended"]
-            ]
-            cos_symbols = [
-                sm.symbols("θc" + str(i)) for i in self.var_categories["extended"]
-            ]
-
-        elif self.ext_basis == "harmonic":
-
-            a_symbols = [
-                sm.symbols("a" + str(i)) for i in self.var_categories["extended"]
-            ]
-            ad_symbols = [
-                sm.symbols("ad" + str(i)) for i in self.var_categories["extended"]
-            ]
-            Nh_symbols = [
-                sm.symbols("Nh" + str(i)) for i in self.var_categories["extended"]
-            ]
-            pos_symbols = [
-                sm.symbols("θ" + str(i)) for i in self.var_categories["extended"]
-            ]
-            sin_symbols = [
-                sm.symbols("θs" + str(i)) for i in self.var_categories["extended"]
-            ]
-            cos_symbols = [
-                sm.symbols("θc" + str(i)) for i in self.var_categories["extended"]
-            ]
-            momentum_symbols = [
-                sm.symbols("Q" + str(i)) for i in self.var_categories["extended"]
-            ]
-
-        # setting the attribute self.vars
-        self.vars: Dict[str, Any] = {
-            "periodic": {
-                "sin": periodic_symbols_sin,
-                "cos": periodic_symbols_cos,
-                "number": periodic_symbols_n,
-            },
-            "identity": [sm.symbols("I")],
-        }
-
-        if self.ext_basis == "discretized":
-            self.vars["extended"] = {
-                "position": y_symbols,
-                "momentum": p_symbols,
-                "momentum_squared": ps_symbols,
-                "sin": sin_symbols,
-                "cos": cos_symbols,
-            }
-        elif self.ext_basis == "harmonic":
-            self.vars["extended"] = {
-                "annihilation": a_symbols,
-                "creation": ad_symbols,
-                "number": Nh_symbols,
-                "position": pos_symbols,
-                "momentum": momentum_symbols,
-                "sin": sin_symbols,
-                "cos": cos_symbols,
-            }
-
-    def generate_hamiltonian_sym_for_numerics(self):
-        """
-        Generates a symbolic expression which is ready for numerical evaluation starting
-        from the expression stored in the attribute hamiltonian_symbolic.
-        """
-        H = (
-            self.hamiltonian_symbolic.expand()
-        )  # applying expand is critical; otherwise the replacement of p^2 with ps2
-        # would not succeed
-
-        # shifting the harmonic oscillator potential to the point of external fluxes
-        flux_shift_vars = {}
-        for var_index in self.var_categories["extended"]:
-            if H.coeff("θ" + str(var_index)) != 0:
-                flux_shift_vars[var_index] = sm.symbols("Δθ" + str(var_index))
-                H = H.replace(
-                    sm.symbols("θ" + str(var_index)),
-                    sm.symbols("θ" + str(var_index)) + flux_shift_vars[var_index],
-                )  # substituting the flux offset variable offsets to collect the
-                # coefficients later
-        H = H.expand()
-
-        flux_shift_equations = [
-            H.coeff("θ" + str(var_index)).subs(
-                [("θ" + str(i), 0) for i in self.var_categories["extended"]]
-            )
-            for var_index in flux_shift_vars.keys()
-        ]  # finding the coefficients of the linear terms
-
-        flux_shifts = sm.linsolve(
-            flux_shift_equations, tuple(flux_shift_vars.values())
-        )  # solving for the flux offsets
-
-        if len(flux_shifts) != 0:
-            flux_shifts = list(list(flux_shifts)[0])
-        else:
-            flux_shifts = []
-
-        flux_shifts_dict = dict(zip(list(flux_shift_vars.keys()), list(flux_shifts)))
-
-        H = H.subs(
-            [
-                (sm.symbols("Δθ" + str(var_index)), flux_shifts_dict[var_index])
-                for var_index in flux_shifts_dict.keys()
-            ]
-        )  # substituting the flux offsets to remove the linear terms
-        H = H.subs(
-            [(var, 0) for var in flux_shift_vars.values()]
-        )  # removing the constants from the Hamiltonian
-
-        flux_shifts_dict.update(
-            {
-                var_index: 0
-                for var_index in self.var_categories["extended"]
-                if var_index not in flux_shifts_dict
-            }
-        )
-        # remove constants from Hamiltonian
-        H = H - H.as_coefficients_dict()[1]
-        H = H.expand()
-        #############################
-
-        # marking the sin and cos terms of the periodic variables with different symbols
-        if len(self.var_categories["periodic"]) > 0:
-            H = sm.expand_trig(H).expand()
-
-        for i in self.var_categories["periodic"]:
-            H = H.replace(
-                sm.cos(1.0 * sm.symbols("θ" + str(i))), sm.symbols("θc" + str(i))
-            ).replace(sm.sin(1.0 * sm.symbols("θ" + str(i))), sm.symbols("θs" + str(i)))
-
-        if self.ext_basis == "discretized":
-
-            # marking the squared momentum operators with a separate symbol
-            for i in self.var_categories["extended"]:
-                H = H.replace(sm.symbols("Q" + str(i)) ** 2, sm.symbols("Qs" + str(i)))
-
-        elif self.ext_basis == "harmonic":
-            H = sm.expand_trig(H).expand()
-
-            for i in self.var_categories["extended"]:
-                H = H.replace(
-                    sm.cos(1.0 * sm.symbols("θ" + str(i))),
-                    sm.symbols("θc" + str(i)),
-                ).replace(
-                    sm.sin(1.0 * sm.symbols("θ" + str(i))),
-                    sm.symbols("θs" + str(i)),
-                )
-
-        # removing the constants from the Hamiltonian
-        coeff_dict = H.as_coefficients_dict()
-        constants = [
-            i
-            for i in coeff_dict
-            if "Q" not in str(i)
-            and "θ" not in str(i)
-            and "n" not in str(i)
-            and "a" not in str(i)
-            and "Nh" not in str(i)
-        ]
-        for i in constants:
-            # + i*coeff_dict[i]*sm.symbols("I")).expand()
-            H = H - i * coeff_dict[i]
-
-        # associate a identity matrix with the external flux vars
-        for ext_flux in self.external_fluxes:
-            H = H.subs(ext_flux, ext_flux * sm.symbols("I") * 2 * np.pi)
-
-        # associate a identity matrix with offset charge vars
-        for offset_charge in self.offset_charges:
-            H = H.subs(offset_charge, offset_charge * sm.symbols("I"))
-        setattr(self, "_hamiltonian_sym_for_numerics", H)
-
-    ##################################################################
-    ############### Functions to construct the operators #############
-    ##################################################################
-    def hilbertdim(self):
-        """
-        Returns the Hilbert dimension of the Circuit instance
-        """
-        if not self.hierarchical_diagonalization:
-            cutoff_names = []
-            for cutoffs in self.get_cutoffs().keys():
-                if "cutoff_n" in cutoffs:
-                    cutoff_names.append(
-                        [2 * k + 1 for k in self.get_cutoffs()[cutoffs]]
-                    )
-                elif "cutoff_ext" in cutoffs:
-                    cutoff_names.append([k for k in self.get_cutoffs()[cutoffs]])
-
-            cutoff_names = [
-                j for i in list(cutoff_names) for j in i
-            ]  # concatenating the sublists
-            return np.prod(cutoff_names)
-        else:
-            return np.prod(
-                [subsystem.truncated_dim for subsystem in self.subsystems.values()]
-            )
-
-    # helper functions
-    def _kron_operator(self, operator, index):
-        """
-        Returns the final operator
-        """
-        # if self.hierarchical_diagonalization:
-        #     subsystem_index = self.get_subsystem_index(index)
-        #     var_index_list = flatten_list_recursive(
-        #         self.system_hierarchy[subsystem_index]
-        #     )
-        # else:
-        var_index_list = (
-            self.var_categories["periodic"] + self.var_categories["extended"]
-        )
-
-        var_index_list.sort()  # important to make sure that right cutoffs are chosen
-        cutoff_dict = self.get_cutoffs()
-
-        cutoff_names = []
-        for cutoff_type in cutoff_dict.keys():
-            if "cutoff_n" in cutoff_type:
-                cutoff_names.append([2 * k + 1 for k in cutoff_dict[cutoff_type]])
-            elif "cutoff_ext" in cutoff_type:
-                cutoff_names.append([k for k in cutoff_dict[cutoff_type]])
-
-        cutoffs = [
-            j for i in list(cutoff_names) for j in i
-        ]  # concatenating the sublists
-        cutoffs_index_dict = dict(
-            zip(
-                self.var_categories["periodic"] + self.var_categories["extended"],
-                cutoffs,
-            )
-        )
-        cutoff_names = [
-            cutoffs_index_dict[i] for i in var_index_list
-        ]  # selecting the cutoffs present in
-
-        if self.type_of_matrices == "dense":
-            matrix_format = "array"
-        elif self.type_of_matrices == "sparse":
-            matrix_format = "csc"
-
-        if len(var_index_list) > 1:
-            if index > var_index_list[0]:
-                Identity_l = sparse.identity(
-                    np.prod(cutoff_names[: var_index_list.index(index)]),
-                    format=matrix_format,
-                )
-            if index < var_index_list[-1]:
-                Identity_r = sparse.identity(
-                    np.prod(cutoff_names[var_index_list.index(index) + 1 :]),
-                    format=matrix_format,
-                )
-
-            if index == var_index_list[0]:
-                return sparse.kron(operator, Identity_r, format=matrix_format)
-            elif index == var_index_list[-1]:
-                return sparse.kron(Identity_l, operator, format=matrix_format)
-            else:
-                return sparse.kron(
-                    sparse.kron(Identity_l, operator, format=matrix_format),
-                    Identity_r,
-                    format=matrix_format,
-                )
-        else:
-            return self._change_sparsity(operator)
-
-    def _change_sparsity(
-        self, x: Union[csc_matrix, ndarray]
-    ) -> Union[csc_matrix, ndarray]:
-        """
-        Changes the sparsity of sparce csc matrix depending on the attribute
-        type_of_matrices
-
-        Parameters
-        ----------
-        x : Union[csc_matrix, ndarray]
-
-        Returns
-        -------
-        Union[csc_matrix, ndarray]
-            returns the same or the dense matrix version if type_of_matrices is set to
-            "dense"
-        """
-        if sparse.issparse(x):
-            if self.type_of_matrices == "sparse":
-                return x
-            elif self.type_of_matrices == "dense":
-                return x.toarray()
-        else:
-            if self.type_of_matrices == "sparse":
-                return sparse.csc_matrix(x)
-            elif self.type_of_matrices == "dense":
-                return x
-
-    # Identity Operator
-    def _identity(self):
-        """
-        Returns the Identity operator for the entire Hilber space of the circuit.
-        """
-        if (
-            hasattr(self, "hierarchical_diagonalization")
-            and self.hierarchical_diagonalization
-        ):
-            return None
-        dim = self.hilbertdim()
-        if self.type_of_matrices == "sparse":
-            op = sparse.identity(dim)
-            return op.tocsc()
-        elif self.type_of_matrices == "dense":
-            return np.identity(dim)
-
-    # ext basis
-    def _identity_phi(self, grid: discretization.Grid1d) -> csc_matrix:
-        """
-        Returns Operator Identity in the discretized_phi basis.
-        """
-        pt_count = grid.pt_count
-        return sparse.identity(pt_count, format="csc")
-
-    def _phi_operator(self, grid: discretization.Grid1d) -> csc_matrix:
-        """
-        Returns Operator :math: `\\varphi` in the discretized_phi basis.
-        """
-        pt_count = grid.pt_count
-
-        phi_matrix = sparse.dia_matrix((pt_count, pt_count))
-        diag_elements = grid.make_linspace()
-        phi_matrix.setdiag(diag_elements)
-        return phi_matrix
-
-    def _i_d_dphi_operator(self, grid: discretization.Grid1d) -> csc_matrix:
-        """
-        Returns Operator :math:`-i * d/d\varphi` in the discretized_phi basis.
-        """
-        return grid.first_derivative_matrix(prefactor=-1j)
-
-    def _i_d2_dphi2_operator(self, grid: discretization.Grid1d) -> csc_matrix:
-        """
-        Returns Operator :math:`-1 * d^2/d\varphi^2`in the discretized_phi basis.
-        """
-        return grid.second_derivative_matrix(prefactor=-1.0)
-
-    def _cos_phi(self, grid: discretization.Grid1d) -> csc_matrix:
-        """
-        Returns Operator :math:`\\cos \\varphi` in the discretized_phi basis.
-        """
-        pt_count = grid.pt_count
-
-        cos_op = sparse.dia_matrix((pt_count, pt_count))
-        diag_elements = np.cos(grid.make_linspace())
-        cos_op.setdiag(diag_elements)
-        return cos_op.tocsc()
-
-    def _sin_phi(self, grid: discretization.Grid1d) -> csc_matrix:
-        """
-        Returns Operator :math:`\\sin \\varphi` in the discretized_phi basis.
-        """
-        pt_count = grid.pt_count
-
-        sin_op = sparse.dia_matrix((pt_count, pt_count))
-        diag_elements = np.cos(grid.make_linspace())
-        sin_op.setdiag(diag_elements)
-        return sin_op.tocsc()
-
-    # charge basis
-
-    def _identity_theta(self, ncut: int) -> csc_matrix:
-        """
-        Returns Operator identity in the charge basis.
-        """
-        dim_theta = 2 * ncut + 1
-        return sparse.identity(dim_theta, format="csc")
-
-    def _n_theta_operator(self, ncut: int) -> csc_matrix:
-        """
-        Returns charge operator `n` in the charge basis.
-        """
-        dim_theta = 2 * ncut + 1
-        diag_elements = np.arange(-ncut, ncut + 1)
-        n_theta_matrix = sparse.dia_matrix(
-            (diag_elements, [0]), shape=(dim_theta, dim_theta)
-        ).tocsc()
-        return n_theta_matrix
-
-    def _exp_i_theta_operator(self, ncut) -> csc_matrix:
-        r"""
-        Operator :math:`\cos(\theta)`, acting only on the `\theta` Hilbert subspace.
-        """
-        dim_theta = 2 * ncut + 1
-        matrix = (
-            sparse.dia_matrix(([-1.0] * dim_theta, [-1]), shape=(dim_theta, dim_theta))
-        ).tocsc()
-        return matrix
-
-    def _exp_i_theta_operator_conjugate(self, ncut) -> csc_matrix:
-        r"""
-        Operator :math:`\cos(\theta)`, acting only on the `\theta` Hilbert subspace.
-        """
-        dim_theta = 2 * ncut + 1
-        matrix = (
-            sparse.dia_matrix(([-1.0] * dim_theta, [1]), shape=(dim_theta, dim_theta))
-        ).tocsc()
-        return matrix
-
-    def _cos_theta(self, ncut: int) -> csc_matrix:
-        """Returns operator :math:`\\cos \\varphi` in the charge basis"""
-        cos_op = 0.5 * (
-            self._exp_i_theta_operator(ncut)
-            + self._exp_i_theta_operator_conjugate(ncut)
-        )
-        return cos_op
-
-    def _sin_theta(self, ncut: int) -> csc_matrix:
-        """Returns operator :math:`\\sin \\varphi` in the charge basis"""
-        sin_op = (
-            -1j
-            * 0.5
-            * (
-                self._exp_i_theta_operator(ncut)
-                - self._exp_i_theta_operator_conjugate(ncut)
-            )
-        )
-        return sin_op
-
-    def circuit_operators(self):
-        """
-        Returns the set of operators needed to evaluate the Hamiltonian of the current instance.
-        """
-        import scqubits.core.discretization as discretization
-        from scipy import sparse
-
-        periodic_vars = self.vars["periodic"]
-        normal_vars = self.vars["extended"]
-
-        index_list = [j for i in list(self.var_categories.values()) for j in i]
-        cutoff_names = [j for i in list(self.get_cutoffs().values()) for j in i]
-        cutoffs = dict(zip(index_list, cutoff_names))
-
-        grids = {}
-        for i in self.var_categories["extended"]:
-            grids[i] = discretization.Grid1d(
-                self.discretized_phi_range[i][0],
-                self.discretized_phi_range[i][1],
-                cutoffs[i],
-            )
-
-        # constructing the operators for extended variables
-
-        if self.ext_basis == "discretized":
-            extended_operators = {
-                "position": [],
-                "momentum": [],
-                "momentum_squared": [],
-                "cos": [],
-                "sin": [],
-            }
-            for v in normal_vars["position"]:  # position operators
-                index = int(get_trailing_number(v.name))
-                phi_operator = self._phi_operator(grids[index])
-                extended_operators["position"].append(
-                    self._kron_operator(phi_operator, index)
-                )
-                extended_operators["sin"].append(
-                    self._kron_operator(self._sin_phi(grids[index]), index)
-                )
-                extended_operators["cos"].append(
-                    self._kron_operator(self._cos_phi(grids[index]), index)
-                )
-            for v in normal_vars["momentum"]:  # momentum operators
-                index = int(get_trailing_number(v.name))
-                a_operator = self._i_d_dphi_operator(grids[index])
-                extended_operators["momentum"].append(
-                    self._kron_operator(a_operator, index)
-                )
-            for v in normal_vars["momentum_squared"]:  # squared momentum operators
-                index = int(get_trailing_number(v.name))
-                ps_operator = self._i_d2_dphi2_operator(grids[index])
-                extended_operators["momentum_squared"].append(
-                    self._kron_operator(ps_operator, index)
-                )
-        elif self.ext_basis == "harmonic":
-            H = self._hamiltonian_sym_for_numerics
-            index_list = [j for i in list(self.var_categories.values()) for j in i]
-            cutoff_names = [j for i in list(self.get_cutoffs().values()) for j in i]
-            cutoffs_dict = dict(zip(index_list, cutoff_names))
-            # substitute all the parameter values
-            H = H.subs(
-                [
-                    (param, getattr(self, str(param)))
-                    for param in self.param_vars
-                    + self.external_fluxes
-                    + self.offset_charges
-                ]
-            )
-
-            # calculate oscillator frequencies and use harmonic oscillator basis
-            osc_lengths = {}
-            osc_freqs = {}
-            extended_operators = {
-                "annihilation": [],
-                "creation": [],
-                "number": [],
-                "position": [],
-                "momentum": [],
-                "sin": [],
-                "cos": [],
-            }
-            for var_index in self.var_categories["extended"]:
-                ECi = float(H.coeff("Q" + str(var_index) + "**2").cancel()) / 4
-                ELi = float(H.coeff("θ" + str(var_index) + "**2").cancel()) * 2
-                osc_freqs[var_index] = (8 * ELi * ECi) ** 0.5
-                osc_lengths[var_index] = (8.0 * ECi / ELi) ** 0.25
-                ad_operator = op.creation_sparse(cutoffs_dict[var_index])
-                a_operator = op.annihilation_sparse(cutoffs_dict[var_index])
-                extended_operators["creation"].append(
-                    self._kron_operator(a_operator, var_index)
-                )
-                extended_operators["annihilation"].append(
-                    self._kron_operator(ad_operator, var_index)
-                )
-                extended_operators["number"].append(
-                    self._kron_operator(
-                        op.number_sparse(cutoffs_dict[var_index]), var_index
-                    )
-                )
-                x_operator = (
-                    (ad_operator + a_operator) * osc_lengths[var_index] / (2 ** 0.5)
-                )
-                extended_operators["position"].append(
-                    self._kron_operator(x_operator, var_index)
-                )
-                extended_operators["momentum"].append(
-                    self._kron_operator(
-                        1j
-                        * (ad_operator - a_operator)
-                        / (osc_lengths[var_index] * 2 ** 0.5),
-                        var_index,
-                    )
-                )
-
-                extended_operators["sin"].append(
-                    self._kron_operator(
-                        sp.linalg.sinm(x_operator.toarray()),
-                        var_index,
-                    )
-                )
-
-                extended_operators["cos"].append(
-                    self._kron_operator(
-                        sp.linalg.cosm(x_operator.toarray()),
-                        var_index,
-                    )
-                )
-
-            self.osc_lengths = osc_lengths
-            self.osc_freqs = osc_freqs
-
-        # constructing the operators for periodic variables
-        periodic_operators = {"sin": [], "cos": [], "number": []}
-        for v in periodic_vars["sin"]:  # exp(ix) operators; ys
-            index = int(v.name[2:])
-            a_operator = self._change_sparsity(self._sin_theta(cutoffs[index]))
-            periodic_operators["sin"].append(self._kron_operator(a_operator, index))
-        for v in periodic_vars["cos"]:  # exp(-ix) operators; yc
-            index = int(v.name[2:])
-            a_operator = self._change_sparsity(self._cos_theta(cutoffs[index]))
-            periodic_operators["cos"].append(self._kron_operator(a_operator, index))
-        for v in periodic_vars["number"]:  # n operators; n
-            index = int(v.name[1:])
-            n_operator = self._change_sparsity(self._n_theta_operator(cutoffs[index]))
-            periodic_operators["number"].append(self._kron_operator(n_operator, index))
-
-        return {
-            "periodic": periodic_operators,
-            "extended": extended_operators,
-            "identity": [self._identity()],
-        }
-
-    ##################################################################
-    ################ Functions for parameter queries #################
-    ##################################################################
-    def get_params(self) -> List[float]:
-        """
-        Method to get the circuit parameters set using the instance attributes.
-        """
-        params = []
-        for param in self.param_vars:
-            params.append(getattr(self, param.name))
-        return params
-
-    def get_cutoffs(self) -> dict[str, list]:
-        """
-        Method to get the cutoffs for each of the circuit's degree of freedom.
-        """
-        cutoffs_dict = {
-            "cutoff_n": [],
-            "cutoff_ext": [],
-        }
-
-        for cutoff_type in cutoffs_dict.keys():
-            attr_list = [x for x in self.cutoff_names if cutoff_type in x]
-
-            if len(attr_list) > 0:
-                attr_list.sort()
-                cutoffs_dict[cutoff_type] = [getattr(self, attr) for attr in attr_list]
-
-        return cutoffs_dict
-
-    def get_external_flux(self) -> List[float]:
-        """
-        Returns all the time independent external flux set using the circuit attributes
-        for each of the independent loops detected.
-        """
-        return [getattr(self, flux.name) for flux in self.external_fluxes]
-
-    def get_offset_charges(self) -> List[float]:
-        """
-        Returns all the offset charges set using the circuit attributes for each of the
-        periodic degree of freedom.
-        """
-        return [
-            getattr(self, offset_charge.name) for offset_charge in self.offset_charges
-        ]
-
-    def get_all_operators(self, return_dict: bool = False):
-        """
-        Returns a list of operators which can be given as an argument to
-        self._hamiltonian_sym_for_numericsunc. These operators are not calculated again
-        and are fetched directly from the circuit attibutes. Use set_attributes instead
-        if the paramaters, expecially cutoffs, are changed.
-
-        Parameters
-        ----------
-
-        return_dict: bool
-            returns the dictionary of operators if set to True.
-        """
-        variable_symbols_list = flatten_list(
-            self.vars["periodic"].values()
-        ) + flatten_list(self.vars["extended"].values())
-        operator_list = []
-        for operator in variable_symbols_list:
-            operator_list.append(getattr(self, operator.name))
-
-        # adding the identity operator
-        operator_list.append(self._identity())
-
-        if return_dict:
-            variable_symbols_list.append(sm.symbols("I"))
-            operator_dict = dict(zip(variable_symbols_list, operator_list))
-            return operator_dict
-
-        return operator_list
-
-    @staticmethod
-    def default_params() -> Dict[str, Any]:
-        # return {"EJ": 15.0, "EC": 0.3, "ng": 0.0, "ncut": 30, "truncated_dim": 10}
-
-        return {}
-
-    def set_operators(self):
-        """
-        Sets the operator attributes of the circuit with new operators calculated using
-        the paramaters set in the circuit attributes. Returns a list of operators
-        similar to the method get_operators.
-        """
-
-        if self.hierarchical_diagonalization:
-            for subsys in self.subsystems.values():
-                subsys.set_operators()
-        else:
-            variable_symbols_list = (
-                flatten_list(self.vars["periodic"].values())
-                + flatten_list(self.vars["extended"].values())
-                + self.vars["identity"]
-            )
-
-            # if not self.is_child:
-            ops = self.circuit_operators()
-            operator_list = flatten_list(ops["periodic"].values()) + flatten_list(
-                ops["extended"].values()
-            )
-
-            operator_list = operator_list + [self._identity()]
-
-            for x, operator in enumerate(variable_symbols_list):
-                setattr(self, operator.name, operator_list[x])
-
-    def get_operator(self, operator_name: str):
-        """
-        Returns the operator for the given operator symbol
-
-        Parameters
-        ----------
-        operator_name : str
-            A sympy Symbol object which should be one among the symbols in the attribute vars
-
-        Returns
-        -------
-        ndarray or csc_matrix
-        """
-        if not self.hierarchical_diagonalization:
-            return getattr(self, operator_name)
-        else:
-            var_index = get_trailing_number(operator_name)
-            subsystem_index = self.get_subsystem_index(var_index)
-            subsystem = self.subsystems[subsystem_index]
-            operator = subsystem.get_operator(operator_name)
-
-            if subsystem.hierarchical_diagonalization:
-                # repeat the calculation from convert_matrix_to_qobj
-                # take review from Jens. Also needs cleaning up.
-                dim = subsystem.truncated_dim
-                _, evecs = subsystem.eigensys(evals_count=dim)
-                operator = qt.Qobj(inpt=get_matrixelement_table(operator, evecs.T))
-                return identity_wrap(
-                    operator, subsystem, list(self.subsystems.values())
-                )
-            else:
-                operator = convert_matrix_to_qobj(
-                    operator, subsystem, op_in_eigenbasis=False, evecs=None
-                )
-                return identity_wrap(
-                    operator, subsystem, list(self.subsystems.values())
-                )
-
-    ##################################################################
-    ############# Functions for eigen values and matrices ############
-    ##################################################################
-    def _is_mat_mul_replacement_necessary(self, term):
-        return (
-            set(self.var_categories["extended"])
-            & set([get_trailing_number(str(i)) for i in term.free_symbols])
-        ) and "*" in str(term)
-
-    def _replace_mat_mul_operator(self, term):
-
-        if not self._is_mat_mul_replacement_necessary(term):
-            return str(term)
-
-        if self.ext_basis == "discretized":
-            term_string = str(term)
-            term_var_categories = [
-                get_trailing_number(str(i)) for i in term.free_symbols
-            ]
-            if len(set(term_var_categories) & set(self.var_categories["extended"])) > 1:
-                if all(["Q" in var.name for var in term.free_symbols]):
-                    term_string = str(term).replace(
-                        "*", "@"
-                    )  # replacing all the * with @
-
-        elif self.ext_basis == "harmonic":
-            term_string = ""
-            # replace ** with np.matrix_power
-            if "**" in str(term):
-                operators = [
-                    match.replace("**", "")
-                    for match in re.findall(r"[^*]+\*{2}", str(term), re.MULTILINE)
-                ]
-                exponents = re.findall(r"\*{2}\K[0-9]", str(term), re.MULTILINE)
-
-                new_string_list = []
-                for x, operator in enumerate(operators):
-                    if get_trailing_number(operator) in self.var_categories["extended"]:
-                        new_string_list.append(
-                            "matrix_power(" + operator + "," + exponents[x] + ")"
-                        )
-                    else:
-                        new_string_list.append(operator + "**" + exponents[x])
-                term_string = "*".join(new_string_list)
-            else:
-                term_string = str(term)
-
-            # replace * with @ in the entire term
-            if len(term.free_symbols) > 1:
-                term_string = re.sub(
-                    r"[^*]\K\*{1}(?!\*)", "@", term_string, re.MULTILINE
-                )
-
-        # # replace * with @ in the entire term
-        # term_string = re.sub(r"[^*]\K\*{1}(?!\*)", "@", term_string, re.MULTILINE)
-
-        # # replace @ with * for all the multiplications where constants are involved
-        # term_string = re.sub(
-        #     r"(?<=[0-9])\@(?=[0-9])|(\@(?=[0-9]))|((?<=[0-9])\@)",
-        #     "*",
-        #     term_string,
-        #     re.MULTILINE,
-        # )
-        return term_string
-
-    def _get_eval_hamiltonian_string(self, H):
-        """
-        Returns the string which defines the expression for Hamiltonian in harmonic
-        oscillator basis
-        """
-        expr_dict = H.as_coefficients_dict()
-        terms_list = list(expr_dict.keys())
-        coeff_list = list(expr_dict.values())
-
-        H_string = ""
-        for x, term in enumerate(terms_list):
-            term_string = (
-                str(coeff_list[x]) + "*" + self._replace_mat_mul_operator(term)
-            )
-            if float(coeff_list[x]) > 0:
-                term_string = "+" + term_string
-            H_string += term_string
-
-        return H_string
-
-    @staticmethod
-    def matrix_power_sparse(x, n: int):
-        res = x.copy()
-        for i in range(n - 1):
-            res = res @ x
-        return res
-
-    @staticmethod
-    def _cos_dia_dense(x):
-        """
-        This is a special function to calculate the cos of dense diagonal matrices
-        """
-        return np.diag(np.cos(x.diagonal()))
-
-    @staticmethod
-    def _sin_dia_dense(x):
-        """
-        This is a special function to calculate the sin of dense diagonal matrices
-        """
-        return np.diag(np.sin(x.diagonal()))
-
-    def _hamiltonian_for_harmonic_extended_vars(self):
-
-        H = self._hamiltonian_sym_for_numerics
-        index_list = [j for i in list(self.var_categories.values()) for j in i]
-        cutoff_names = [j for i in list(self.get_cutoffs().values()) for j in i]
-        cutoffs_dict = dict(zip(index_list, cutoff_names))
-        # substitute all the parameter values
-        H = H.subs(
-            [
-                (param, getattr(self, str(param)))
-                for param in self.param_vars
-                + self.external_fluxes
-                + self.offset_charges
-            ]
-        )
-        H = H.subs(
-            "I", 1
-        )  # does not make a difference as all the trignometric expressions are
-        # expanded out.
-        # remove constants from the Hamiltonian
-        H = H - H.as_coefficients_dict()[1]
-        H = H.expand()
-
-        # replace the extended degrees of freedom with harmonic oscillators
-        for var_index in self.var_categories["extended"]:
-            ECi = float(H.coeff("Q" + str(var_index) + "**2").cancel()) / 4
-            ELi = float(H.coeff("θ" + str(var_index) + "**2").cancel()) * 2
-            osc_freq = (8 * ELi * ECi) ** 0.5
-            osc_length = (8.0 * ECi / ELi) ** 0.25
-            H = (
-                (
-                    H
-                    - ECi * 4 * sm.symbols("Q" + str(var_index)) ** 2
-                    - ELi / 2 * sm.symbols("θ" + str(var_index)) ** 2
-                    + osc_freq * (sm.symbols("Nh" + str(var_index)))
-                )
-                .cancel()
-                .expand()
-            )
-
-        H_str = self._get_eval_hamiltonian_string(H)
-        self._H_str_harmonic = H_str
-
-        variable_symbols_list = (
-            flatten_list(self.vars["periodic"].values())
-            + flatten_list(self.vars["extended"].values())
-            + self.vars["identity"]
-        )
-
-        variable_str_list = [
-            str(operator)
-            for operator in variable_symbols_list
-            + self.offset_charges
-            + self.external_fluxes
-        ]
-        variable_values_list = (
-            self.get_all_operators()
-            + self.get_offset_charges()
-            + self.get_external_flux()
-        )
-        variable_dict = dict(zip(variable_str_list, variable_values_list))
-
-        # adding matrix power to the dict
-        if self.type_of_matrices == "dense":
-            variable_dict["matrix_power"] = np.linalg.matrix_power
-            variable_dict["cos"] = self._cos_dia_dense
-            variable_dict["sin"] = self._sin_dia_dense
-        else:
-            variable_dict["matrix_power"] = self.matrix_power_sparse
-            variable_dict["cos"] = self._cos_dia
-            variable_dict["sin"] = self._sin_dia
-
-        return eval(H_str, variable_dict)
-
-    def _hamiltonian_for_discretized_extended_vars(self):
-
-        H = self._hamiltonian_sym_for_numerics
-        H = H.subs(
-            [
-                (param, getattr(self, str(param)))
-                for param in self.param_vars
-                + self.external_fluxes
-                + self.offset_charges
-            ]
-        )
-        # remove constants from the Hamiltonian
-        H = H - H.as_coefficients_dict()[1]
-        H = H.expand()
-
-        H_str = self._get_eval_hamiltonian_string(H)
-        self._H_str_sparse = H_str
-
-        variable_dict = self.get_all_operators(return_dict=True)
-        # changing variables to strings
-        variable_dict_str = dict(
-            zip([var.name for var in variable_dict.keys()], variable_dict.values())
-        )
-        variable_dict_str["cos"] = self._cos_dia
-        variable_dict_str["sin"] = self._sin_dia
-
-        return eval(H_str, variable_dict_str)
-
-        # replace * with @ for non-diagonal operators
-
-    def hamiltonian(self):
-        """
-        Returns the Hamiltonian of the Circuit.
-        """
-
-        if not self.hierarchical_diagonalization:
-            if self.ext_basis == "harmonic":
-                return self._hamiltonian_for_harmonic_extended_vars()
-            elif self.ext_basis == "discretized":
-                return self._hamiltonian_for_discretized_extended_vars()
-
-        else:
-            bare_esys = {
-                sys_index: sys.eigensys(evals_count=sys.truncated_dim)
-                for sys_index, sys in enumerate(self.hilbert_space.subsys_list)
-            }
-            hamiltonian = self.hilbert_space.hamiltonian(bare_esys=bare_esys)
-            if self.type_of_matrices == "dense":
-                return hamiltonian.full()
-            elif self.type_of_matrices == "sparse":
-                return hamiltonian.data.tocsc()
-
-    ##################################################################
-    ########### Functions from scqubits.core.qubit_base ##############
-    ##################################################################
-    def _evals_calc(self, evals_count: int) -> ndarray:
-        # dimension of the hamiltonian
-        if self.hierarchical_diagonalization:
-            hilbertdim = np.prod(
-                [
-                    self.subsystem_trunc_dims[i][0]
-                    if type(self.subsystem_trunc_dims[i]) == list
-                    else self.subsystem_trunc_dims[i]
-                    for i in range(len(self.system_hierarchy))
-                ]
-            )
-        else:
-            hilbertdim = self.hilbertdim()
-
-        hamiltonian_mat = self.hamiltonian()
-        if self.type_of_matrices == "sparse":
-            evals = sparse.linalg.eigsh(
-                hamiltonian_mat,
-                return_eigenvectors=False,
-                k=evals_count,
-                v0=settings.RANDOM_ARRAY[:hilbertdim],
-                which="SA",
-            )
-        elif self.type_of_matrices == "dense":
-            evals = sp.linalg.eigvalsh(
-                hamiltonian_mat, subset_by_index=[0, evals_count - 1]
-            )
-        return np.sort(evals)
-
-    def _esys_calc(self, evals_count: int) -> Tuple[ndarray, ndarray]:
-        # dimension of the hamiltonian
-        if self.hierarchical_diagonalization:
-            hilbertdim = np.prod(
-                [
-                    self.subsystem_trunc_dims[i][0]
-                    if type(self.subsystem_trunc_dims[i]) == list
-                    else self.subsystem_trunc_dims[i]
-                    for i in range(len(self.system_hierarchy))
-                ]
-            )
-        else:
-            hilbertdim = self.hilbertdim()
-
-        hamiltonian_mat = self.hamiltonian()
-        if self.type_of_matrices == "sparse":
-            evals, evecs = sparse.linalg.eigsh(
-                hamiltonian_mat,
-                return_eigenvectors=True,
-                k=evals_count,
-                which="SA",
-                v0=settings.RANDOM_ARRAY[:hilbertdim],
-            )
-        elif self.type_of_matrices == "dense":
-            evals, evecs = sp.linalg.eigh(
-                hamiltonian_mat,
-                eigvals_only=False,
-                subset_by_index=[0, evals_count - 1],
-            )
-        evals, evecs = order_eigensystem(evals, evecs)
-        return evals, evecs
-
-    def matrixelement_table(
-        self,
-        operator: str,
-        evecs: ndarray = None,
-        evals_count: int = 6,
-        filename: str = None,
-        return_datastore: bool = False,
-    ) -> ndarray:
-        """Returns table of matrix elements for `operator` with respect to the
-        eigenstates of the qubit. The operator is given as a string matching a class
-        method returning an operator matrix. E.g., for an instance `trm` of Transmon,
-        the matrix element table for the charge operator is given by
-        `trm.op_matrixelement_table('n_operator')`. When `esys` is set to `None`,
-        the eigensystem is calculated on-the-fly.
-
-        Parameters
-        ----------
-        operator:
-            name of class method in string form, returning operator matrix in
-            qubit-internal basis.
-        evecs:
-            if not provided, then the necessary eigenstates are calculated on the fly
-        evals_count:
-            number of desired matrix elements, starting with ground state
-            (default value = 6)
-        filename:
-            output file name
-        return_datastore:
-            if set to true, the returned data is provided as a DataStore object
-            (default value = False)
-        """
-        if evecs is None:
-            _, evecs = self.eigensys(evals_count=evals_count)
-        operator_matrix = getattr(self, operator)
-        table = get_matrixelement_table(operator_matrix, evecs)
-        if filename or return_datastore:
-            data_store = DataStore(
-                system_params=self.get_initdata(), matrixelem_table=table
-            )
-        if filename:
-            data_store.filewrite(filename)
-        return data_store if return_datastore else table
-
-    ##################################################################
-    ############### Functions for plotting potential #################
-    ##################################################################
-    def potential_energy(self, **kwargs) -> ndarray:
-        """
-        Returns the full potential of the circuit evaluated in a grid of points as
-        chosen by the user or using default variable ranges.
-
-        Parameters
-        ----------
-        :math:`\theta_i`: Union[ndarray, float]
-            Numpy array or a Float, is the value set to the variable :math:`\theta_i` in the potential.
-        """
-        periodic_indices = self.var_categories["periodic"]
-        discretized_ext_indices = self.var_categories["extended"]
-        var_categories = discretized_ext_indices + periodic_indices
-
-        # method to concatenate sublists
-        potential_sym = self.potential_symbolic
-        for var in self.external_fluxes:
-            potential_sym = potential_sym.subs(var, var * np.pi * 2)
-
-        # constructing the grids
-        parameters = dict.fromkeys(
-            ["θ" + str(index) for index in var_categories]
-            + [var.name for var in self.external_fluxes]
-            + [var.name for var in self.param_vars]
-        )
-
-        for var_name in kwargs:
-            if isinstance(kwargs[var_name], np.ndarray):
-                parameters[var_name] = kwargs[var_name]
-            elif isinstance(kwargs[var_name], int) or isinstance(
-                kwargs[var_name], float
-            ):
-                parameters[var_name] = kwargs[var_name]
-            else:
-                raise AttributeError(
-                    "Only float, Numpy ndarray or int assignments are allowed."
-                )
-
-        for var_name in parameters.keys():
-            if parameters[var_name] is None:
-                if var_name in [
-                    var.name for var in self.param_vars + self.external_fluxes
-                ]:
-                    parameters[var_name] = getattr(self, var_name)
-                elif var_name in ["θ" + str(index) for index in var_categories]:
-                    raise AttributeError(var_name + " is not set.")
-
-        # creating a meshgrid for multiple dimensions
-        sweep_vars = {}
-        for var_name in kwargs:
-            if isinstance(kwargs[var_name], np.ndarray):
-                sweep_vars[var_name] = kwargs[var_name]
-        if len(sweep_vars) > 1:
-            sweep_vars.update(
-                zip(
-                    sweep_vars,
-                    np.meshgrid(*[grid for grid in sweep_vars.values()]),
-                )
-            )
-            for var_name in sweep_vars:
-                parameters[var_name] = sweep_vars[var_name]
-
-        potential_func = sm.lambdify(parameters.keys(), potential_sym, "numpy")
-
-        return potential_func(*parameters.values())
-
-    def plot_potential(self, **kwargs):
-        r"""
-        Returns the plot of the potential for the circuit instance. Make sure to not set more than two variables in the instance.potential to a Numpy array, as the the code cannot plot with more than 3 dimensions.
-
-        Parameters
-        ----------
-        :math:`\theta_i`: Union[ndarray, float]
-            Numpy array or a Float, is the value set to the variable :math:`\theta_i` in the potential.
-        """
-
-        periodic_indices = self.var_categories["periodic"]
-        discretized_ext_indices = self.var_categories["extended"]
-        var_categories = discretized_ext_indices + periodic_indices
-
-        # constructing the grids
-        parameters = dict.fromkeys(
-            ["θ" + str(index) for index in var_categories]
-            + [var.name for var in self.external_fluxes]
-            + [var.name for var in self.param_vars]
-        )
-
-        sweep_vars = {}
-        for var_name in kwargs:
-            if isinstance(kwargs[var_name], np.ndarray):
-                sweep_vars[var_name] = kwargs[var_name]
-        if len(sweep_vars) > 1:
-            sweep_vars.update(zip(sweep_vars, np.meshgrid(*list(sweep_vars.values()))))
-            for var_name in sweep_vars:
-                parameters[var_name] = sweep_vars[var_name]
-
-        if len(sweep_vars) > 2:
-            raise AttributeError(
-                "Cannot plot with a dimension greater than 3; Only give a maximum of "
-                "two grid inputs"
-            )
-
-        potential_energies = self.potential_energy(**kwargs)
-
-        if len(sweep_vars) == 1:
-            plot = plt.plot(*(list(sweep_vars.values()) + [potential_energies]))
-            plt.xlabel(list(sweep_vars.keys())[0])
-            plt.ylabel("Potential energy in GHz")
-
-        if len(sweep_vars) == 2:
-            plot = plt.contourf(*(list(sweep_vars.values()) + [potential_energies]))
-            var_names = list(sweep_vars.keys())
-            plt.xlabel(var_names[0])
-            plt.ylabel(var_names[1])
-            cbar = plt.colorbar()
-            cbar.set_label("Potential energy in GHz")
-        return plot
-
-    ##################################################################
-    ############# Functions for plotting wavefunction ################
-    ##################################################################
-    def _recursive_basis_change(
-        self, wf_reshaped, wf_dim, subsystem, relevant_indices=None
-    ):
-        """
-        Method to change the basis recursively, to reverse hierarchical diagonalization and
-        get to the basis in which the variables were initially defined.
-
-        Parameters
-        ----------
-        wf_dim: int
-            The dimension of the wavefunction which needs to be rewritten in terms of the inital basis
-
-        """
-        _, U_subsys = subsystem.eigensys(evals_count=subsystem.truncated_dim)
-        wf_sublist = list(range(len(wf_reshaped.shape)))
-        U_sublist = [wf_dim, len(wf_sublist)]
-        target_sublist = wf_sublist.copy()
-        target_sublist[wf_dim] = len(wf_sublist)
-        wf_new_basis = np.einsum(
-            wf_reshaped, wf_sublist, U_subsys.T, U_sublist, target_sublist
-        )
-        if subsystem.hierarchical_diagonalization:
-            wf_shape = list(wf_new_basis.shape)
-            wf_shape[wf_dim] = [
-                sub_subsys.truncated_dim for sub_subsys in subsystem.subsystems.values()
-            ]
-            wf_new_basis = wf_new_basis.reshape(flatten_list_recursive(wf_shape))
-            for sub_subsys_index, sub_subsys in enumerate(
-                subsystem.subsystems.values()
-            ):
-                if len(set(relevant_indices) & set(sub_subsys.var_categories_list)) > 0:
-                    wf_new_basis = self._recursive_basis_change(
-                        wf_new_basis,
-                        wf_dim + sub_subsys_index,
-                        sub_subsys,
-                        relevant_indices=relevant_indices,
-                    )
-        else:
-            if len(set(relevant_indices) & set(subsystem.var_categories_list)) > 0:
-                wf_shape = list(wf_new_basis.shape)
-                wf_shape[wf_dim] = [
-                    getattr(subsystem, cutoff_attrib)
-                    if "ext" in cutoff_attrib
-                    else (2 * getattr(subsystem, cutoff_attrib) + 1)
-                    for cutoff_attrib in subsystem.cutoff_names
-                ]
-                wf_new_basis = wf_new_basis.reshape(flatten_list_recursive(wf_shape))
-        return wf_new_basis
-
-    def _basis_change_harm_osc_to_phi(self, wf_original_basis, wf_dim, var_index):
-        """
-        Method to change the basis from harmonic oscillator to phi basis
-        """
-        U_ho_phi = np.array(
-            [
-                osc.harm_osc_wavefunction(
-                    n,
-                    self._default_grid_phi.make_linspace(),
-                    self.osc_lengths[var_index],
-                )
-                for n in range(getattr(self, "cutoff_ext_" + str(var_index)))
-            ]
-        )
-        wf_sublist = list(range(len(wf_original_basis.shape)))
-        U_sublist = [wf_dim, len(wf_sublist)]
-        target_sublist = wf_sublist.copy()
-        target_sublist[wf_dim] = len(wf_sublist)
-        wf_ext_basis = np.einsum(
-            wf_original_basis, wf_sublist, U_ho_phi, U_sublist, target_sublist
-        )
-        return wf_ext_basis
-
-    def _basis_change_n_to_phi(self, wf_original_basis, wf_dim, var_index):
-        """
-        Method to change the basis from harmonic oscillator to phi basis
-        """
-        U_n_phi = np.array(
-            [
-                np.exp(n * self._default_grid_phi.make_linspace() * 1j)
-                for n in range(2 * getattr(self, "cutoff_n_" + str(var_index)) + 1)
-            ]
-        )
-        wf_sublist = list(range(len(wf_original_basis.shape)))
-        U_sublist = [wf_dim, len(wf_sublist)]
-        target_sublist = wf_sublist.copy()
-        target_sublist[wf_dim] = len(wf_sublist)
-        wf_ext_basis = np.einsum(
-            wf_original_basis, wf_sublist, U_n_phi, U_sublist, target_sublist
-        )
-        return wf_ext_basis
-
-    def _get_var_dim_for_reshaped_wf(self, wf_var_categories, var_index):
-        wf_dim = 0
-        system_hierarchy_for_vars_chosen = list(
-            set(
-                [
-                    self.get_subsystem_index(index)
-                    for index in np.sort(wf_var_categories)
-                ]
-            )
-        )
-        for subsys_index in self.subsystems:
-            if subsys_index not in system_hierarchy_for_vars_chosen:
-                wf_dim += 1
-            if subsys_index in system_hierarchy_for_vars_chosen:
-                subsys_var_index_list = self.subsystems[
-                    subsys_index
-                ].var_categories_list
-                if var_index not in subsys_var_index_list:
-                    wf_dim += len(subsys_var_index_list)
-                else:
-                    wf_dim += subsys_var_index_list.index(var_index)
-                    break
-        return wf_dim
-
-    def generate_wf_plot_data(
-        self,
-        n: int = 0,
-        var_categories: Tuple[int] = (1,),
-        eigensys: ndarray = None,
-        mode: str = "abs",
-        change_discrete_charge_to_phi: bool = True,
-    ):
-        """
-        Returns the plot of the probability density of the wavefunction in the requested variables for the current Circuit instance.
-
-        Parameters
-        ----------
-        n: int
-            integer to choose which wavefunction to plot
-        var_categories: tuple(int)
-            A tuple containing the indices of the variables chosen to plot the wavefunction in. Should not have more than 2 entries.
-        mode: str
-            "abs" or "real" or "imag" for absolute, real or imaginary parts of the wavefunction.
-        eigensys:
-            The object returned by the method instance.eigensys, is used to avoid the
-            re-evaluation of the eigen systems if already evaluated.
-        change_discrete_charge_to_phi: bool
-            bolean to choose if the discreet charge basis for the periodic variable
-            needs to be changed to phi basis.
-        """
-        # checking to see if eigensys needs to be generated
-        if eigensys is None:
-            _, wfs = self.eigensys()
-        else:
-            _, wfs = eigensys
-
-        wf = wfs[:, n]
-        if self.hierarchical_diagonalization:
-            system_hierarchy_for_vars_chosen = list(
-                set(
-                    [
-                        self.get_subsystem_index(index)
-                        for index in np.sort(var_categories)
-                    ]
-                )
-            )  # getting the subsystem index for each of the index dimension
-            subsystems_for_vars_chosen = [
-                self.subsystems[sys_index]
-                for sys_index in system_hierarchy_for_vars_chosen
-            ]
-            subsys_trunc_dims = [sys.truncated_dim for sys in self.subsystems.values()]
-            # reshaping the wavefunctions to truncated dims of subsystems
-            wf_hd_reshaped = wf.reshape(*subsys_trunc_dims)
-
-            ##### Converting to the basis in which the variables are defined ####
-            wf_original_basis = wf_hd_reshaped
-            wf_dim = system_hierarchy_for_vars_chosen[0]
-            for subsys_index in system_hierarchy_for_vars_chosen:
-                wf_dim = 0
-                for sys_index in range(subsys_index):
-                    if sys_index in system_hierarchy_for_vars_chosen:
-                        wf_dim += len(self.subsystems[sys_index].var_categories_list)
-                    else:
-                        wf_dim += 1
-                wf_original_basis = self._recursive_basis_change(
-                    wf_original_basis,
-                    wf_dim,
-                    self.subsystems[subsys_index],
-                    relevant_indices=var_categories,
-                )
-        else:
-            wf_original_basis = wf.reshape(
-                *[
-                    getattr(self, cutoff_attrib)
-                    if "ext" in cutoff_attrib
-                    else (2 * getattr(self, cutoff_attrib) + 1)
-                    for cutoff_attrib in self.cutoff_names
-                ]
-            )
-
-        # making a basis change to phi for every var_index
-        wf_ext_basis = wf_original_basis
-        for x, var_index in enumerate(var_categories):
-            # finding the dimension corresponding to the var_index
-            if not self.hierarchical_diagonalization:
-                wf_dim = var_index - 1
-            else:
-                wf_dim = self._get_var_dim_for_reshaped_wf(var_categories, var_index)
-
-            if (
-                var_index in self.var_categories["extended"]
-                and self.ext_basis == "harmonic"
-            ):
-                wf_ext_basis = self._basis_change_harm_osc_to_phi(
-                    wf_ext_basis, wf_dim, var_index
-                )
-            if change_discrete_charge_to_phi:
-                if var_index in self.var_categories["periodic"]:
-                    wf_ext_basis = self._basis_change_n_to_phi(
-                        wf_ext_basis, wf_dim, var_index
-                    )
-
-        # if a probability plot is requested, sum over the dimesnsions not relevant to the ones in var_categories
-        if self.hierarchical_diagonalization:
-            num_wf_dims = 0
-            dims_to_be_summed = []
-            for x, subsys_index in enumerate(self.subsystems):
-                if subsys_index in system_hierarchy_for_vars_chosen:
-                    for index, var_index in enumerate(
-                        self.subsystems[subsys_index].var_categories_list
-                    ):
-                        if var_index not in var_categories:
-                            dims_to_be_summed += [num_wf_dims + index]
-                    num_wf_dims += len(
-                        self.subsystems[subsys_index].var_categories_list
-                    )
-                else:
-                    dims_to_be_summed += [num_wf_dims]
-                    num_wf_dims += 1
-            wf_plot = np.sum(
-                np.abs(wf_ext_basis),
-                axis=tuple(dims_to_be_summed),
-            )
-        else:
-            wf_plot = np.sum(
-                np.abs(wf_ext_basis),
-                axis=tuple(
-                    [
-                        var_index - 1
-                        for var_index in self.var_categories["periodic"]
-                        + self.var_categories["extended"]
-                        if var_index not in var_categories
-                    ]
-                ),
-            )
-
-        return wf_plot
-
-    def plot_wavefunction(
-        self,
-        n=0,
-        var_categories: Tuple[int] = (1,),
-        eigensys=None,
-        mode: str = "abs",
-        change_discrete_charge_to_phi: bool = True,
-    ):
-        """
-        Returns the plot of the probability density of the wavefunction in the requested variables for the current Circuit instance.
-
-        Parameters
-        ----------
-        n: int
-            integer to choose which wavefunction to plot
-        var_categories:
-            A tuple containing the indices of the variables chosen to plot the wavefunction in. Should not have more than 2 entries.
-        mode:
-            "abs" or "real" or "imag" for absolute, real or imaginary parts of the wavefunction.
-        eigensys:
-            The object returned by the method instance.eigensys, is used to avoid the
-            re-evaluation of the eigen systems if already evaluated.
-        change_discrete_charge_to_phi: bool
-            bolean to choose if the discreet charge basis for the periodic variable
-            needs to be changed to phi basis.
-        """
-        if len(var_categories) > 2:
-            raise AttributeError(
-                "Cannot plot wavefunction in more than 2 dimensions. The number of dimensions should be less than 2."
-            )
-        var_categories = np.sort(var_categories)
-        cutoffs_dict = {}  # dictionary for cutoffs for each variable index
-        grids_dict = {}
-        var_index_dims_dict = {}
-        for cutoff_attrib in self.cutoff_names:
-            var_index = get_trailing_number(cutoff_attrib)
-            cutoffs_dict[var_index] = getattr(self, cutoff_attrib)
-            if "cutoff_n" in cutoff_attrib:
-                grids_dict[var_index] = self._default_grid_phi.make_linspace()
-            else:
-                var_index_dims_dict[var_index] = getattr(self, cutoff_attrib)
-                if self.ext_basis == "harmonic":
-                    grid = self._default_grid_phi.make_linspace()
-                elif self.ext_basis == "discretized":
-                    grid = np.linspace(
-                        self.discretized_phi_range[var_index][0],
-                        self.discretized_phi_range[var_index][1],
-                        cutoffs_dict[var_index],
-                    )
-                grids_dict[var_index] = grid
-
-        wf_plot = self.generate_wf_plot_data(
-            n=n,
-            var_categories=var_categories,
-            eigensys=eigensys,
-            change_discrete_charge_to_phi=change_discrete_charge_to_phi,
-        )
-
-        var_types = []
-
-        for var_index in np.sort(var_categories):
-            if var_index in self.var_categories["periodic"]:
-                if not change_discrete_charge_to_phi:
-                    var_types.append("Charge in units of 2e, variable:")
-                else:
-                    var_types.append("Dimensionless flux, discrete charge variable:")
-            else:
-                var_types.append("Dimensionless flux, variable:")
-
-        if len(var_categories) == 1:
-            if not change_discrete_charge_to_phi and (
-                var_categories[0] in self.var_categories["periodic"]
-            ):
-                plt.bar(
-                    np.arange(-cutoffs_dict[var_index], cutoffs_dict[var_index] + 1)
-                    / (2 * np.pi),
-                    eval("np." + mode + "(wf_plot.T)"),
-                )
-            else:
-                plt.plot(
-                    np.array(grids_dict[var_categories[0]]) / (2 * np.pi),
-                    eval("np." + mode + "(wf_plot.T)"),
-                )
-            plt.xlabel(var_types[0] + str(var_categories[0]))
-        elif len(var_categories) == 2:
-            x, y = np.meshgrid(
-                np.array(grids_dict[var_categories[0]]) / (2 * np.pi),
-                np.array(grids_dict[var_categories[1]]) / (2 * np.pi),
-            )
-            plt.contourf(x, y, np.abs(wf_plot.T))
-            plt.xlabel(var_types[0] + str(var_categories[0]))
-            plt.ylabel(var_types[1] + str(var_categories[1]))
-            plt.colorbar()
-        plt.title("Distribution of Wavefuntion along variables " + str(var_categories))
-
-
-class Circuit(SubSystem):
-    def __init__(
-        self,
-        symbolic_circuit: SymbolicCircuit,
-        ext_basis: str = "discretized",
-        initiate_sym_calc: bool = True,
-        system_hierarchy: list = None,
-        subsystem_trunc_dims: list = None,
-        truncated_dim: int = None,
-    ):
-        """
-        init for Circuit class
-
-        Parameters
-        ----------
-        symbolic_circuit : str
-            an instance of the class SymbolicCircuit
-        ext_basis : str, optional
-            can be "discretized" or "harmonic" which chooses whether to use discretized phi or harmonic oscillator basis for extended variables, by default "discretized"
-        basis_completion : str, optional
-            either "simple" or "standard", defines the matrix used for completing the transformation matrix. Sometimes used to change the variable transformation to result in a simpler symbolic Hamiltonian, by default "simple"
-        initiate_sym_calc : bool, optional
-            attribute to initiate Circuit instance, by default True
-        system_hierarchy : list, optional
-            A list of lists which is provided by the user to define subsystems, by default None
-        subsystem_trunc_dims : list, optional
-            a dict object which can be generated for a specific system_hierarchy using the method generate_default_trunc_dims, by default None
-        truncated_dim : int, optional
-            truncated dimension if the user wants to use this circuit instance in HilbertSpace, by default None
-
-        Returns
-        -------
-        Circuit
-            An instance of class Circuit
-        """
-        self.is_child = False
-        self.symbolic_circuit: SymbolicCircuit = symbolic_circuit
-
-        self.ext_basis: str = ext_basis
-        self.truncated_dim: int = truncated_dim
-        self.system_hierarchy: list = system_hierarchy
-        self.subsystem_trunc_dims: list = subsystem_trunc_dims
-
-        self.discretized_phi_range: dict[int, tuple(float, float)] = {}
-        self.cutoff_names: List[str] = []
-
-        # setting default grids for plotting
-        self._default_grid_phi: discretization.Grid1d = discretization.Grid1d(
-            -6 * np.pi, 6 * np.pi, 200
-        )
-
-        self.type_of_matrices: str = (
-            "sparse"  # type of matrices used to construct the operators
-        )
-
-        circuit_data = {
-            "var_categories": symbolic_circuit.var_categories,
-            "external_fluxes": symbolic_circuit.external_fluxes,
-            "offset_charges": symbolic_circuit.offset_charges,
-            "hamiltonian_symbolic": symbolic_circuit.hamiltonian_symbolic,
-            "param_vars": symbolic_circuit.param_vars,
-            "branches": symbolic_circuit.branches,
-            "nodes": symbolic_circuit.nodes,
-            "lagrangian_symbolic": symbolic_circuit.lagrangian_symbolic,
-            "hamiltonian_symbolic": symbolic_circuit.hamiltonian_symbolic,
-            "lagrangian_node_vars": symbolic_circuit.lagrangian_node_vars,
-        }
-
-        self.__dict__.update(
-            circuit_data
-        )  # copying the necessary attributes from symbolic circuit.
-
-        self._sys_type = type(self).__name__
-        self._id_str = self._autogenerate_id_str()
-
-        # Hamiltonian function
-        if initiate_sym_calc:
-            self.initiate_circuit()
-
-    def __repr__(self) -> str:
-        return self._id_str
-
-    def initiate_circuit(
-        self,
-        transformation_matrix: ndarray = None,
-        system_hierarchy: list = None,
-        subsystem_trunc_dims: list = None,
-        closure_branches: List[Branch] = None,
-    ):
-        """
-        Method which re-initializes a circuit instance to update, hierarchical diagonalization parameters or closure branches or the variable transformation used to describe the circuit.
-
-        Parameters
-        ----------
-        transformation_matrix : ndarray, optional
-            A user defined variable transformation which has the dimensions of the number nodes(not counting the ground node), by default None
-        system_hierarchy : list, optional
-            A list of lists which is provided by the user to define subsystems, by default None
-        subsystem_trunc_dims : list, optional
-            dict object which can be generated for a specific system_hierarchy using the method generate_default_trunc_dims, by default None
-        closure_branches : List[Branch], optional
-            List of branches where external flux variables will be specified, by default None which then chooses closure branches by an internally generated spanning tree.
-
-        Raises
-        ------
-        Exception
-            when system_hierarchy is set and subsystem_trunc_dims is not set.
-        """
-        system_hierarchy = system_hierarchy or self.system_hierarchy
-        subsystem_trunc_dims = subsystem_trunc_dims or self.subsystem_trunc_dims
-
-        self.hierarchical_diagonalization = (
-            True if system_hierarchy is not None else False
-        )
-
-        self.symbolic_circuit.initiate_symboliccircuit(
-            transformation_matrix=transformation_matrix,
-            closure_branches=closure_branches,
-        )
-        self.__dict__.update(self.symbolic_circuit.__dict__)
-
-        # removing any of the old cutoffs
-        old_cutoffs = []
-        for attr in self.__dict__:
-            if "_cutoff_" in attr:
-                old_cutoffs.append(attr)
-        for attr in old_cutoffs:
-            delattr(self, attr)
-
-        # initiating the class properties
-        self.cutoff_names = []
-        for var_type in self.var_categories.keys():
-            if var_type == "periodic":
-                for x, var_index in enumerate(self.var_categories["periodic"]):
-                    cutoff = (
-                        5
-                        if not hasattr(self, "parent")
-                        else getattr(self.parent, "cutoff_n_" + str(var_index))
-                    )
-                    self._make_property(
-                        "cutoff_n_" + str(var_index), cutoff, "update_cutoffs"
-                    )
-                    self.cutoff_names.append("cutoff_n_" + str(var_index))
-            if var_type == "extended":
-                for x, var_index in enumerate(self.var_categories["extended"]):
-                    cutoff = (
-                        30
-                        if not hasattr(self, "parent")
-                        else getattr(self.parent, "cutoff_ext_" + str(var_index))
-                    )
-                    self._make_property(
-                        "cutoff_ext_" + str(var_index), cutoff, "update_cutoffs"
-                    )
-                    self.cutoff_names.append("cutoff_ext_" + str(var_index))
-
-        # default values for the parameters
-        for x, param in enumerate(self.param_vars):
-            # if harmonic oscillator basis is used, param vars become class properties.
-            self._make_property(
-                param.name, self.param_init_vals[x], "update_param_vars"
-            )
-
-        # setting the ranges for floux ranges used for discrete phi vars
-        for v in self.var_categories["extended"]:
-            self.discretized_phi_range[v] = (-6 * np.pi, 6 * np.pi)
-        # default values for the external flux vars
-        for flux in self.external_fluxes:
-            # setting the default to zero external flux
-            self._make_property(flux.name, 0.0, "update_external_flux_or_charge")
-        # default values for the offset charge vars
-        for offset_charge in self.offset_charges:
-            # default to zero offset charge
-            self._make_property(
-                offset_charge.name, 0.0, "update_external_flux_or_charge"
-            )
-
-        # changing the matrix type if necessary
-        if (
-            len(flatten_list(self.var_categories.values())) == 1
-            and self.ext_basis == "harmonic"
-        ):
-            self.type_of_matrices = "dense"
-
-        # setting the __init__params attribute
-        self._init_params = (
-            [param.name for param in self.param_vars]
-            + [flux.name for flux in self.external_fluxes]
-            + [offset_charge.name for offset_charge in self.offset_charges]
-            + self.cutoff_names
-            + ["input_string"]
-        )
-
-        self._set_vars()  # setting the attribute vars to store operator symbols
-
-        if len(self.symbolic_circuit.nodes) > 3:
-            self.hamiltonian_symbolic = (
-                self.symbolic_circuit.generate_symbolic_hamiltonian(
-                    substitute_params=True
-                )
-            )
-
-        if system_hierarchy is not None:
-            self.hierarchical_diagonalization = (
-                system_hierarchy != []
-                and system_hierarchy != flatten_list_recursive(system_hierarchy)
-            )
-
-        if not self.hierarchical_diagonalization:
-            self.generate_hamiltonian_sym_for_numerics()
-            self.set_operators()
-        else:
-            if system_hierarchy is None:
-                self.system_hierarchy = [
-                    self.var_categories["periodic"] + self.var_categories["extended"]
-                ]
-            else:
-                self.system_hierarchy = system_hierarchy
-
-            if subsystem_trunc_dims is None:
-                raise Exception(
-                    "The truncated dimensions attribute for hierarchical diagonalization is not set."
-                )
-            else:
-                self.subsystem_trunc_dims = subsystem_trunc_dims
-            self.generate_hamiltonian_sym_for_numerics()
-            self.generate_subsystems()
-
-    @classmethod
-    def from_yaml(
-        cls,
-        input_string: str,
-        is_file: bool = True,
-        ext_basis="discretized",
-        basis_completion="simple",
-        initiate_sym_calc=True,
-        system_hierarchy: list = None,
-        subsystem_trunc_dims: list = None,
-        truncated_dim: int = None,
-    ):
-        """
-        Create a Circuit class instance from a circuit graph described in an input string in YAML format.
-
-        Parameters
-        ----------
-        input_string : str
-            string describing the graph of a circuit in the YAML format.
-        ext_basis : str, optional
-            can be "discretized" or "harmonic" which chooses whether to use discretized phi or harmonic oscillator basis for extended variables, by default "discretized"
-        basis_completion : str, optional
-            either "simple" or "standard", defines the matrix used for completing the transformation matrix. Sometimes used to change the variable transformation to result in a simpler symbolic Hamiltonian, by default "simple"
-        initiate_sym_calc : bool, optional
-            attribute to initiate Circuit instance, by default True
-        hierarchical_diagonalization : bool, optional
-            Boolean whether to use hierarchical diagonalization, by default False
-        system_hierarchy : list, optional
-            A list of lists which is provided by the user to define subsystems, by default None
-        subsystem_trunc_dims : list, optional
-            a dict object which can be generated for a specific system_hierarchy using the method generate_default_trunc_dims, by default None
-        truncated_dim : int, optional
-            truncated dimension if the user wants to use this circuit instance in HilbertSpace, by default None
-
-        Returns
-        -------
-        Circuit
-            An instance of class Circuit
-        """
-
-        symboliccircuit = SymbolicCircuit.from_yaml(
-            input_string,
-            is_file=is_file,
-            basis_completion=basis_completion,
-            initiate_sym_calc=True,
-        )
-
-        return cls(
-            symboliccircuit,
-            initiate_sym_calc=initiate_sym_calc,
-            ext_basis=ext_basis,
-            system_hierarchy=system_hierarchy,
-            subsystem_trunc_dims=subsystem_trunc_dims,
-            truncated_dim=truncated_dim,
-        )
-
-
-# example input strings
-def example_circuit(qubit):
-    """
-    Returns example input strings for AnalyzeQCircuit and CustomQCircuit for some of the popular qubits.
-
-    Parameters
-    ----------
-    qubit:
-        "fluxonium" or "transmon" or "zero_pi" or "cos2phi" chosing the respective example input strings.
-    """
-
-    # example input strings for popular qubits
-    fluxonium = "nodes: 2\nbranches:\nJJ	1,2	Ej	Ecj\nL	1,2	El\nC	1,2	Ec"
-
-    transmon = "nodes: 2\nbranches:\nC\t1,2\tEc\nJJ\t1,2\tEj\tEcj\n"
-
-    cos2phi = "nodes: 4\nbranches:\nC\t1,3\tEc\nJJ\t1,2\tEj\tEcj\nJJ\t3,4\tEj\tEcj\nL\t1,4\tEl\nL\t2,3\tEl\n\n"
-
-    zero_pi = "nodes: 4\nbranches:\nJJ\t1,2\tEj\tEcj\nL\t2,3\tEl\nJJ\t3,4\tEj\tEcj\nL\t4,1\tEl\nC\t1,3\tEc\nC\t2,4\tEc\n"
-
-    if qubit == "transmon":
-        return transmon
-    elif qubit == "cos2phi":
-        return cos2phi
-    elif qubit == "zero_pi":
-        return zero_pi
-    elif qubit == "fluxonium":
-        return fluxonium
-    else:
-        raise (AttributeError()("Qubit not available or invalid input."))
+# circuit.py
+#
+# This file is part of scqubits.
+#
+#    Copyright (c) 2019 and later, Jens Koch and Peter Groszkowski
+#    All rights reserved.
+#
+#    This source code is licensed under the BSD-style license found in the
+#    LICENSE file in the root directory of this source tree.
+############################################################################
+
+
+from typing import (
+    Any,
+    Dict,
+    List,
+    Optional,
+    Tuple,
+    Union,
+)
+
+import numpy as np
+import regex as re
+
+# import re
+import scipy as sp
+import sympy as sm
+
+from matplotlib import pyplot as plt
+from numpy import ndarray
+from scipy import sparse
+from scipy.sparse.csc import csc_matrix
+
+import scqubits.core.discretization as discretization
+import scqubits.core.oscillator as osc
+import scqubits.core.qubit_base as base
+import scqubits.io_utils.fileio_serializers as serializers
+
+from scqubits import HilbertSpace, settings
+from scqubits.core import operators as op
+from scqubits.core.storage import DataStore
+from scqubits.core.symboliccircuit import Branch, SymbolicCircuit
+from scqubits.utils.misc import flatten_list, flatten_list_recursive, list_intersection
+from scqubits.utils.spectrum_utils import (
+    convert_matrix_to_qobj,
+    get_matrixelement_table,
+    identity_wrap,
+    order_eigensystem,
+)
+
+
+def truncation_template(system_hierarchy: list) -> list:
+    """
+    Function to generate a template for defining the truncated dimensions for subsystems
+    when hierarchical diagonalization is used.
+
+    Parameters
+    ----------
+    system_hierarchy: list
+        list of subsystem hierarchy
+    """
+    trunc_dims: List[Union[int, list]] = []
+    for subsystem_hierarchy in system_hierarchy:
+        if subsystem_hierarchy == flatten_list_recursive(subsystem_hierarchy):
+            trunc_dims.append(10)
+        else:
+            trunc_dims.append([50, truncation_template(subsystem_hierarchy)])
+    return trunc_dims
+
+
+def get_trailing_number(input_str: str) -> Union[int, None]:
+    """
+    Returns the number trailing a string given as input. Example:
+        $ get_trailing_number("a23")
+        $ 23
+
+    Parameters
+    ----------
+    input_str :
+        String which trails any number
+
+    Returns
+    -------
+        returns the trailing integer as int, else returns None
+    """
+    match = re.search(r"\d+$", input_str)
+    return int(match.group()) if match else None
+
+
+class SubSystem(base.QubitBaseClass, serializers.Serializable):
+    """
+    Class to numerically analyze an instance of `SymbolicCircuit`.
+
+    Can be initialized using an input file. For example, the following input file can be
+    used to define a Transmon:
+
+        # file_name: transmon_num.yaml
+        nodes: 2
+        branches:
+        - [JJ,1,2,10,1e15]
+        - [L, 1,2,0.1]
+        - [C,1,2,0.2]
+
+    `Circuit.from_input_file("transmon_num.yaml")`
+
+    A set of nodes with branches connecting them forms a circuit.
+    """
+
+    def __init__(
+        self,
+        parent: "SubSystem",
+        hamiltonian_symbolic: sm.core.expr.Expr,
+        system_hierarchy: Optional[List] = None,
+        subsystem_trunc_dims: Optional[List] = None,
+        truncated_dim: Optional[int] = 10,
+    ):
+        self.system_hierarchy: list = system_hierarchy
+        self.truncated_dim: int = truncated_dim
+        self.subsystem_trunc_dims: list = subsystem_trunc_dims
+
+        self.is_child: bool = True
+        self.parent: "SubSystem" = parent
+        self.hamiltonian_symbolic: sm.core.expr.Expr = hamiltonian_symbolic
+        self._hamiltonian_sym_for_numerics: sm.core.expr.Expr = hamiltonian_symbolic
+
+        # _sys_type = type(self).__name__  # for object description
+        # TODO we talked about this... did you not fix this meanwhile? -  I think this is somehow needed for some method call. I will need to test it further
+        self.ext_basis: str = self.parent.ext_basis
+        self.external_fluxes = [
+            var
+            for var in self.parent.external_fluxes
+            if var in self.hamiltonian_symbolic.free_symbols
+        ]
+        self.offset_charges = [
+            var
+            for var in self.parent.offset_charges
+            if var in self.hamiltonian_symbolic.free_symbols
+        ]
+        self.param_vars = [
+            var
+            for var in self.parent.param_vars
+            if var in self.hamiltonian_symbolic.free_symbols
+        ]
+
+        # for var in param_vars + offset_charges + external_fluxes:
+        #     setattr(self, str(var), getattr(parent, str(var)))
+
+        self.var_categories_list = []
+        cutoffs = []
+        for var in list(self.hamiltonian_symbolic.free_symbols):
+            if "I" not in str(var):
+                filtered_var = re.findall(
+                    "[0-9]+", re.sub(r"ng_[0-9]+|Φ[0-9]+", "", str(var))
+                )  # filtering offset charges and external flux
+                if not filtered_var:
+                    continue
+                else:
+                    var_index = int(filtered_var[0])
+                # var_index = (int(re.findall('[0-9]+', str(v))[0]))
+                if var_index not in self.var_categories_list:
+                    for cutoff_name in self.parent.cutoff_names:
+                        if str(var_index) in cutoff_name:
+                            cutoffs.append(getattr(self.parent, cutoff_name))
+                    self.var_categories_list.append(var_index)
+        # setting some class attributes
+        self.var_categories_list.sort()
+        self.var_categories = {}
+        for var_type in self.parent.var_categories:
+            self.var_categories[var_type] = [
+                var_index
+                for var_index in self.parent.var_categories[var_type]
+                if var_index in self.var_categories_list
+            ]
+
+        self.cutoff_names = []
+        for var_type in self.var_categories.keys():
+            if var_type == "periodic":
+                for x, var_index in enumerate(self.var_categories["periodic"]):
+                    self.cutoff_names.append("cutoff_n_" + str(var_index))
+            if var_type == "extended":
+                for x, var_index in enumerate(self.var_categories["extended"]):
+                    self.cutoff_names.append("cutoff_ext_" + str(var_index))
+
+        self.cutoffs_dict = {}
+        for var_index in self.var_categories_list:
+            for cutoff_name in self.parent.cutoff_names:
+                if str(var_index) in cutoff_name:
+                    self.cutoffs_dict[var_index] = getattr(self.parent, cutoff_name)
+        self.cutoffs_dict = self.cutoffs_dict
+        self.discretized_phi_range = {
+            i: self.parent.discretized_phi_range[i]
+            for i in self.parent.discretized_phi_range
+            if i in self.var_categories_list
+        }
+
+        # self.set_vars()
+        self.hierarchical_diagonalization = (
+            system_hierarchy != []
+            and system_hierarchy != flatten_list_recursive(system_hierarchy)
+        )
+
+        if len(self.var_categories_list) == 1 and self.ext_basis == "harmonic":
+            self.type_of_matrices = "dense"
+        else:
+            self.type_of_matrices = "sparse"
+
+        self._sys_type = type(self).__name__
+        self._id_str = self._autogenerate_id_str()
+
+        self._initiate_child()
+
+    def __repr__(self) -> str:
+        return self._id_str
+
+    def _regenerate_sym_hamiltonian(self):
+        # generate _hamiltonian_sym_for_numerics if not already generated(delayed for large circuits)
+        if not self.is_child and len(self.symbolic_circuit.nodes) > 3:
+            self.hamiltonian_symbolic = (
+                self.symbolic_circuit.generate_symbolic_hamiltonian(
+                    substitute_params=True
+                )
+            )
+            self.generate_hamiltonian_sym_for_numerics()
+
+    def _set_property_and_update_param_vars(self, param_name, value):
+
+        # update the attribute for the current instance
+        setattr(self, "_" + param_name, value)
+        # update the attribute for the instance in symboliccircuit
+        if not self.is_child and len(self.symbolic_circuit.nodes) > 3:
+            self.symbolic_circuit.update_param_init_val(param_name, value)
+            self._regenerate_sym_hamiltonian()
+
+        # update Circuit instance
+        # generate _hamiltonian_sym_for_numerics if not already generated, delayed for
+        # large circuits
+        if self.hierarchical_diagonalization:
+            self.generate_subsystems()
+            self.build_hilbertspace()
+        else:
+            self.set_operators()
+
+    def _set_property_and_update_ext_flux_or_charge(self, param_name, value) -> None:
+
+        # update the attribute for the current instance
+        setattr(self, "_" + param_name, value)
+
+        # update all subsystem instances
+        if self.hierarchical_diagonalization:
+            for subsys in self.subsystems.values():
+                if hasattr(subsys, param_name):
+                    setattr(subsys, param_name, value)
+
+    def _set_property_and_update_cutoffs(self, param_name, value) -> None:
+        setattr(self, "_" + param_name, value)
+
+        # set operators and rebuild the hilbertspace object
+        if self.hierarchical_diagonalization:
+            for subsys in self.subsystems.values():
+                if hasattr(subsys, param_name):
+                    setattr(subsys, param_name, value)
+            self.set_operators()
+            self.build_hilbertspace()
+        else:
+            self.set_operators()
+
+    def _make_property(self, attrib_name, init_val, property_update_type) -> None:
+        setattr(self, "_" + attrib_name, init_val)
+
+        def getter(self, name=attrib_name):
+            return getattr(self, "_" + name)
+
+        if property_update_type == "update_param_vars":
+
+            def setter(self, value, name=attrib_name):
+                return self._set_property_and_update_param_vars(name, value)
+
+        elif property_update_type == "update_external_flux_or_charge":
+
+            def setter(self, value, name=attrib_name):
+                return self._set_property_and_update_ext_flux_or_charge(name, value)
+
+        elif property_update_type == "update_cutoffs":
+
+            def setter(self, value, name=attrib_name):
+                return self._set_property_and_update_cutoffs(name, value)
+
+        setattr(self.__class__, attrib_name, property(fget=getter, fset=setter))
+
+    def _initiate_child(self) -> None:
+
+        for x, param in enumerate(self.param_vars):
+            # if harmonic oscillator basis is used, param vars become class properties.
+            self._make_property(
+                param.name, getattr(self.parent, param.name), "update_param_vars"
+            )
+
+        # getting attributes from parent
+        for flux in self.external_fluxes:
+            self._make_property(
+                flux.name,
+                getattr(self.parent, flux.name),
+                "update_external_flux_or_charge",
+            )
+        for offset_charge in self.offset_charges:
+            self._make_property(
+                offset_charge.name,
+                getattr(self.parent, offset_charge.name),
+                "update_external_flux_or_charge",
+            )
+
+        for cutoff_str in self.cutoff_names:
+            self._make_property(
+                cutoff_str, getattr(self.parent, cutoff_str), "update_cutoffs"
+            )
+
+        self._init_params = (
+            [param.name for param in self.param_vars]
+            + [flux.name for flux in self.external_fluxes]
+            + [offset_charge.name for offset_charge in self.offset_charges]
+            + self.cutoff_names
+        )
+
+        self._set_vars()
+        if self.hierarchical_diagonalization:
+            self.generate_subsystems()
+            self.set_operators()
+            self.build_hilbertspace()
+        else:
+            self.set_operators()
+
+    def set_system_hierarchy(
+        self, system_hierarchy: list, subsystem_trunc_dims: list
+    ) -> None:
+        """
+        Updates the subsystem hierarchy for the Circuit instance.
+
+        Parameters
+        ----------
+        system_hierarchy : list, optional
+            A list of lists which is provided by the user to define subsystems
+        subsystem_trunc_dims : list, optional
+            dict object which can be generated for a specific system_hierarchy using the method generate_default_trunc_dims
+        """
+        if len(self.symbolic_circuit.nodes) > 3:
+            self.hamiltonian_symbolic = (
+                self.symbolic_circuit.generate_symbolic_hamiltonian(
+                    substitute_params=True
+                )
+            )
+
+        self.hierarchical_diagonalization = True
+        self.system_hierarchy = system_hierarchy
+        self.subsystem_trunc_dims = subsystem_trunc_dims
+        self.generate_hamiltonian_sym_for_numerics()
+        self.generate_subsystems()
+        self.build_hilbertspace()
+
+    ##################################################################
+    ##### Functions to construct the function for the Hamiltonian ####
+    ##################################################################
+    @staticmethod
+    def _exp_dia(x):
+        """
+        This is a special function to calculate the expm of sparse diagonal matrices
+        """
+        return sparse.diags(np.exp((x.todia()).diagonal())).tocsc()
+
+    @staticmethod
+    def _cos_dia(x):
+        """
+        This is a special function to calculate the expm of sparse diagonal matrices
+        """
+        return sparse.diags(np.cos(x.diagonal())).tocsc()
+
+    @staticmethod
+    def _sin_dia(x):
+        """
+        This is a special function to calculate the expm of sparse diagonal matrices
+        """
+        return sparse.diags(np.sin(x.diagonal())).tocsc()
+
+    def generate_subsystems(self):
+        """
+        Generates the subsystems (child instances of Circuit) depending on the setting
+        self.system_hierarchy
+        """
+        H = self._hamiltonian_sym_for_numerics
+
+        systems_sym = []
+        interaction_sym = []
+
+        for subsys_index_list in self.system_hierarchy:
+            subsys_index_list = flatten_list_recursive(subsys_index_list)
+            expr_dict = H.as_coefficients_dict()
+            terms_list = list(expr_dict.keys())
+
+            H_sys = 0 * sm.symbols("x")
+            H_int = 0 * sm.symbols("x")
+            for term in terms_list:
+                term_var_categories = []
+                for var in term.free_symbols:
+                    # remove any branch parameters or flux and offset charge symbols
+                    if (
+                        "Φ" not in str(var)
+                        and "ng" not in str(var)
+                        and len(list_intersection(self.param_vars, [var])) == 0
+                    ):
+                        index = get_trailing_number(str(var))
+                        if index not in term_var_categories and index is not None:
+                            term_var_categories.append(index)
+
+                if len(set(term_var_categories) - set(subsys_index_list)) == 0:
+                    H_sys = H_sys + expr_dict[term] * term
+
+                if (
+                    len(set(term_var_categories) - set(subsys_index_list)) > 0
+                    and len(set(term_var_categories) & set(subsys_index_list)) > 0
+                ):
+                    H_int = H_int + expr_dict[term] * term
+            systems_sym.append(H_sys)
+            interaction_sym.append(H_int)
+            H = H - H_sys - H_int  # removing the terms added to a subsystem
+
+        # storing data in class attributes
+        self.subsystem_hamiltonians = dict(
+            zip(
+                range(len(self.system_hierarchy)),
+                [systems_sym[index] for index in range(len(self.system_hierarchy))],
+            )
+        )
+
+        self.subsystem_interactions = dict(
+            zip(
+                range(len(self.system_hierarchy)),
+                [interaction_sym[index] for index in range(len(self.system_hierarchy))],
+            )
+        )
+
+        self.subsystems = dict(
+            zip(
+                range(len(self.system_hierarchy)),
+                [
+                    SubSystem(
+                        self,
+                        systems_sym[index],
+                        system_hierarchy=self.system_hierarchy[index],
+                        truncated_dim=self.subsystem_trunc_dims[index][0]
+                        if type(self.subsystem_trunc_dims[index]) == list
+                        else self.subsystem_trunc_dims[index],
+                        subsystem_trunc_dims=self.subsystem_trunc_dims[index][1]
+                        if type(self.subsystem_trunc_dims[index]) == list
+                        else None,
+                    )
+                    for index in range(len(self.system_hierarchy))
+                ],
+            )
+        )
+
+    def get_subsystem_index(self, var_index: int) -> int:
+        """
+        Returns the subsystem index for the subsystem to which the given var_index
+        belongs.
+
+        Parameters
+        ----------
+        var_index:
+            variable index in integer starting from 1.
+
+        Returns
+        -------
+            subsystem index which can be used to identify the subsystem index in the
+            list self.subsystems.
+        """
+        for index, system_hierarchy in enumerate(self.system_hierarchy):
+            if var_index in flatten_list_recursive(system_hierarchy):
+                return index
+
+    def build_hilbertspace(self):
+        """
+        Builds the HilbertSpace object for the `Circuit` instance if
+        `hierarchical_diagonalization` is set to true.
+        """
+        hilbert_space = HilbertSpace(
+            [self.subsystems[i] for i in range(len(self.system_hierarchy))]
+        )
+
+        # Adding interactions using the symbolic interaction term
+        for sys_index in range(len(self.system_hierarchy)):
+            interaction = self.subsystem_interactions[sys_index].expand()
+            if interaction == 0:  # if the interaction term is zero
+                continue
+            # modifying interaction terms
+            #   - substituting all the external flux, offset charge and branch
+            #   parameters.
+            interaction = interaction.subs(
+                [
+                    (param, getattr(self, str(param)))
+                    for param in self.param_vars
+                    + self.external_fluxes
+                    + self.offset_charges
+                ]
+            )
+            #   - substituting Identity with 1
+            interaction = interaction.subs("I", 1)
+            #   - substituting cos and sin operators with their own symbols
+            for i in self.var_categories["extended"]:
+                interaction = interaction.replace(
+                    sm.cos(1.0 * sm.symbols("θ" + str(i))), sm.symbols("θc" + str(i))
+                ).replace(
+                    sm.sin(1.0 * sm.symbols("θ" + str(i))), sm.symbols("θs" + str(i))
+                )
+
+            expr_dict = interaction.as_coefficients_dict()
+            terms_str = list(expr_dict.keys())
+            # coeff_str = list(expr_dict.values())
+
+            for i, term in enumerate(terms_str):
+                coefficient_sympy = expr_dict[term]
+
+                # adding external flux, offset charge and branch parameters to
+                # coefficient
+                for var in term.free_symbols:
+                    if "Φ" in str(var) or "ng" in str(var) or var in self.param_vars:
+                        coefficient_sympy = coefficient_sympy * getattr(self, str(var))
+
+                operator_symbols = [
+                    var
+                    for var in term.free_symbols
+                    if (("Φ" not in str(var)) and ("ng" not in str(var)))
+                    and (var not in self.param_vars)
+                ]
+
+                sys_op_dict = {index: [] for index in range(len(self.system_hierarchy))}
+                for var in operator_symbols:
+                    var_index = get_trailing_number(str(var))
+                    subsystem_index = self.get_subsystem_index(var_index)
+                    if "I" not in str(var):
+                        operator = self.subsystems[subsystem_index].get_operator(
+                            var.name
+                        )
+                        if isinstance(operator, qt.Qobj):
+                            operator = operator.full()
+
+                        sys_op_dict[subsystem_index].append(operator)
+                    else:
+                        sys_op_dict[0].append(self.subsystems[0]._identity())
+
+                operator_dict = {}
+
+                for index in range(len(self.system_hierarchy)):
+                    for op_index, operator in enumerate(sys_op_dict[index]):
+                        operator_dict["op" + str(len(operator_dict) + 1)] = (
+                            operator,
+                            self.subsystems[index],
+                        )
+                hilbert_space.add_interaction(
+                    g=float(coefficient_sympy), **operator_dict, check_validity=False
+                )
+
+        self.hilbert_space = hilbert_space
+
+    def _set_vars(self):
+        """
+        Sets the attribute vars which is a dictionary containing all the Sympy symbol
+        objects for all the operators present in the circuit
+        """
+        # Defining the list of variables for periodic operators
+        periodic_symbols_sin = [
+            sm.symbols("θs" + str(i)) for i in self.var_categories["periodic"]
+        ]
+        periodic_symbols_cos = [
+            sm.symbols("θc" + str(i)) for i in self.var_categories["periodic"]
+        ]
+        periodic_symbols_n = [
+            sm.symbols("n" + str(i)) for i in self.var_categories["periodic"]
+        ]
+
+        # Defining the list of discretized_ext variables
+        y_symbols = [sm.symbols("θ" + str(i)) for i in self.var_categories["extended"]]
+        p_symbols = [sm.symbols("Q" + str(i)) for i in self.var_categories["extended"]]
+
+        if self.ext_basis == "discretized":
+
+            ps_symbols = [
+                sm.symbols("Qs" + str(i)) for i in self.var_categories["extended"]
+            ]
+            sin_symbols = [
+                sm.symbols("θs" + str(i)) for i in self.var_categories["extended"]
+            ]
+            cos_symbols = [
+                sm.symbols("θc" + str(i)) for i in self.var_categories["extended"]
+            ]
+
+        elif self.ext_basis == "harmonic":
+
+            a_symbols = [
+                sm.symbols("a" + str(i)) for i in self.var_categories["extended"]
+            ]
+            ad_symbols = [
+                sm.symbols("ad" + str(i)) for i in self.var_categories["extended"]
+            ]
+            Nh_symbols = [
+                sm.symbols("Nh" + str(i)) for i in self.var_categories["extended"]
+            ]
+            pos_symbols = [
+                sm.symbols("θ" + str(i)) for i in self.var_categories["extended"]
+            ]
+            sin_symbols = [
+                sm.symbols("θs" + str(i)) for i in self.var_categories["extended"]
+            ]
+            cos_symbols = [
+                sm.symbols("θc" + str(i)) for i in self.var_categories["extended"]
+            ]
+            momentum_symbols = [
+                sm.symbols("Q" + str(i)) for i in self.var_categories["extended"]
+            ]
+
+        # setting the attribute self.vars
+        self.vars: Dict[str, Any] = {
+            "periodic": {
+                "sin": periodic_symbols_sin,
+                "cos": periodic_symbols_cos,
+                "number": periodic_symbols_n,
+            },
+            "identity": [sm.symbols("I")],
+        }
+
+        if self.ext_basis == "discretized":
+            self.vars["extended"] = {
+                "position": y_symbols,
+                "momentum": p_symbols,
+                "momentum_squared": ps_symbols,
+                "sin": sin_symbols,
+                "cos": cos_symbols,
+            }
+        elif self.ext_basis == "harmonic":
+            self.vars["extended"] = {
+                "annihilation": a_symbols,
+                "creation": ad_symbols,
+                "number": Nh_symbols,
+                "position": pos_symbols,
+                "momentum": momentum_symbols,
+                "sin": sin_symbols,
+                "cos": cos_symbols,
+            }
+
+    def generate_hamiltonian_sym_for_numerics(self):
+        """
+        Generates a symbolic expression which is ready for numerical evaluation starting
+        from the expression stored in the attribute hamiltonian_symbolic.
+        """
+        H = (
+            self.hamiltonian_symbolic.expand()
+        )  # applying expand is critical; otherwise the replacement of p^2 with ps2
+        # would not succeed
+
+        # shifting the harmonic oscillator potential to the point of external fluxes
+        flux_shift_vars = {}
+        for var_index in self.var_categories["extended"]:
+            if H.coeff("θ" + str(var_index)) != 0:
+                flux_shift_vars[var_index] = sm.symbols("Δθ" + str(var_index))
+                H = H.replace(
+                    sm.symbols("θ" + str(var_index)),
+                    sm.symbols("θ" + str(var_index)) + flux_shift_vars[var_index],
+                )  # substituting the flux offset variable offsets to collect the
+                # coefficients later
+        H = H.expand()
+
+        flux_shift_equations = [
+            H.coeff("θ" + str(var_index)).subs(
+                [("θ" + str(i), 0) for i in self.var_categories["extended"]]
+            )
+            for var_index in flux_shift_vars.keys()
+        ]  # finding the coefficients of the linear terms
+
+        flux_shifts = sm.linsolve(
+            flux_shift_equations, tuple(flux_shift_vars.values())
+        )  # solving for the flux offsets
+
+        if len(flux_shifts) != 0:
+            flux_shifts = list(list(flux_shifts)[0])
+        else:
+            flux_shifts = []
+
+        flux_shifts_dict = dict(zip(list(flux_shift_vars.keys()), list(flux_shifts)))
+
+        H = H.subs(
+            [
+                (sm.symbols("Δθ" + str(var_index)), flux_shifts_dict[var_index])
+                for var_index in flux_shifts_dict.keys()
+            ]
+        )  # substituting the flux offsets to remove the linear terms
+        H = H.subs(
+            [(var, 0) for var in flux_shift_vars.values()]
+        )  # removing the constants from the Hamiltonian
+
+        flux_shifts_dict.update(
+            {
+                var_index: 0
+                for var_index in self.var_categories["extended"]
+                if var_index not in flux_shifts_dict
+            }
+        )
+        # remove constants from Hamiltonian
+        H = H - H.as_coefficients_dict()[1]
+        H = H.expand()
+        #############################
+
+        # marking the sin and cos terms of the periodic variables with different symbols
+        if len(self.var_categories["periodic"]) > 0:
+            H = sm.expand_trig(H).expand()
+
+        for i in self.var_categories["periodic"]:
+            H = H.replace(
+                sm.cos(1.0 * sm.symbols("θ" + str(i))), sm.symbols("θc" + str(i))
+            ).replace(sm.sin(1.0 * sm.symbols("θ" + str(i))), sm.symbols("θs" + str(i)))
+
+        if self.ext_basis == "discretized":
+
+            # marking the squared momentum operators with a separate symbol
+            for i in self.var_categories["extended"]:
+                H = H.replace(sm.symbols("Q" + str(i)) ** 2, sm.symbols("Qs" + str(i)))
+
+        elif self.ext_basis == "harmonic":
+            H = sm.expand_trig(H).expand()
+
+            for i in self.var_categories["extended"]:
+                H = H.replace(
+                    sm.cos(1.0 * sm.symbols("θ" + str(i))),
+                    sm.symbols("θc" + str(i)),
+                ).replace(
+                    sm.sin(1.0 * sm.symbols("θ" + str(i))),
+                    sm.symbols("θs" + str(i)),
+                )
+
+        # removing the constants from the Hamiltonian
+        coeff_dict = H.as_coefficients_dict()
+        constants = [
+            i
+            for i in coeff_dict
+            if "Q" not in str(i)
+            and "θ" not in str(i)
+            and "n" not in str(i)
+            and "a" not in str(i)
+            and "Nh" not in str(i)
+        ]
+        for i in constants:
+            # + i*coeff_dict[i]*sm.symbols("I")).expand()
+            H = H - i * coeff_dict[i]
+
+        # associate a identity matrix with the external flux vars
+        for ext_flux in self.external_fluxes:
+            H = H.subs(ext_flux, ext_flux * sm.symbols("I") * 2 * np.pi)
+
+        # associate a identity matrix with offset charge vars
+        for offset_charge in self.offset_charges:
+            H = H.subs(offset_charge, offset_charge * sm.symbols("I"))
+        setattr(self, "_hamiltonian_sym_for_numerics", H)
+
+    ##################################################################
+    ############### Functions to construct the operators #############
+    ##################################################################
+    def hilbertdim(self):
+        """
+        Returns the Hilbert dimension of the Circuit instance
+        """
+        if not self.hierarchical_diagonalization:
+            cutoff_names = []
+            for cutoffs in self.get_cutoffs().keys():
+                if "cutoff_n" in cutoffs:
+                    cutoff_names.append(
+                        [2 * k + 1 for k in self.get_cutoffs()[cutoffs]]
+                    )
+                elif "cutoff_ext" in cutoffs:
+                    cutoff_names.append([k for k in self.get_cutoffs()[cutoffs]])
+
+            cutoff_names = [
+                j for i in list(cutoff_names) for j in i
+            ]  # concatenating the sublists
+            return np.prod(cutoff_names)
+        else:
+            return np.prod(
+                [subsystem.truncated_dim for subsystem in self.subsystems.values()]
+            )
+
+    # helper functions
+    def _kron_operator(self, operator, index):
+        """
+        Returns the final operator
+        """
+        # if self.hierarchical_diagonalization:
+        #     subsystem_index = self.get_subsystem_index(index)
+        #     var_index_list = flatten_list_recursive(
+        #         self.system_hierarchy[subsystem_index]
+        #     )
+        # else:
+        var_index_list = (
+            self.var_categories["periodic"] + self.var_categories["extended"]
+        )
+
+        var_index_list.sort()  # important to make sure that right cutoffs are chosen
+        cutoff_dict = self.get_cutoffs()
+
+        cutoff_names = []
+        for cutoff_type in cutoff_dict.keys():
+            if "cutoff_n" in cutoff_type:
+                cutoff_names.append([2 * k + 1 for k in cutoff_dict[cutoff_type]])
+            elif "cutoff_ext" in cutoff_type:
+                cutoff_names.append([k for k in cutoff_dict[cutoff_type]])
+
+        cutoffs = [
+            j for i in list(cutoff_names) for j in i
+        ]  # concatenating the sublists
+        cutoffs_index_dict = dict(
+            zip(
+                self.var_categories["periodic"] + self.var_categories["extended"],
+                cutoffs,
+            )
+        )
+        cutoff_names = [
+            cutoffs_index_dict[i] for i in var_index_list
+        ]  # selecting the cutoffs present in
+
+        if self.type_of_matrices == "dense":
+            matrix_format = "array"
+        elif self.type_of_matrices == "sparse":
+            matrix_format = "csc"
+
+        if len(var_index_list) > 1:
+            if index > var_index_list[0]:
+                Identity_l = sparse.identity(
+                    np.prod(cutoff_names[: var_index_list.index(index)]),
+                    format=matrix_format,
+                )
+            if index < var_index_list[-1]:
+                Identity_r = sparse.identity(
+                    np.prod(cutoff_names[var_index_list.index(index) + 1 :]),
+                    format=matrix_format,
+                )
+
+            if index == var_index_list[0]:
+                return sparse.kron(operator, Identity_r, format=matrix_format)
+            elif index == var_index_list[-1]:
+                return sparse.kron(Identity_l, operator, format=matrix_format)
+            else:
+                return sparse.kron(
+                    sparse.kron(Identity_l, operator, format=matrix_format),
+                    Identity_r,
+                    format=matrix_format,
+                )
+        else:
+            return self._change_sparsity(operator)
+
+    def _change_sparsity(
+        self, x: Union[csc_matrix, ndarray]
+    ) -> Union[csc_matrix, ndarray]:
+        """
+        Changes the sparsity of sparce csc matrix depending on the attribute
+        type_of_matrices
+
+        Parameters
+        ----------
+        x : Union[csc_matrix, ndarray]
+
+        Returns
+        -------
+        Union[csc_matrix, ndarray]
+            returns the same or the dense matrix version if type_of_matrices is set to
+            "dense"
+        """
+        if sparse.issparse(x):
+            if self.type_of_matrices == "sparse":
+                return x
+            elif self.type_of_matrices == "dense":
+                return x.toarray()
+        else:
+            if self.type_of_matrices == "sparse":
+                return sparse.csc_matrix(x)
+            elif self.type_of_matrices == "dense":
+                return x
+
+    # Identity Operator
+    def _identity(self):
+        """
+        Returns the Identity operator for the entire Hilber space of the circuit.
+        """
+        if (
+            hasattr(self, "hierarchical_diagonalization")
+            and self.hierarchical_diagonalization
+        ):
+            return None
+        dim = self.hilbertdim()
+        if self.type_of_matrices == "sparse":
+            op = sparse.identity(dim)
+            return op.tocsc()
+        elif self.type_of_matrices == "dense":
+            return np.identity(dim)
+
+    # ext basis
+    def _identity_phi(self, grid: discretization.Grid1d) -> csc_matrix:
+        """
+        Returns Operator Identity in the discretized_phi basis.
+        """
+        pt_count = grid.pt_count
+        return sparse.identity(pt_count, format="csc")
+
+    def _phi_operator(self, grid: discretization.Grid1d) -> csc_matrix:
+        """
+        Returns Operator :math: `\\varphi` in the discretized_phi basis.
+        """
+        pt_count = grid.pt_count
+
+        phi_matrix = sparse.dia_matrix((pt_count, pt_count))
+        diag_elements = grid.make_linspace()
+        phi_matrix.setdiag(diag_elements)
+        return phi_matrix
+
+    def _i_d_dphi_operator(self, grid: discretization.Grid1d) -> csc_matrix:
+        """
+        Returns Operator :math:`-i * d/d\varphi` in the discretized_phi basis.
+        """
+        return grid.first_derivative_matrix(prefactor=-1j)
+
+    def _i_d2_dphi2_operator(self, grid: discretization.Grid1d) -> csc_matrix:
+        """
+        Returns Operator :math:`-1 * d^2/d\varphi^2`in the discretized_phi basis.
+        """
+        return grid.second_derivative_matrix(prefactor=-1.0)
+
+    def _cos_phi(self, grid: discretization.Grid1d) -> csc_matrix:
+        """
+        Returns Operator :math:`\\cos \\varphi` in the discretized_phi basis.
+        """
+        pt_count = grid.pt_count
+
+        cos_op = sparse.dia_matrix((pt_count, pt_count))
+        diag_elements = np.cos(grid.make_linspace())
+        cos_op.setdiag(diag_elements)
+        return cos_op.tocsc()
+
+    def _sin_phi(self, grid: discretization.Grid1d) -> csc_matrix:
+        """
+        Returns Operator :math:`\\sin \\varphi` in the discretized_phi basis.
+        """
+        pt_count = grid.pt_count
+
+        sin_op = sparse.dia_matrix((pt_count, pt_count))
+        diag_elements = np.cos(grid.make_linspace())
+        sin_op.setdiag(diag_elements)
+        return sin_op.tocsc()
+
+    # charge basis
+
+    def _identity_theta(self, ncut: int) -> csc_matrix:
+        """
+        Returns Operator identity in the charge basis.
+        """
+        dim_theta = 2 * ncut + 1
+        return sparse.identity(dim_theta, format="csc")
+
+    def _n_theta_operator(self, ncut: int) -> csc_matrix:
+        """
+        Returns charge operator `n` in the charge basis.
+        """
+        dim_theta = 2 * ncut + 1
+        diag_elements = np.arange(-ncut, ncut + 1)
+        n_theta_matrix = sparse.dia_matrix(
+            (diag_elements, [0]), shape=(dim_theta, dim_theta)
+        ).tocsc()
+        return n_theta_matrix
+
+    def _exp_i_theta_operator(self, ncut) -> csc_matrix:
+        r"""
+        Operator :math:`\cos(\theta)`, acting only on the `\theta` Hilbert subspace.
+        """
+        dim_theta = 2 * ncut + 1
+        matrix = (
+            sparse.dia_matrix(([-1.0] * dim_theta, [-1]), shape=(dim_theta, dim_theta))
+        ).tocsc()
+        return matrix
+
+    def _exp_i_theta_operator_conjugate(self, ncut) -> csc_matrix:
+        r"""
+        Operator :math:`\cos(\theta)`, acting only on the `\theta` Hilbert subspace.
+        """
+        dim_theta = 2 * ncut + 1
+        matrix = (
+            sparse.dia_matrix(([-1.0] * dim_theta, [1]), shape=(dim_theta, dim_theta))
+        ).tocsc()
+        return matrix
+
+    def _cos_theta(self, ncut: int) -> csc_matrix:
+        """Returns operator :math:`\\cos \\varphi` in the charge basis"""
+        cos_op = 0.5 * (
+            self._exp_i_theta_operator(ncut)
+            + self._exp_i_theta_operator_conjugate(ncut)
+        )
+        return cos_op
+
+    def _sin_theta(self, ncut: int) -> csc_matrix:
+        """Returns operator :math:`\\sin \\varphi` in the charge basis"""
+        sin_op = (
+            -1j
+            * 0.5
+            * (
+                self._exp_i_theta_operator(ncut)
+                - self._exp_i_theta_operator_conjugate(ncut)
+            )
+        )
+        return sin_op
+
+    def circuit_operators(self):
+        """
+        Returns the set of operators needed to evaluate the Hamiltonian of the current instance.
+        """
+        periodic_vars = self.vars["periodic"]
+        normal_vars = self.vars["extended"]
+
+        index_list = [j for i in list(self.var_categories.values()) for j in i]
+        cutoff_names = [j for i in list(self.get_cutoffs().values()) for j in i]
+        cutoffs = dict(zip(index_list, cutoff_names))
+
+        grids = {}
+        for i in self.var_categories["extended"]:
+            grids[i] = discretization.Grid1d(
+                self.discretized_phi_range[i][0],
+                self.discretized_phi_range[i][1],
+                cutoffs[i],
+            )
+
+        # constructing the operators for extended variables
+
+        if self.ext_basis == "discretized":
+            extended_operators = {
+                "position": [],
+                "momentum": [],
+                "momentum_squared": [],
+                "cos": [],
+                "sin": [],
+            }
+            for v in normal_vars["position"]:  # position operators
+                index = int(get_trailing_number(v.name))
+                phi_operator = self._phi_operator(grids[index])
+                extended_operators["position"].append(
+                    self._kron_operator(phi_operator, index)
+                )
+                extended_operators["sin"].append(
+                    self._kron_operator(self._sin_phi(grids[index]), index)
+                )
+                extended_operators["cos"].append(
+                    self._kron_operator(self._cos_phi(grids[index]), index)
+                )
+            for v in normal_vars["momentum"]:  # momentum operators
+                index = int(get_trailing_number(v.name))
+                a_operator = self._i_d_dphi_operator(grids[index])
+                extended_operators["momentum"].append(
+                    self._kron_operator(a_operator, index)
+                )
+            for v in normal_vars["momentum_squared"]:  # squared momentum operators
+                index = int(get_trailing_number(v.name))
+                ps_operator = self._i_d2_dphi2_operator(grids[index])
+                extended_operators["momentum_squared"].append(
+                    self._kron_operator(ps_operator, index)
+                )
+        elif self.ext_basis == "harmonic":
+            H = self._hamiltonian_sym_for_numerics
+            index_list = [j for i in list(self.var_categories.values()) for j in i]
+            cutoff_names = [j for i in list(self.get_cutoffs().values()) for j in i]
+            cutoffs_dict = dict(zip(index_list, cutoff_names))
+            # substitute all the parameter values
+            H = H.subs(
+                [
+                    (param, getattr(self, str(param)))
+                    for param in self.param_vars
+                    + self.external_fluxes
+                    + self.offset_charges
+                ]
+            )
+
+            # calculate oscillator frequencies and use harmonic oscillator basis
+            osc_lengths = {}
+            osc_freqs = {}
+            extended_operators = {
+                "annihilation": [],
+                "creation": [],
+                "number": [],
+                "position": [],
+                "momentum": [],
+                "sin": [],
+                "cos": [],
+            }
+            for var_index in self.var_categories["extended"]:
+                ECi = float(H.coeff("Q" + str(var_index) + "**2").cancel()) / 4
+                ELi = float(H.coeff("θ" + str(var_index) + "**2").cancel()) * 2
+                osc_freqs[var_index] = (8 * ELi * ECi) ** 0.5
+                osc_lengths[var_index] = (8.0 * ECi / ELi) ** 0.25
+                ad_operator = op.creation_sparse(cutoffs_dict[var_index])
+                a_operator = op.annihilation_sparse(cutoffs_dict[var_index])
+                extended_operators["creation"].append(
+                    self._kron_operator(a_operator, var_index)
+                )
+                extended_operators["annihilation"].append(
+                    self._kron_operator(ad_operator, var_index)
+                )
+                extended_operators["number"].append(
+                    self._kron_operator(
+                        op.number_sparse(cutoffs_dict[var_index]), var_index
+                    )
+                )
+                x_operator = (
+                    (ad_operator + a_operator) * osc_lengths[var_index] / (2 ** 0.5)
+                )
+                extended_operators["position"].append(
+                    self._kron_operator(x_operator, var_index)
+                )
+                extended_operators["momentum"].append(
+                    self._kron_operator(
+                        1j
+                        * (ad_operator - a_operator)
+                        / (osc_lengths[var_index] * 2 ** 0.5),
+                        var_index,
+                    )
+                )
+
+                extended_operators["sin"].append(
+                    self._kron_operator(
+                        sp.linalg.sinm(x_operator.toarray()),
+                        var_index,
+                    )
+                )
+
+                extended_operators["cos"].append(
+                    self._kron_operator(
+                        sp.linalg.cosm(x_operator.toarray()),
+                        var_index,
+                    )
+                )
+
+            self.osc_lengths = osc_lengths
+            self.osc_freqs = osc_freqs
+
+        # constructing the operators for periodic variables
+        periodic_operators = {"sin": [], "cos": [], "number": []}
+        for v in periodic_vars["sin"]:  # exp(ix) operators; ys
+            index = int(v.name[2:])
+            a_operator = self._change_sparsity(self._sin_theta(cutoffs[index]))
+            periodic_operators["sin"].append(self._kron_operator(a_operator, index))
+        for v in periodic_vars["cos"]:  # exp(-ix) operators; yc
+            index = int(v.name[2:])
+            a_operator = self._change_sparsity(self._cos_theta(cutoffs[index]))
+            periodic_operators["cos"].append(self._kron_operator(a_operator, index))
+        for v in periodic_vars["number"]:  # n operators; n
+            index = int(v.name[1:])
+            n_operator = self._change_sparsity(self._n_theta_operator(cutoffs[index]))
+            periodic_operators["number"].append(self._kron_operator(n_operator, index))
+
+        return {
+            "periodic": periodic_operators,
+            "extended": extended_operators,
+            "identity": [self._identity()],
+        }
+
+    ##################################################################
+    ################ Functions for parameter queries #################
+    ##################################################################
+    def get_params(self) -> List[float]:
+        """
+        Method to get the circuit parameters set using the instance attributes.
+        """
+        params = []
+        for param in self.param_vars:
+            params.append(getattr(self, param.name))
+        return params
+
+    def get_cutoffs(self) -> dict[str, list]:
+        """
+        Method to get the cutoffs for each of the circuit's degree of freedom.
+        """
+        cutoffs_dict = {
+            "cutoff_n": [],
+            "cutoff_ext": [],
+        }
+
+        for cutoff_type in cutoffs_dict.keys():
+            attr_list = [x for x in self.cutoff_names if cutoff_type in x]
+
+            if len(attr_list) > 0:
+                attr_list.sort()
+                cutoffs_dict[cutoff_type] = [getattr(self, attr) for attr in attr_list]
+
+        return cutoffs_dict
+
+    def get_external_flux(self) -> List[float]:
+        """
+        Returns all the time independent external flux set using the circuit attributes
+        for each of the independent loops detected.
+        """
+        return [getattr(self, flux.name) for flux in self.external_fluxes]
+
+    def get_offset_charges(self) -> List[float]:
+        """
+        Returns all the offset charges set using the circuit attributes for each of the
+        periodic degree of freedom.
+        """
+        return [
+            getattr(self, offset_charge.name) for offset_charge in self.offset_charges
+        ]
+
+    def get_all_operators(self, return_dict: bool = False):
+        """
+        Returns a list of operators which can be given as an argument to
+        self._hamiltonian_sym_for_numericsunc. These operators are not calculated again
+        and are fetched directly from the circuit attibutes. Use set_attributes instead
+        if the paramaters, expecially cutoffs, are changed.
+
+        Parameters
+        ----------
+
+        return_dict: bool
+            returns the dictionary of operators if set to True.
+        """
+        variable_symbols_list = flatten_list(
+            self.vars["periodic"].values()
+        ) + flatten_list(self.vars["extended"].values())
+        operator_list = []
+        for operator in variable_symbols_list:
+            operator_list.append(getattr(self, operator.name))
+
+        # adding the identity operator
+        operator_list.append(self._identity())
+
+        if return_dict:
+            variable_symbols_list.append(sm.symbols("I"))
+            operator_dict = dict(zip(variable_symbols_list, operator_list))
+            return operator_dict
+
+        return operator_list
+
+    @staticmethod
+    def default_params() -> Dict[str, Any]:
+        # return {"EJ": 15.0, "EC": 0.3, "ng": 0.0, "ncut": 30, "truncated_dim": 10}
+
+        return {}
+
+    def set_operators(self):
+        """
+        Sets the operator attributes of the circuit with new operators calculated using
+        the paramaters set in the circuit attributes. Returns a list of operators
+        similar to the method get_operators.
+        """
+
+        if self.hierarchical_diagonalization:
+            for subsys in self.subsystems.values():
+                subsys.set_operators()
+        else:
+            variable_symbols_list = (
+                flatten_list(self.vars["periodic"].values())
+                + flatten_list(self.vars["extended"].values())
+                + self.vars["identity"]
+            )
+
+            # if not self.is_child:
+            ops = self.circuit_operators()
+            operator_list = flatten_list(ops["periodic"].values()) + flatten_list(
+                ops["extended"].values()
+            )
+
+            operator_list = operator_list + [self._identity()]
+
+            for x, operator in enumerate(variable_symbols_list):
+                setattr(self, operator.name, operator_list[x])
+
+    def get_operator(self, operator_name: str):
+        """
+        Returns the operator for the given operator symbol
+
+        Parameters
+        ----------
+        operator_name : str
+            A sympy Symbol object which should be one among the symbols in the attribute vars
+
+        Returns
+        -------
+        ndarray or csc_matrix
+        """
+        if not self.hierarchical_diagonalization:
+            return getattr(self, operator_name)
+        else:
+            var_index = get_trailing_number(operator_name)
+            subsystem_index = self.get_subsystem_index(var_index)
+            subsystem = self.subsystems[subsystem_index]
+            operator = subsystem.get_operator(operator_name)
+
+            if subsystem.hierarchical_diagonalization:
+                # repeat the calculation from convert_matrix_to_qobj
+                # take review from Jens. Also needs cleaning up.
+                dim = subsystem.truncated_dim
+                _, evecs = subsystem.eigensys(evals_count=dim)
+                operator = qt.Qobj(inpt=get_matrixelement_table(operator, evecs.T))
+                return identity_wrap(
+                    operator, subsystem, list(self.subsystems.values())
+                )
+            else:
+                operator = convert_matrix_to_qobj(
+                    operator, subsystem, op_in_eigenbasis=False, evecs=None
+                )
+                return identity_wrap(
+                    operator, subsystem, list(self.subsystems.values())
+                )
+
+    ##################################################################
+    ############# Functions for eigen values and matrices ############
+    ##################################################################
+    def _is_mat_mul_replacement_necessary(self, term):
+        return (
+            set(self.var_categories["extended"])
+            & set([get_trailing_number(str(i)) for i in term.free_symbols])
+        ) and "*" in str(term)
+
+    def _replace_mat_mul_operator(self, term):
+
+        if not self._is_mat_mul_replacement_necessary(term):
+            return str(term)
+
+        if self.ext_basis == "discretized":
+            term_string = str(term)
+            term_var_categories = [
+                get_trailing_number(str(i)) for i in term.free_symbols
+            ]
+            if len(set(term_var_categories) & set(self.var_categories["extended"])) > 1:
+                if all(["Q" in var.name for var in term.free_symbols]):
+                    term_string = str(term).replace(
+                        "*", "@"
+                    )  # replacing all the * with @
+
+        elif self.ext_basis == "harmonic":
+            term_string = ""
+            # replace ** with np.matrix_power
+            if "**" in str(term):
+                operators = [
+                    match.replace("**", "")
+                    for match in re.findall(r"[^*]+\*{2}", str(term), re.MULTILINE)
+                ]
+                exponents = re.findall(r"\*{2}\K[0-9]", str(term), re.MULTILINE)
+
+                new_string_list = []
+                for x, operator in enumerate(operators):
+                    if get_trailing_number(operator) in self.var_categories["extended"]:
+                        new_string_list.append(
+                            "matrix_power(" + operator + "," + exponents[x] + ")"
+                        )
+                    else:
+                        new_string_list.append(operator + "**" + exponents[x])
+                term_string = "*".join(new_string_list)
+            else:
+                term_string = str(term)
+
+            # replace * with @ in the entire term
+            if len(term.free_symbols) > 1:
+                term_string = re.sub(
+                    r"[^*]\K\*{1}(?!\*)", "@", term_string, re.MULTILINE
+                )
+
+        # # replace * with @ in the entire term
+        # term_string = re.sub(r"[^*]\K\*{1}(?!\*)", "@", term_string, re.MULTILINE)
+
+        # # replace @ with * for all the multiplications where constants are involved
+        # term_string = re.sub(
+        #     r"(?<=[0-9])\@(?=[0-9])|(\@(?=[0-9]))|((?<=[0-9])\@)",
+        #     "*",
+        #     term_string,
+        #     re.MULTILINE,
+        # )
+        return term_string
+
+    def _get_eval_hamiltonian_string(self, H):
+        """
+        Returns the string which defines the expression for Hamiltonian in harmonic
+        oscillator basis
+        """
+        expr_dict = H.as_coefficients_dict()
+        terms_list = list(expr_dict.keys())
+        coeff_list = list(expr_dict.values())
+
+        H_string = ""
+        for x, term in enumerate(terms_list):
+            term_string = (
+                str(coeff_list[x]) + "*" + self._replace_mat_mul_operator(term)
+            )
+            if float(coeff_list[x]) > 0:
+                term_string = "+" + term_string
+            H_string += term_string
+
+        return H_string
+
+    @staticmethod
+    def matrix_power_sparse(x, n: int):
+        res = x.copy()
+        for i in range(n - 1):
+            res = res @ x
+        return res
+
+    @staticmethod
+    def _cos_dia_dense(x):
+        """
+        This is a special function to calculate the cos of dense diagonal matrices
+        """
+        return np.diag(np.cos(x.diagonal()))
+
+    @staticmethod
+    def _sin_dia_dense(x):
+        """
+        This is a special function to calculate the sin of dense diagonal matrices
+        """
+        return np.diag(np.sin(x.diagonal()))
+
+    def _hamiltonian_for_harmonic_extended_vars(self):
+
+        H = self._hamiltonian_sym_for_numerics
+        index_list = [j for i in list(self.var_categories.values()) for j in i]
+        cutoff_names = [j for i in list(self.get_cutoffs().values()) for j in i]
+        cutoffs_dict = dict(zip(index_list, cutoff_names))
+        # substitute all the parameter values
+        H = H.subs(
+            [
+                (param, getattr(self, str(param)))
+                for param in self.param_vars
+                + self.external_fluxes
+                + self.offset_charges
+            ]
+        )
+        H = H.subs(
+            "I", 1
+        )  # does not make a difference as all the trignometric expressions are
+        # expanded out.
+        # remove constants from the Hamiltonian
+        H = H - H.as_coefficients_dict()[1]
+        H = H.expand()
+
+        # replace the extended degrees of freedom with harmonic oscillators
+        for var_index in self.var_categories["extended"]:
+            ECi = float(H.coeff("Q" + str(var_index) + "**2").cancel()) / 4
+            ELi = float(H.coeff("θ" + str(var_index) + "**2").cancel()) * 2
+            osc_freq = (8 * ELi * ECi) ** 0.5
+            osc_length = (8.0 * ECi / ELi) ** 0.25
+            H = (
+                (
+                    H
+                    - ECi * 4 * sm.symbols("Q" + str(var_index)) ** 2
+                    - ELi / 2 * sm.symbols("θ" + str(var_index)) ** 2
+                    + osc_freq * (sm.symbols("Nh" + str(var_index)))
+                )
+                .cancel()
+                .expand()
+            )
+
+        H_str = self._get_eval_hamiltonian_string(H)
+        self._H_str_harmonic = H_str
+
+        variable_symbols_list = (
+            flatten_list(self.vars["periodic"].values())
+            + flatten_list(self.vars["extended"].values())
+            + self.vars["identity"]
+        )
+
+        variable_str_list = [
+            str(operator)
+            for operator in variable_symbols_list
+            + self.offset_charges
+            + self.external_fluxes
+        ]
+        variable_values_list = (
+            self.get_all_operators()
+            + self.get_offset_charges()
+            + self.get_external_flux()
+        )
+        variable_dict = dict(zip(variable_str_list, variable_values_list))
+
+        # adding matrix power to the dict
+        if self.type_of_matrices == "dense":
+            variable_dict["matrix_power"] = np.linalg.matrix_power
+            variable_dict["cos"] = self._cos_dia_dense
+            variable_dict["sin"] = self._sin_dia_dense
+        else:
+            variable_dict["matrix_power"] = self.matrix_power_sparse
+            variable_dict["cos"] = self._cos_dia
+            variable_dict["sin"] = self._sin_dia
+
+        return eval(H_str, variable_dict)
+
+    def _hamiltonian_for_discretized_extended_vars(self):
+
+        H = self._hamiltonian_sym_for_numerics
+        H = H.subs(
+            [
+                (param, getattr(self, str(param)))
+                for param in self.param_vars
+                + self.external_fluxes
+                + self.offset_charges
+            ]
+        )
+        # remove constants from the Hamiltonian
+        H = H - H.as_coefficients_dict()[1]
+        H = H.expand()
+
+        H_str = self._get_eval_hamiltonian_string(H)
+        self._H_str_sparse = H_str
+
+        variable_dict = self.get_all_operators(return_dict=True)
+        # changing variables to strings
+        variable_dict_str = dict(
+            zip([var.name for var in variable_dict.keys()], variable_dict.values())
+        )
+        variable_dict_str["cos"] = self._cos_dia
+        variable_dict_str["sin"] = self._sin_dia
+
+        return eval(H_str, variable_dict_str)
+
+        # replace * with @ for non-diagonal operators
+
+    def hamiltonian(self):
+        """
+        Returns the Hamiltonian of the Circuit.
+        """
+
+        if not self.hierarchical_diagonalization:
+            if self.ext_basis == "harmonic":
+                return self._hamiltonian_for_harmonic_extended_vars()
+            elif self.ext_basis == "discretized":
+                return self._hamiltonian_for_discretized_extended_vars()
+
+        else:
+            bare_esys = {
+                sys_index: sys.eigensys(evals_count=sys.truncated_dim)
+                for sys_index, sys in enumerate(self.hilbert_space.subsys_list)
+            }
+            hamiltonian = self.hilbert_space.hamiltonian(bare_esys=bare_esys)
+            if self.type_of_matrices == "dense":
+                return hamiltonian.full()
+            elif self.type_of_matrices == "sparse":
+                return hamiltonian.data.tocsc()
+
+    ##################################################################
+    ########### Functions from scqubits.core.qubit_base ##############
+    ##################################################################
+    def _evals_calc(self, evals_count: int) -> ndarray:
+        # dimension of the hamiltonian
+        if self.hierarchical_diagonalization:
+            hilbertdim = np.prod(
+                [
+                    self.subsystem_trunc_dims[i][0]
+                    if type(self.subsystem_trunc_dims[i]) == list
+                    else self.subsystem_trunc_dims[i]
+                    for i in range(len(self.system_hierarchy))
+                ]
+            )
+        else:
+            hilbertdim = self.hilbertdim()
+
+        hamiltonian_mat = self.hamiltonian()
+        if self.type_of_matrices == "sparse":
+            evals = sparse.linalg.eigsh(
+                hamiltonian_mat,
+                return_eigenvectors=False,
+                k=evals_count,
+                v0=settings.RANDOM_ARRAY[:hilbertdim],
+                which="SA",
+            )
+        elif self.type_of_matrices == "dense":
+            evals = sp.linalg.eigvalsh(
+                hamiltonian_mat, subset_by_index=[0, evals_count - 1]
+            )
+        return np.sort(evals)
+
+    def _esys_calc(self, evals_count: int) -> Tuple[ndarray, ndarray]:
+        # dimension of the hamiltonian
+        if self.hierarchical_diagonalization:
+            hilbertdim = np.prod(
+                [
+                    self.subsystem_trunc_dims[i][0]
+                    if type(self.subsystem_trunc_dims[i]) == list
+                    else self.subsystem_trunc_dims[i]
+                    for i in range(len(self.system_hierarchy))
+                ]
+            )
+        else:
+            hilbertdim = self.hilbertdim()
+
+        hamiltonian_mat = self.hamiltonian()
+        if self.type_of_matrices == "sparse":
+            evals, evecs = sparse.linalg.eigsh(
+                hamiltonian_mat,
+                return_eigenvectors=True,
+                k=evals_count,
+                which="SA",
+                v0=settings.RANDOM_ARRAY[:hilbertdim],
+            )
+        elif self.type_of_matrices == "dense":
+            evals, evecs = sp.linalg.eigh(
+                hamiltonian_mat,
+                eigvals_only=False,
+                subset_by_index=[0, evals_count - 1],
+            )
+        evals, evecs = order_eigensystem(evals, evecs)
+        return evals, evecs
+
+    def matrixelement_table(
+        self,
+        operator: str,
+        evecs: ndarray = None,
+        evals_count: int = 6,
+        filename: str = None,
+        return_datastore: bool = False,
+    ) -> ndarray:
+        """Returns table of matrix elements for `operator` with respect to the
+        eigenstates of the qubit. The operator is given as a string matching a class
+        method returning an operator matrix. E.g., for an instance `trm` of Transmon,
+        the matrix element table for the charge operator is given by
+        `trm.op_matrixelement_table('n_operator')`. When `esys` is set to `None`,
+        the eigensystem is calculated on-the-fly.
+
+        Parameters
+        ----------
+        operator:
+            name of class method in string form, returning operator matrix in
+            qubit-internal basis.
+        evecs:
+            if not provided, then the necessary eigenstates are calculated on the fly
+        evals_count:
+            number of desired matrix elements, starting with ground state
+            (default value = 6)
+        filename:
+            output file name
+        return_datastore:
+            if set to true, the returned data is provided as a DataStore object
+            (default value = False)
+        """
+        if evecs is None:
+            _, evecs = self.eigensys(evals_count=evals_count)
+        operator_matrix = getattr(self, operator)
+        table = get_matrixelement_table(operator_matrix, evecs)
+        if filename or return_datastore:
+            data_store = DataStore(
+                system_params=self.get_initdata(), matrixelem_table=table
+            )
+        if filename:
+            data_store.filewrite(filename)
+        return data_store if return_datastore else table
+
+    ##################################################################
+    ############### Functions for plotting potential #################
+    ##################################################################
+    def potential_energy(self, **kwargs) -> ndarray:
+        """
+        Returns the full potential of the circuit evaluated in a grid of points as
+        chosen by the user or using default variable ranges.
+
+        Parameters
+        ----------
+        θ<index>:
+            value(s) for variable :math:`\theta_i` in the potential.
+        """
+        periodic_indices = self.var_categories["periodic"]
+        discretized_ext_indices = self.var_categories["extended"]
+        var_categories = discretized_ext_indices + periodic_indices
+
+        # method to concatenate sublists
+        potential_sym = self.potential_symbolic
+        for var in self.external_fluxes:
+            potential_sym = potential_sym.subs(var, var * np.pi * 2)
+
+        # constructing the grids
+        parameters = dict.fromkeys(
+            ["θ" + str(index) for index in var_categories]
+            + [var.name for var in self.external_fluxes]
+            + [var.name for var in self.param_vars]
+        )
+
+        for var_name in kwargs:
+            if isinstance(kwargs[var_name], np.ndarray):
+                parameters[var_name] = kwargs[var_name]
+            elif isinstance(kwargs[var_name], int) or isinstance(
+                kwargs[var_name], float
+            ):
+                parameters[var_name] = kwargs[var_name]
+            else:
+                raise AttributeError(
+                    "Only float, Numpy ndarray or int assignments are allowed."
+                )
+
+        for var_name in parameters.keys():
+            if parameters[var_name] is None:
+                if var_name in [
+                    var.name for var in self.param_vars + self.external_fluxes
+                ]:
+                    parameters[var_name] = getattr(self, var_name)
+                elif var_name in ["θ" + str(index) for index in var_categories]:
+                    raise AttributeError(var_name + " is not set.")
+
+        # creating a meshgrid for multiple dimensions
+        sweep_vars = {}
+        for var_name in kwargs:
+            if isinstance(kwargs[var_name], np.ndarray):
+                sweep_vars[var_name] = kwargs[var_name]
+        if len(sweep_vars) > 1:
+            sweep_vars.update(
+                zip(
+                    sweep_vars,
+                    np.meshgrid(*[grid for grid in sweep_vars.values()]),
+                )
+            )
+            for var_name in sweep_vars:
+                parameters[var_name] = sweep_vars[var_name]
+
+        potential_func = sm.lambdify(parameters.keys(), potential_sym, "numpy")
+
+        return potential_func(*parameters.values())
+
+    def plot_potential(self, **kwargs):
+        r"""
+        Returns the plot of the potential for the circuit instance. Make sure to not set
+        more than two variables in the instance.potential to a Numpy array, as the the
+        code cannot plot with more than 3 dimensions.
+
+        Parameters
+        ----------
+        θ<index>: Union[ndarray, float]
+            value(s) for the variable :math:`\theta_i` occurring in the potential.
+        """
+
+        periodic_indices = self.var_categories["periodic"]
+        discretized_ext_indices = self.var_categories["extended"]
+        var_categories = discretized_ext_indices + periodic_indices
+
+        # constructing the grids
+        parameters = dict.fromkeys(
+            ["θ" + str(index) for index in var_categories]
+            + [var.name for var in self.external_fluxes]
+            + [var.name for var in self.param_vars]
+        )
+
+        sweep_vars = {}
+        for var_name in kwargs:
+            if isinstance(kwargs[var_name], np.ndarray):
+                sweep_vars[var_name] = kwargs[var_name]
+        if len(sweep_vars) > 1:
+            sweep_vars.update(zip(sweep_vars, np.meshgrid(*list(sweep_vars.values()))))
+            for var_name in sweep_vars:
+                parameters[var_name] = sweep_vars[var_name]
+
+        if len(sweep_vars) > 2:
+            raise AttributeError(
+                "Cannot plot with a dimension greater than 3; Only give a maximum of "
+                "two grid inputs"
+            )
+
+        potential_energies = self.potential_energy(**kwargs)
+
+        if len(sweep_vars) == 1:
+            plot = plt.plot(*(list(sweep_vars.values()) + [potential_energies]))
+            plt.xlabel(list(sweep_vars.keys())[0])
+            plt.ylabel("Potential energy in GHz")
+
+        if len(sweep_vars) == 2:
+            plot = plt.contourf(*(list(sweep_vars.values()) + [potential_energies]))
+            var_names = list(sweep_vars.keys())
+            plt.xlabel(var_names[0])
+            plt.ylabel(var_names[1])
+            cbar = plt.colorbar()
+            cbar.set_label("Potential energy in GHz")
+        return plot
+
+    ##################################################################
+    ############# Functions for plotting wavefunction ################
+    ##################################################################
+    def _recursive_basis_change(
+        self, wf_reshaped, wf_dim, subsystem, relevant_indices=None
+    ):
+        """
+        Method to change the basis recursively, to reverse hierarchical diagonalization
+        and get to the basis in which the variables were initially defined.
+
+        Parameters
+        ----------
+        wf_dim:
+            The dimension of the wavefunction which needs to be rewritten in terms of
+            the initial basis
+
+        """
+        _, U_subsys = subsystem.eigensys(evals_count=subsystem.truncated_dim)
+        wf_sublist = list(range(len(wf_reshaped.shape)))
+        U_sublist = [wf_dim, len(wf_sublist)]
+        target_sublist = wf_sublist.copy()
+        target_sublist[wf_dim] = len(wf_sublist)
+        wf_new_basis = np.einsum(
+            wf_reshaped, wf_sublist, U_subsys.T, U_sublist, target_sublist
+        )
+        if subsystem.hierarchical_diagonalization:
+            wf_shape = list(wf_new_basis.shape)
+            wf_shape[wf_dim] = [
+                sub_subsys.truncated_dim for sub_subsys in subsystem.subsystems.values()
+            ]
+            wf_new_basis = wf_new_basis.reshape(flatten_list_recursive(wf_shape))
+            for sub_subsys_index, sub_subsys in enumerate(
+                subsystem.subsystems.values()
+            ):
+                if len(set(relevant_indices) & set(sub_subsys.var_categories_list)) > 0:
+                    wf_new_basis = self._recursive_basis_change(
+                        wf_new_basis,
+                        wf_dim + sub_subsys_index,
+                        sub_subsys,
+                        relevant_indices=relevant_indices,
+                    )
+        else:
+            if len(set(relevant_indices) & set(subsystem.var_categories_list)) > 0:
+                wf_shape = list(wf_new_basis.shape)
+                wf_shape[wf_dim] = [
+                    getattr(subsystem, cutoff_attrib)
+                    if "ext" in cutoff_attrib
+                    else (2 * getattr(subsystem, cutoff_attrib) + 1)
+                    for cutoff_attrib in subsystem.cutoff_names
+                ]
+                wf_new_basis = wf_new_basis.reshape(flatten_list_recursive(wf_shape))
+        return wf_new_basis
+
+    def _basis_change_harm_osc_to_phi(self, wf_original_basis, wf_dim, var_index):
+        """
+        Method to change the basis from harmonic oscillator to phi basis
+        """
+        U_ho_phi = np.array(
+            [
+                osc.harm_osc_wavefunction(
+                    n,
+                    self._default_grid_phi.make_linspace(),
+                    self.osc_lengths[var_index],
+                )
+                for n in range(getattr(self, "cutoff_ext_" + str(var_index)))
+            ]
+        )
+        wf_sublist = list(range(len(wf_original_basis.shape)))
+        U_sublist = [wf_dim, len(wf_sublist)]
+        target_sublist = wf_sublist.copy()
+        target_sublist[wf_dim] = len(wf_sublist)
+        wf_ext_basis = np.einsum(
+            wf_original_basis, wf_sublist, U_ho_phi, U_sublist, target_sublist
+        )
+        return wf_ext_basis
+
+    def _basis_change_n_to_phi(self, wf_original_basis, wf_dim, var_index):
+        """
+        Method to change the basis from harmonic oscillator to phi basis
+        """
+        U_n_phi = np.array(
+            [
+                np.exp(n * self._default_grid_phi.make_linspace() * 1j)
+                for n in range(2 * getattr(self, "cutoff_n_" + str(var_index)) + 1)
+            ]
+        )
+        wf_sublist = list(range(len(wf_original_basis.shape)))
+        U_sublist = [wf_dim, len(wf_sublist)]
+        target_sublist = wf_sublist.copy()
+        target_sublist[wf_dim] = len(wf_sublist)
+        wf_ext_basis = np.einsum(
+            wf_original_basis, wf_sublist, U_n_phi, U_sublist, target_sublist
+        )
+        return wf_ext_basis
+
+    def _get_var_dim_for_reshaped_wf(self, wf_var_categories, var_index):
+        wf_dim = 0
+        system_hierarchy_for_vars_chosen = list(
+            set(
+                [
+                    self.get_subsystem_index(index)
+                    for index in np.sort(wf_var_categories)
+                ]
+            )
+        )
+        for subsys_index in self.subsystems:
+            if subsys_index not in system_hierarchy_for_vars_chosen:
+                wf_dim += 1
+            if subsys_index in system_hierarchy_for_vars_chosen:
+                subsys_var_index_list = self.subsystems[
+                    subsys_index
+                ].var_categories_list
+                if var_index not in subsys_var_index_list:
+                    wf_dim += len(subsys_var_index_list)
+                else:
+                    wf_dim += subsys_var_index_list.index(var_index)
+                    break
+        return wf_dim
+
+    def generate_wf_plot_data(
+        self,
+        n: int = 0,
+        var_categories: Tuple[int] = (1,),
+        eigensys: ndarray = None,
+        mode: str = "abs",
+        change_discrete_charge_to_phi: bool = True,
+    ):
+        """
+        Returns the plot of the probability density of the wavefunction in the requested
+        variables for the current Circuit instance.
+
+        Parameters
+        ----------
+        n:
+            integer to choose which wavefunction to plot
+        var_categories:
+            A tuple containing the indices of the variables chosen to plot the
+            wavefunction in. Should not have more than 2 entries.
+        mode:
+            "abs" or "real" or "imag" for absolute, real or imaginary parts of the
+            wavefunction.
+        eigensys:
+            The object returned by the method instance. eigensys is used to avoid the
+            re-evaluation of the eigensystems if already evaluated.
+        change_discrete_charge_to_phi: bool
+            bolean to choose if the discreet charge basis for the periodic variable
+            needs to be changed to phi basis.
+        """
+        # checking to see if eigensys needs to be generated
+        if eigensys is None:
+            _, wfs = self.eigensys()
+        else:
+            _, wfs = eigensys
+
+        wf = wfs[:, n]
+        if self.hierarchical_diagonalization:
+            system_hierarchy_for_vars_chosen = list(
+                set(
+                    [
+                        self.get_subsystem_index(index)
+                        for index in np.sort(var_categories)
+                    ]
+                )
+            )  # getting the subsystem index for each of the index dimension
+            subsystems_for_vars_chosen = [
+                self.subsystems[sys_index]
+                for sys_index in system_hierarchy_for_vars_chosen
+            ]
+            subsys_trunc_dims = [sys.truncated_dim for sys in self.subsystems.values()]
+            # reshaping the wavefunctions to truncated dims of subsystems
+            wf_hd_reshaped = wf.reshape(*subsys_trunc_dims)
+
+            ##### Converting to the basis in which the variables are defined ####
+            wf_original_basis = wf_hd_reshaped
+            wf_dim = system_hierarchy_for_vars_chosen[0]
+            for subsys_index in system_hierarchy_for_vars_chosen:
+                wf_dim = 0
+                for sys_index in range(subsys_index):
+                    if sys_index in system_hierarchy_for_vars_chosen:
+                        wf_dim += len(self.subsystems[sys_index].var_categories_list)
+                    else:
+                        wf_dim += 1
+                wf_original_basis = self._recursive_basis_change(
+                    wf_original_basis,
+                    wf_dim,
+                    self.subsystems[subsys_index],
+                    relevant_indices=var_categories,
+                )
+        else:
+            wf_original_basis = wf.reshape(
+                *[
+                    getattr(self, cutoff_attrib)
+                    if "ext" in cutoff_attrib
+                    else (2 * getattr(self, cutoff_attrib) + 1)
+                    for cutoff_attrib in self.cutoff_names
+                ]
+            )
+
+        # making a basis change to phi for every var_index
+        wf_ext_basis = wf_original_basis
+        for x, var_index in enumerate(var_categories):
+            # finding the dimension corresponding to the var_index
+            if not self.hierarchical_diagonalization:
+                wf_dim = var_index - 1
+            else:
+                wf_dim = self._get_var_dim_for_reshaped_wf(var_categories, var_index)
+
+            if (
+                var_index in self.var_categories["extended"]
+                and self.ext_basis == "harmonic"
+            ):
+                wf_ext_basis = self._basis_change_harm_osc_to_phi(
+                    wf_ext_basis, wf_dim, var_index
+                )
+            if change_discrete_charge_to_phi:
+                if var_index in self.var_categories["periodic"]:
+                    wf_ext_basis = self._basis_change_n_to_phi(
+                        wf_ext_basis, wf_dim, var_index
+                    )
+
+        # if a probability plot is requested, sum over the dimesnsions not relevant to
+        # the ones in var_categories
+        if self.hierarchical_diagonalization:
+            num_wf_dims = 0
+            dims_to_be_summed = []
+            for x, subsys_index in enumerate(self.subsystems):
+                if subsys_index in system_hierarchy_for_vars_chosen:
+                    for index, var_index in enumerate(
+                        self.subsystems[subsys_index].var_categories_list
+                    ):
+                        if var_index not in var_categories:
+                            dims_to_be_summed += [num_wf_dims + index]
+                    num_wf_dims += len(
+                        self.subsystems[subsys_index].var_categories_list
+                    )
+                else:
+                    dims_to_be_summed += [num_wf_dims]
+                    num_wf_dims += 1
+            wf_plot = np.sum(
+                np.abs(wf_ext_basis),
+                axis=tuple(dims_to_be_summed),
+            )
+        else:
+            wf_plot = np.sum(
+                np.abs(wf_ext_basis),
+                axis=tuple(
+                    [
+                        var_index - 1
+                        for var_index in self.var_categories["periodic"]
+                        + self.var_categories["extended"]
+                        if var_index not in var_categories
+                    ]
+                ),
+            )
+
+        return wf_plot
+
+    def plot_wavefunction(
+        self,
+        n=0,
+        var_categories: Tuple[int] = (1,),
+        eigensys=None,
+        mode: str = "abs",
+        change_discrete_charge_to_phi: bool = True,
+    ):
+        """
+        Returns the plot of the probability density of the wavefunction in the requested
+        variables for the current Circuit instance.
+
+        Parameters
+        ----------
+        n:
+            integer to choose which wavefunction to plot
+        var_categories:
+            A tuple containing the indices of the variables chosen to plot the wavefunction in. Should not have more than 2 entries.
+        mode:
+            "abs" or "real" or "imag" for absolute, real or imaginary parts of the
+            wavefunction.
+        eigensys:
+            The object returned by the method instance.eigensys, is used to avoid the
+            re-evaluation of the eigen systems if already evaluated.
+        change_discrete_charge_to_phi:
+            bolean to choose if the discreet charge basis for the periodic variable
+            needs to be changed to phi basis.
+        """
+        if len(var_categories) > 2:
+            raise AttributeError(
+                "Cannot plot wavefunction in more than 2 dimensions. The number of "
+                "dimensions should be less than 2."
+            )
+        var_categories = np.sort(var_categories)
+        cutoffs_dict = {}  # dictionary for cutoffs for each variable index
+        grids_dict = {}
+        var_index_dims_dict = {}
+        for cutoff_attrib in self.cutoff_names:
+            var_index = get_trailing_number(cutoff_attrib)
+            cutoffs_dict[var_index] = getattr(self, cutoff_attrib)
+            if "cutoff_n" in cutoff_attrib:
+                grids_dict[var_index] = self._default_grid_phi.make_linspace()
+            else:
+                var_index_dims_dict[var_index] = getattr(self, cutoff_attrib)
+                if self.ext_basis == "harmonic":
+                    grid = self._default_grid_phi.make_linspace()
+                elif self.ext_basis == "discretized":
+                    grid = np.linspace(
+                        self.discretized_phi_range[var_index][0],
+                        self.discretized_phi_range[var_index][1],
+                        cutoffs_dict[var_index],
+                    )
+                grids_dict[var_index] = grid
+
+        wf_plot = self.generate_wf_plot_data(
+            n=n,
+            var_categories=var_categories,
+            eigensys=eigensys,
+            change_discrete_charge_to_phi=change_discrete_charge_to_phi,
+        )
+
+        var_types = []
+
+        for var_index in np.sort(var_categories):
+            if var_index in self.var_categories["periodic"]:
+                if not change_discrete_charge_to_phi:
+                    var_types.append("Charge in units of 2e, variable:")
+                else:
+                    var_types.append("Dimensionless flux, discrete charge variable:")
+            else:
+                var_types.append("Dimensionless flux, variable:")
+
+        if len(var_categories) == 1:
+            if not change_discrete_charge_to_phi and (
+                var_categories[0] in self.var_categories["periodic"]
+            ):
+                plt.bar(
+                    np.arange(-cutoffs_dict[var_index], cutoffs_dict[var_index] + 1)
+                    / (2 * np.pi),
+                    eval("np." + mode + "(wf_plot.T)"),
+                )
+            else:
+                plt.plot(
+                    np.array(grids_dict[var_categories[0]]) / (2 * np.pi),
+                    eval("np." + mode + "(wf_plot.T)"),
+                )
+            plt.xlabel(var_types[0] + str(var_categories[0]))
+        elif len(var_categories) == 2:
+            x, y = np.meshgrid(
+                np.array(grids_dict[var_categories[0]]) / (2 * np.pi),
+                np.array(grids_dict[var_categories[1]]) / (2 * np.pi),
+            )
+            plt.contourf(x, y, np.abs(wf_plot.T))
+            plt.xlabel(var_types[0] + str(var_categories[0]))
+            plt.ylabel(var_types[1] + str(var_categories[1]))
+            plt.colorbar()
+        plt.title("Distribution of wavefunction along variables " + str(var_categories))
+
+
+class Circuit(SubSystem):
+    def __init__(
+        self,
+        symbolic_circuit: SymbolicCircuit,
+        ext_basis: str = "discretized",
+        initiate_sym_calc: bool = True,
+        system_hierarchy: list = None,
+        subsystem_trunc_dims: list = None,
+        truncated_dim: int = None,
+    ):
+        """
+        init for Circuit class
+
+        Parameters
+        ----------
+        symbolic_circuit : str
+            an instance of the class SymbolicCircuit
+        ext_basis : str, optional
+            can be "discretized" or "harmonic" which chooses whether to use discretized phi or harmonic oscillator basis for extended variables, by default "discretized"
+        basis_completion : str, optional
+            either "simple" or "standard", defines the matrix used for completing the transformation matrix. Sometimes used to change the variable transformation to result in a simpler symbolic Hamiltonian, by default "simple"
+        initiate_sym_calc : bool, optional
+            attribute to initiate Circuit instance, by default True
+        system_hierarchy : list, optional
+            A list of lists which is provided by the user to define subsystems, by default None
+        subsystem_trunc_dims : list, optional
+            a dict object which can be generated for a specific system_hierarchy using the method generate_default_trunc_dims, by default None
+        truncated_dim : int, optional
+            truncated dimension if the user wants to use this circuit instance in HilbertSpace, by default None
+
+        Returns
+        -------
+        Circuit
+            An instance of class Circuit
+        """
+        self.is_child = False
+        self.symbolic_circuit: SymbolicCircuit = symbolic_circuit
+
+        self.ext_basis: str = ext_basis
+        self.truncated_dim: int = truncated_dim
+        self.system_hierarchy: list = system_hierarchy
+        self.subsystem_trunc_dims: list = subsystem_trunc_dims
+
+        self.discretized_phi_range: dict[int, tuple(float, float)] = {}
+        self.cutoff_names: List[str] = []
+
+        # setting default grids for plotting
+        self._default_grid_phi: discretization.Grid1d = discretization.Grid1d(
+            -6 * np.pi, 6 * np.pi, 200
+        )
+
+        self.type_of_matrices: str = (
+            "sparse"  # type of matrices used to construct the operators
+        )
+
+        circuit_data = {
+            "var_categories": symbolic_circuit.var_categories,
+            "external_fluxes": symbolic_circuit.external_fluxes,
+            "offset_charges": symbolic_circuit.offset_charges,
+            "hamiltonian_symbolic": symbolic_circuit.hamiltonian_symbolic,
+            "param_vars": symbolic_circuit.param_vars,
+            "branches": symbolic_circuit.branches,
+            "nodes": symbolic_circuit.nodes,
+            "lagrangian_symbolic": symbolic_circuit.lagrangian_symbolic,
+            "hamiltonian_symbolic": symbolic_circuit.hamiltonian_symbolic,
+            "lagrangian_node_vars": symbolic_circuit.lagrangian_node_vars,
+        }
+
+        self.__dict__.update(
+            circuit_data
+        )  # copying the necessary attributes from symbolic circuit.
+
+        self._sys_type = type(self).__name__
+        self._id_str = self._autogenerate_id_str()
+
+        # Hamiltonian function
+        if initiate_sym_calc:
+            self.initiate_circuit()
+
+    def __repr__(self) -> str:
+        return self._id_str
+
+    def initiate_circuit(
+        self,
+        transformation_matrix: ndarray = None,
+        system_hierarchy: list = None,
+        subsystem_trunc_dims: list = None,
+        closure_branches: List[Branch] = None,
+    ):
+        """
+        Method which re-initializes a circuit instance to update, hierarchical diagonalization parameters or closure branches or the variable transformation used to describe the circuit.
+
+        Parameters
+        ----------
+        transformation_matrix : ndarray, optional
+            A user defined variable transformation which has the dimensions of the number nodes(not counting the ground node), by default None
+        system_hierarchy : list, optional
+            A list of lists which is provided by the user to define subsystems, by default None
+        subsystem_trunc_dims : list, optional
+            dict object which can be generated for a specific system_hierarchy using the method generate_default_trunc_dims, by default None
+        closure_branches : List[Branch], optional
+            List of branches where external flux variables will be specified, by default None which then chooses closure branches by an internally generated spanning tree.
+
+        Raises
+        ------
+        Exception
+            when system_hierarchy is set and subsystem_trunc_dims is not set.
+        """
+        system_hierarchy = system_hierarchy or self.system_hierarchy
+        subsystem_trunc_dims = subsystem_trunc_dims or self.subsystem_trunc_dims
+
+        self.hierarchical_diagonalization = (
+            True if system_hierarchy is not None else False
+        )
+
+        self.symbolic_circuit.initiate_symboliccircuit(
+            transformation_matrix=transformation_matrix,
+            closure_branches=closure_branches,
+        )
+        self.__dict__.update(self.symbolic_circuit.__dict__)
+
+        # removing any of the old cutoffs
+        old_cutoffs = []
+        for attr in self.__dict__:
+            if "_cutoff_" in attr:
+                old_cutoffs.append(attr)
+        for attr in old_cutoffs:
+            delattr(self, attr)
+
+        # initiating the class properties
+        self.cutoff_names = []
+        for var_type in self.var_categories.keys():
+            if var_type == "periodic":
+                for x, var_index in enumerate(self.var_categories["periodic"]):
+                    cutoff = (
+                        5
+                        if not hasattr(self, "parent")
+                        else getattr(self.parent, "cutoff_n_" + str(var_index))
+                    )
+                    self._make_property(
+                        "cutoff_n_" + str(var_index), cutoff, "update_cutoffs"
+                    )
+                    self.cutoff_names.append("cutoff_n_" + str(var_index))
+            if var_type == "extended":
+                for x, var_index in enumerate(self.var_categories["extended"]):
+                    cutoff = (
+                        30
+                        if not hasattr(self, "parent")
+                        else getattr(self.parent, "cutoff_ext_" + str(var_index))
+                    )
+                    self._make_property(
+                        "cutoff_ext_" + str(var_index), cutoff, "update_cutoffs"
+                    )
+                    self.cutoff_names.append("cutoff_ext_" + str(var_index))
+
+        # default values for the parameters
+        for x, param in enumerate(self.param_vars):
+            # if harmonic oscillator basis is used, param vars become class properties.
+            self._make_property(
+                param.name, self.param_init_vals[x], "update_param_vars"
+            )
+
+        # setting the ranges for floux ranges used for discrete phi vars
+        for v in self.var_categories["extended"]:
+            self.discretized_phi_range[v] = (-6 * np.pi, 6 * np.pi)
+        # default values for the external flux vars
+        for flux in self.external_fluxes:
+            # setting the default to zero external flux
+            self._make_property(flux.name, 0.0, "update_external_flux_or_charge")
+        # default values for the offset charge vars
+        for offset_charge in self.offset_charges:
+            # default to zero offset charge
+            self._make_property(
+                offset_charge.name, 0.0, "update_external_flux_or_charge"
+            )
+
+        # changing the matrix type if necessary
+        if (
+            len(flatten_list(self.var_categories.values())) == 1
+            and self.ext_basis == "harmonic"
+        ):
+            self.type_of_matrices = "dense"
+
+        # setting the __init__params attribute
+        self._init_params = (
+            [param.name for param in self.param_vars]
+            + [flux.name for flux in self.external_fluxes]
+            + [offset_charge.name for offset_charge in self.offset_charges]
+            + self.cutoff_names
+            + ["input_string"]
+        )
+
+        self._set_vars()  # setting the attribute vars to store operator symbols
+
+        if len(self.symbolic_circuit.nodes) > 3:
+            self.hamiltonian_symbolic = (
+                self.symbolic_circuit.generate_symbolic_hamiltonian(
+                    substitute_params=True
+                )
+            )
+
+        if system_hierarchy is not None:
+            self.hierarchical_diagonalization = (
+                system_hierarchy != []
+                and system_hierarchy != flatten_list_recursive(system_hierarchy)
+            )
+
+        if not self.hierarchical_diagonalization:
+            self.generate_hamiltonian_sym_for_numerics()
+            self.set_operators()
+        else:
+            if system_hierarchy is None:
+                self.system_hierarchy = [
+                    self.var_categories["periodic"] + self.var_categories["extended"]
+                ]
+            else:
+                self.system_hierarchy = system_hierarchy
+
+            if subsystem_trunc_dims is None:
+                raise Exception(
+                    "The truncated dimensions attribute for hierarchical diagonalization is not set."
+                )
+            else:
+                self.subsystem_trunc_dims = subsystem_trunc_dims
+            self.generate_hamiltonian_sym_for_numerics()
+            self.generate_subsystems()
+
+    @classmethod
+    def from_yaml(
+        cls,
+        input_string: str,
+        is_file: bool = True,
+        ext_basis="discretized",
+        basis_completion="simple",
+        initiate_sym_calc=True,
+        system_hierarchy: list = None,
+        subsystem_trunc_dims: list = None,
+        truncated_dim: int = None,
+    ):
+        """
+        Create a Circuit class instance from a circuit graph described in an input string in YAML format.
+
+        Parameters
+        ----------
+        input_string : str
+            string describing the graph of a circuit in the YAML format.
+        ext_basis : str, optional
+            can be "discretized" or "harmonic" which chooses whether to use discretized phi or harmonic oscillator basis for extended variables, by default "discretized"
+        basis_completion : str, optional
+            either "simple" or "standard", defines the matrix used for completing the transformation matrix. Sometimes used to change the variable transformation to result in a simpler symbolic Hamiltonian, by default "simple"
+        initiate_sym_calc : bool, optional
+            attribute to initiate Circuit instance, by default True
+        hierarchical_diagonalization : bool, optional
+            Boolean whether to use hierarchical diagonalization, by default False
+        system_hierarchy : list, optional
+            A list of lists which is provided by the user to define subsystems, by default None
+        subsystem_trunc_dims : list, optional
+            a dict object which can be generated for a specific system_hierarchy using the method generate_default_trunc_dims, by default None
+        truncated_dim : int, optional
+            truncated dimension if the user wants to use this circuit instance in HilbertSpace, by default None
+
+        Returns
+        -------
+        Circuit
+            An instance of class Circuit
+        """
+
+        symboliccircuit = SymbolicCircuit.from_yaml(
+            input_string,
+            is_file=is_file,
+            basis_completion=basis_completion,
+            initiate_sym_calc=True,
+        )
+
+        return cls(
+            symboliccircuit,
+            initiate_sym_calc=initiate_sym_calc,
+            ext_basis=ext_basis,
+            system_hierarchy=system_hierarchy,
+            subsystem_trunc_dims=subsystem_trunc_dims,
+            truncated_dim=truncated_dim,
+        )
+
+
+# example input strings
+def example_circuit(qubit):
+    """
+    Returns example input strings for AnalyzeQCircuit and CustomQCircuit for some of the
+    popular qubits.
+
+    Parameters
+    ----------
+    qubit:
+        "fluxonium" or "transmon" or "zero_pi" or "cos2phi" chosing the respective
+        xample input strings.
+    """
+
+    # example input strings for popular qubits
+    fluxonium = "nodes: 2\nbranches:\nJJ	1,2	Ej	Ecj\nL	1,2	El\nC	1,2	Ec"
+
+    transmon = "nodes: 2\nbranches:\nC\t1,2\tEc\nJJ\t1,2\tEj\tEcj\n"
+
+    cos2phi = (
+        "nodes: 4\nbranches:\nC\t1,3\tEc\nJJ\t1,2\tEj\tEcj\nJJ\t3,"
+        "4\tEj\tEcj\nL\t1,4\tEl\nL\t2,3\tEl\n\n"
+    )
+
+    zero_pi = (
+        "nodes: 4\nbranches:\nJJ\t1,2\tEj\tEcj\nL\t2,3\tEl\nJJ\t3,"
+        "4\tEj\tEcj\nL\t4,1\tEl\nC\t1,3\tEc\nC\t2,4\tEc\n"
+    )
+
+    if qubit == "transmon":
+        return transmon
+    elif qubit == "cos2phi":
+        return cos2phi
+    elif qubit == "zero_pi":
+        return zero_pi
+    elif qubit == "fluxonium":
+        return fluxonium
+    else:
+        raise AttributeError("Qubit not available or invalid input.")