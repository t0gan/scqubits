# central_dispatch.py
#
# This file is part of scqubits.
#
#    Copyright (c) 2019 and later, Jens Koch and Peter Groszkowski
#    All rights reserved.
#
#    This source code is licensed under the BSD-style license found in the
#    LICENSE file in the root directory of this source tree.
############################################################################


import logging
import warnings
import weakref

from typing import Callable
from weakref import WeakKeyDictionary

import scqubits.settings as settings

# ---------------------------------------------------------------
# To enable logging output, uncomment the following setting:
# logging.basicConfig(level=logging.DEBUG)
# ---------------------------------------------------------------


EVENTS = [
    "QUANTUMSYSTEM_UPDATE",
    "GRID_UPDATE",
    "INTERACTIONTERM_UPDATE",
    "INTERACTIONLIST_UPDATE",
    "HILBERTSPACE_UPDATE",
    "PARAMETERSWEEP_UPDATE",
]


class CentralDispatch:
    """
    Primary class managing the central dispatch system.
    """

    def __init__(self):
        self.clients_dict = {
            event: weakref.WeakKeyDictionary() for event in EVENTS
        }  # central dispatch information

<<<<<<< HEAD
    # For each event, store a dict that maps the clients registered for that event to their callback routines
    # The objects are keys in the inner dict, implemented as a WeakKeyDictionary to allow deletion/garbage collection
    # when object should expire. Callback methods are stored as weakref.WeakMethod for the same reason.
=======
    # For each event, store a dict that maps the clients registered for that event to
    # their callback routines The objects are keys in the inner dict, implemented as
    # a WeakKeyDictionary to allow deletion/garbage collection when object should
    # expire. Callback methods are stored as weakref.WeakMethod for the same reason.
>>>>>>> 875e3780

    def get_clients_dict(self, event: str) -> WeakKeyDictionary:
        """For given `event`, return the dict mapping each registered client to their
        callback routine

        Parameters
        ----------
        event: str
            event name from EVENTS

        Returns
        -------
        dict
        """
        return self.clients_dict[event]

    def register(
        self, event: str, who: "DispatchClient", callback: Callable = None
    ) -> None:
        """
        Register object `who` for event `event`. (This modifies `clients_dict`.)

        Parameters
        ----------
        event: str
            event name from EVENTS
        who: DispatchClient
            object to be registered
        callback: method, optional
            custom callback method other than `.receive()`
        """
        logging.debug(
            "Registering {} for {}. welcome.".format(type(who).__name__, event)
        )
        if callback is None:
            callback_ref = getattr(who, "receive")
            # For purposes of garbage collection, this should preferably be:
            # callback_ref = weakref.WeakMethod(getattr(who, 'receive')) However,
            # as of 06/12/20, pathos balks on this on Windows (while Linux is
            # passing). Note that reference to callback methods is likely to prevent
            # proper garbage collection, so may have to revisit this issue if
            # necessary.
        else:
            callback_ref = callback
            # For purposes of garbage collection, this should preferably be:
            # callback_ref = weakref.WeakMethod(callback) However, as of 06/12/20,
            # pathos balks on this on Windows (while Linux is passing). Note that the
            # reference to callback methods is likely to prevent proper garbage
            # collection, so may have to revisit this issue if necessary.
        self.get_clients_dict(event)[who] = callback_ref

    def unregister(self, event: str, who: "DispatchClient") -> None:
        """Unregister object `who` from event `event`.  (This modifies `clients_dict`.)

        Parameters
        ----------
        event: str
            event name from EVENTS
        who: DispatchClient
            object to be unregistered
        """
        del self.get_clients_dict(event)[who]

    def unregister_object(self, who: "DispatchClient") -> None:
        """Unregister object `who` from all events.  (This modifies `clients_dict`.)

        Parameters
        ----------
        who: DispatchClient
            object to be unregistered
        """
        for event in self.clients_dict:
            self.get_clients_dict(event).pop(who, None)

    def _dispatch(self, event: str, sender: "DispatchClient", **kwargs) -> None:
        """Issue a dispatch for `event` coming from `sender.

        Parameters
        ----------
        event: str
            event name from EVENTS
        sender: DispatchClient
            object requesting the dispatch
        **kwargs
        """
        for client, callback_ref in self.get_clients_dict(event).items():
            logging.debug(
                "Central dispatch calling {} about {}.".format(
                    type(client).__name__, event
                )
            )
            callback_ref(event, sender=sender, **kwargs)
            # When using WeakMethod references, this should rather be:
            # callback_ref()(event, sender=sender, **kwargs)

    def listen(self, caller: "DispatchClient", event: str, **kwargs) -> None:
<<<<<<< HEAD
        """Receive message from client `caller` for event `event`. If dispatch is globally enabled, trigger a dispatch
        to all clients registered for event.
=======
        """Receive message from client `caller` for event `event`. If dispatch is
        globally enabled, trigger a dispatch to all clients registered for event.
>>>>>>> 875e3780

        Parameters
        ----------
        caller: DispatchClient
            object requesting the dispatch
        event:  str
            event name from EVENTS
        **kwargs
        """
        if settings.DISPATCH_ENABLED:
            self._dispatch(event, sender=caller, **kwargs)


# Start global instance of CentralDispatch()
CENTRAL_DISPATCH = CentralDispatch()


class DispatchClient:
    """Base class inherited by objects participating in central dispatch."""

    def broadcast(self, event: str, **kwargs) -> None:
        """Request a broadcast from CENTRAL_DISPATCH reporting `event`.

        Parameters
        ----------
        event:
            event name from EVENTS
        **kwargs
        """
        logging.debug("Client {} broadcasting {}".format(type(self).__name__, event))
        CENTRAL_DISPATCH.listen(self, event, **kwargs)

    def receive(self, event: str, sender: "DispatchClient", **kwargs) -> None:
        """Receive a message from CENTRAL_DISPATCH and initiate action on it.

        Parameters
        ----------
        event:
            event name from EVENTS
        sender:
            original sender reporting the event
        **kwargs
        """
        warnings.warn("`receive() method not implemented for {}".format(self))

    def __del__(self) -> None:
        # Garbage collection will invoke this at undetermined time. `if` clauses
        # below prevent exceptions upon program exit. (`logging` and
        # `CENTRAL_DISPATCH` may have already been removed.)
        if logging:
            logging.debug("Unregistering {}. au revoir.".format(type(self).__name__))
        if CENTRAL_DISPATCH:
            CENTRAL_DISPATCH.unregister_object(self)<|MERGE_RESOLUTION|>--- conflicted
+++ resolved
@@ -45,16 +45,10 @@
             event: weakref.WeakKeyDictionary() for event in EVENTS
         }  # central dispatch information
 
-<<<<<<< HEAD
-    # For each event, store a dict that maps the clients registered for that event to their callback routines
-    # The objects are keys in the inner dict, implemented as a WeakKeyDictionary to allow deletion/garbage collection
-    # when object should expire. Callback methods are stored as weakref.WeakMethod for the same reason.
-=======
     # For each event, store a dict that maps the clients registered for that event to
     # their callback routines The objects are keys in the inner dict, implemented as
     # a WeakKeyDictionary to allow deletion/garbage collection when object should
     # expire. Callback methods are stored as weakref.WeakMethod for the same reason.
->>>>>>> 875e3780
 
     def get_clients_dict(self, event: str) -> WeakKeyDictionary:
         """For given `event`, return the dict mapping each registered client to their
@@ -151,13 +145,8 @@
             # callback_ref()(event, sender=sender, **kwargs)
 
     def listen(self, caller: "DispatchClient", event: str, **kwargs) -> None:
-<<<<<<< HEAD
-        """Receive message from client `caller` for event `event`. If dispatch is globally enabled, trigger a dispatch
-        to all clients registered for event.
-=======
         """Receive message from client `caller` for event `event`. If dispatch is
         globally enabled, trigger a dispatch to all clients registered for event.
->>>>>>> 875e3780
 
         Parameters
         ----------
